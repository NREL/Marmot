--- conflicted
+++ resolved
@@ -16,7 +16,7 @@
 import pandas as pd
 #import numpy as np
 import os
-#import h5py
+import h5py
 import sys
 import pathlib
 import time
@@ -99,7 +99,6 @@
 # FUNCTIONS FOR PLEXOS DATA EXTRACTION
 #=============================================================================
 
-<<<<<<< HEAD
 # This function handles the pulling of the data from the H5plexos hdf5 file and then passes the data to one of the formating functions
 # metadata is now a parameter of get data
 def get_data(loc, prop,t, db, metadata):
@@ -110,203 +109,6 @@
         else:
             df = db.query_object_property(loc,prop,timescale=t)
         
-=======
-# Function for formating data which comes from the PLEXOS Region Category
-def df_process_region(df, overlap_hour):
-    df = df.droplevel(level=["band", "property", "category"])
-    df.index.rename('region', level='name', inplace=True)
-    if Region_Mapping.empty==False: #checks if Region_Maping contains data to merge, skips if empty
-        mapping_idx = pd.MultiIndex.from_frame(regions.merge(Region_Mapping,
-                            how="left", on='region').drop(['region','category'], axis=1))
-        mapping_idx = mapping_idx.repeat(len(df.index.get_level_values('timestamp').unique()))
-
-        idx = pd.MultiIndex(levels= df.index.levels + mapping_idx.levels
-                            ,codes= df.index.codes + mapping_idx.codes,
-                            names = df.index.names + mapping_idx.names)
-
-    df = pd.DataFrame(data=df.values.reshape(-1), index=idx)
-    df_col = list(df.index.names) # Gets names of all columns in df and places in list
-    df_col.insert(0, df_col.pop(df_col.index("timestamp"))) #move timestamp to start of df
-    df = df.reorder_levels(df_col, axis=0)
-    df[0] = pd.to_numeric(df[0], downcast='float')
-    return df
-
-# Function for formating data which comes from the PLEXOS Zone Category
-def df_process_zone(df, overlap_hour):
-    df = df.droplevel(level=["band", "property", "category"])
-    df.index.rename('zone', level='name', inplace=True)
-    df = pd.DataFrame(data=df.values.reshape(-1), index=df.index)
-    df_col = list(df.index.names) # Gets names of all columns in df and places in list
-    df_col.insert(0, df_col.pop(df_col.index("timestamp"))) #move timestamp to start of df
-    df = df.reorder_levels(df_col, axis=0)
-    df[0] = pd.to_numeric(df[0], downcast='float')
-    return df
-
-# Function for formatting data which comes form the PLEXOS Generator Category
-def df_process_gen(df, overlap_hour, m):
-    df = df.droplevel(level=["band", "property"])
-    df.index.rename(['tech','gen_name'], level=['category','name'], inplace=True)
-    try:
-        region_gen_idx = pd.CategoricalIndex(MetaData(m).region_generator_category().index.get_level_values(0))
-        region_gen_idx = region_gen_idx.repeat(len(df.index.get_level_values('timestamp').unique()))
-
-        idx_region = pd.MultiIndex(levels= df.index.levels + [region_gen_idx.categories]
-                            ,codes= df.index.codes +  [region_gen_idx.codes],
-                            names= df.index.names + region_gen_idx.names)
-    except KeyError:
-        idx_region = df.index
-
-    try:
-        zone_gen_idx = pd.CategoricalIndex(MetaData(m).zone_generator_category().index.get_level_values(0))
-        zone_gen_idx = zone_gen_idx.repeat(len(df.index.get_level_values('timestamp').unique()))
-
-        idx_zone = pd.MultiIndex(levels= idx_region.levels + [zone_gen_idx.categories]
-                            ,codes= idx_region.codes + [zone_gen_idx.codes] ,
-                            names= idx_region.names + zone_gen_idx.names)
-    except KeyError:
-        idx_zone = idx_region
-
-    try:
-        region_gen_mapping_idx = pd.MultiIndex.from_frame(MetaData(m).region_generator_category().merge(Region_Mapping,
-                            how="left", on='region').sort_values(by=['tech','gen_name']).drop(['region','tech','gen_name'], axis=1))
-        region_gen_mapping_idx = region_gen_mapping_idx.repeat(len(df.index.get_level_values('timestamp').unique()))
-
-        idx_map = pd.MultiIndex(levels= idx_zone.levels + region_gen_mapping_idx.levels
-                            ,codes= idx_zone.codes + region_gen_mapping_idx.codes,
-                            names = idx_zone.names + region_gen_mapping_idx.names)
-    except KeyError:
-        idx_map = idx_zone
-
-    idx_map = idx_map.droplevel(level=["tech"])
-    df_tech = pd.CategoricalIndex(df.index.get_level_values('tech').map(lambda x: gen_names_dict.get(x,x)))
-
-    idx =  pd.MultiIndex(levels= [df_tech.categories] + idx_map.levels
-                            ,codes= [df_tech.codes] + idx_map.codes,
-                            names = df_tech.names + idx_map.names)
-
-    df = pd.DataFrame(data=df.values.reshape(-1), index=idx)
-    df_col = list(df.index.names) # Gets names of all columns in df and places in list
-    df_col.insert(0, df_col.pop(df_col.index("timestamp"))) #move timestamp to start of df
-    df = df.reorder_levels(df_col, axis=0)
-    df[0] = pd.to_numeric(df[0], downcast='float')
-
-    # t0=time.time()
-    # df = df.reset_index() # unzip the levels in index
-    # df = df.drop(["band", "property"],axis=1)
-    # df.rename(columns={'category':'tech', 'name':'gen_name'}, inplace=True)
-    # if region_generators.empty==False: #checks if region_generators contains data to merge, skips if empty
-    #     df = df.merge(region_generators, how='left', on='gen_name') # Merges in regions where generators are located
-    # if zone_generators.empty==False: #checks if zone_generators contains data to merge, skips if empty
-    #     df = df.merge(zone_generators, how='left', on='gen_name') # Merges in zones where generators are located
-    # if Region_Mapping.empty==False: #checks if Region_Maping contains data to merge, skips if empty (Default)
-    #     df = df.merge(Region_Mapping, how='left', on='region') # Merges in all Region Mappings
-    # df['tech'] = df['tech'].map(lambda x: gen_names_dict.get(x,x))
-    # df_col = list(df.columns) # Gets names of all columns in df and places in list
-    # df_col.remove(0) # Removes 0, the data column from the list
-    # df_col.insert(0, df_col.pop(df_col.index("timestamp"))) #move timestamp to start of df
-    # df.set_index(df_col, inplace=True)#moves all columns to multiindex except 0 column
-    # # df.sort_values(by=['tech','gen_name'], inplace=True)
-    # df_old=df
-    # t1=time.time()
-    # print(t1-t0)
-    return df
-
-# Function for formatting data which comes form the PLEXOS Line Category
-def df_process_line(df, overlap_hour):
-    df = df.droplevel(level=["band", "property", "category"])
-    df.index.rename('line_name', level='name', inplace=True)
-    df = pd.DataFrame(data=df.values.reshape(-1), index=df.index)
-    df_col = list(df.index.names) # Gets names of all columns in df and places in list
-    df_col.insert(0, df_col.pop(df_col.index("timestamp"))) #move timestamp to start of df
-    df = df.reorder_levels(df_col, axis=0)
-    df[0] = pd.to_numeric(df[0], downcast='float')
-    return df
-
-# Function for formatting data which comes form the PLEXOS Line Category
-def df_process_interface(df, overlap_hour):
-    df = df.droplevel(level=["band", "property"])
-    df.index.rename(['interface_name', 'interface_category'], level=['name','category'], inplace=True)
-    df = pd.DataFrame(data=df.values.reshape(-1), index=df.index)
-    df_col = list(df.index.names) # Gets names of all columns in df and places in list
-    df_col.insert(0, df_col.pop(df_col.index("timestamp"))) #move timestamp to start of df
-    df = df.reorder_levels(df_col, axis=0)
-    df[0] = pd.to_numeric(df[0], downcast='float')
-    return df
-
-# Function for formatting data which comes form the PLEXOS Reserve Category (To Fix: still uses old merging method)
-def df_process_reserve(df, overlap_hour):
-    df = df.droplevel(level=["band", "property", "category"])
-    df.index.rename(['parent'], level=['name'], inplace=True)
-    df = df.reset_index() # unzip the levels in index
-    df = df.merge(reserve_region_type, how='left', on='parent')
-    df_col = list(df.columns) # Gets names of all columns in df and places in list
-    df_col.remove(0)
-    df_col.insert(0, df_col.pop(df_col.index("timestamp"))) #move timestamp to start of df
-    df.set_index(df_col, inplace=True)
-    df[0] = pd.to_numeric(df[0], downcast='float')
-    return df
-
-# Function for formatting data which comes form the PLEXOS Reserve_generators Category
-def df_process_reserve_generators(df, overlap_hour, m):
-    df = df.droplevel(level=["band", "property"])
-    df.index.rename(['gen_name'], level=['child'], inplace=True)
-    df = df.reset_index() # unzip the levels in index
-    generator_cat = MetaData(m).generator_category()
-    df = df.merge(generator_cat, how='left', on='gen_name')
-    df = df.merge(reserve_region_type, how='left', on='parent')
-    df['tech'] = df['tech'].map(lambda x: gen_names_dict.get(x,x))
-    df_col = list(df.columns) # Gets names of all columns in df and places in list
-    df_col.remove(0)
-    df_col.insert(0, df_col.pop(df_col.index("timestamp"))) #move timestamp to start of df
-    df.set_index(df_col, inplace=True)
-    df[0] = pd.to_numeric(df[0], downcast='float')
-    return df
-
-# Function for formatting data which comes form the PLEXOS Fuel Category
-def df_process_fuel(df, overlap_hour):
-    df = df.droplevel(level=["band", "property", "category"])
-    df.index.rename('fuel_type', level='name', inplace=True)
-    df = pd.DataFrame(data=df.values.reshape(-1), index=df.index)
-    df_col = list(df.index.names) # Gets names of all columns in df and places in list
-    df_col.insert(0, df_col.pop(df_col.index("timestamp"))) #move timestamp to start of df
-    df = df.reorder_levels(df_col, axis=0)
-    df[0] = pd.to_numeric(df[0], downcast='float')
-    return df
-
-# Function for formatting data which comes form the PLEXOS Constraint Category
-def df_process_constraint(df, overlap_hour):
-    df = df.droplevel(level=["band", "property"])
-    df.index.rename(['constraint_category', 'constraint'], level=['category', 'name'], inplace=True)
-    df = pd.DataFrame(data=df.values.reshape(-1), index=df.index)
-    df_col = list(df.index.names) # Gets names of all columns in df and places in list
-    df_col.insert(0, df_col.pop(df_col.index("timestamp"))) #move timestamp to start of df
-    df = df.reorder_levels(df_col, axis=0)
-    df[0] = pd.to_numeric(df[0], downcast='float')
-    return df
-
-# Function for formatting data which comes form the PLEXOS emission Category
-def df_process_emission(df, overlap_hour):
-    df = df.droplevel(level=["band", "property"])
-    df.index.rename('emission_type', level='name', inplace=True)
-    df = pd.DataFrame(data=df.values.reshape(-1), index=df.index)
-    df_col = list(df.index.names) # Gets names of all columns in df and places in list
-    df_col.insert(0, df_col.pop(df_col.index("timestamp"))) #move timestamp to start of df
-    df = df.reorder_levels(df_col, axis=0)
-    df[0] = pd.to_numeric(df[0], downcast='float')
-    return df
-
-# Function for formatting data which comes form the PLEXOS storage Category (To Fix: still uses old merging method)
-def df_process_storage(df, overlap_hour, m):
-    df = df.droplevel(level=["band", "property", "category"])
-    df = df.reset_index() # unzip the levels in index
-    df = df.merge(MetaData(m).generator_storage(), how='left', on='name')
-    try:
-        df = df.merge(MetaData(m).region_generators(), how='left', on='gen_name') # Merges in regions where generators are located
-    except KeyError:
-        pass
-    try:
-        df = df.merge(MetaData(m).zone_generators(), how='left', on='gen_name') # Merges in zones where generators are located
->>>>>>> e3439487
     except KeyError:
         df = report_prop_error(prop,loc)
         return df
@@ -324,59 +126,13 @@
         print("\n WARNING! Scenario contains Unserved Energy: " + str(int(df.sum(axis=0))) + " MW\n")
     
     return df
-<<<<<<< HEAD
-    
-=======
-
-def df_process_node(df, overlap_hour,m):
-    df = df.droplevel(level=["band","property","category"])
-    df.index.rename('node', level='name', inplace=True)
-    df.sort_index(level=['node'], inplace=True)
-    try: 
-        node_region_idx = pd.CategoricalIndex(MetaData(m).node_region().index.get_level_values(0))
-        node_region_idx = node_region_idx.repeat(len(df.index.get_level_values('timestamp').unique()))
-
-        idx_region = pd.MultiIndex(levels= df.index.levels + [node_region_idx.categories]
-                            ,codes= df.index.codes +  [node_region_idx.codes],
-                            names= df.index.names + node_region_idx.names)   
-    except KeyError:
-        idx_region = df.index  
-    try:
-        node_zone_idx = pd.CategoricalIndex(MetaData(m).node_zone().index.get_level_values(0))
-        node_zone_idx = node_zone_idx.repeat(len(df.index.get_level_values('timestamp').unique()))
-
-        idx_zone = pd.MultiIndex(levels= idx_region.levels + [node_zone_idx.categories]
-                            ,codes= idx_region.codes + [node_zone_idx.codes] ,
-                            names= idx_region.names + node_zone_idx.names)
-    except KeyError:
-        idx_zone = idx_region
-    try:
-        region_mapping_idx = pd.MultiIndex.from_frame(MetaData(m).node_region().merge(Region_Mapping,
-                            how="left", on='region').drop(['region','node'], axis=1))
-        region_mapping_idx = region_mapping_idx.repeat(len(df.index.get_level_values('timestamp').unique()))
-    
-        idx_map = pd.MultiIndex(levels= idx_zone.levels + region_mapping_idx.levels
-                            ,codes= idx_zone.codes + region_mapping_idx.codes,
-                            names = idx_zone.names + region_mapping_idx.names)
-    except KeyError:
-        idx_map = idx_zone
-    
-    df = pd.DataFrame(data=df.values.reshape(-1), index=idx_map)
-    df_col = list(df.index.names) # Gets names of all columns in df and places in list
-    df_col.insert(0, df_col.pop(df_col.index("timestamp"))) #move timestamp to start of df
-    df = df.reorder_levels(df_col, axis=0)
-    df[0] = pd.to_numeric(df[0], downcast='float')
-    return df
-
-
->>>>>>> e3439487
+
 # This fucntion prints a warning message when the get_data function cannot find the specified property in the H5plexos hdf5 file
 def report_prop_error(prop,loc):
     print('CAN NOT FIND {} FOR {}. {} DOES NOT EXIST'.format(prop,loc,prop))
     df = pd.DataFrame()
     return df
 
-<<<<<<< HEAD
 # Process Class contains methods for processing data
 class Process:
     
@@ -406,23 +162,6 @@
             idx_region = pd.MultiIndex(levels= df.index.levels + [region_gen_idx.categories]
                                 ,codes= df.index.codes +  [region_gen_idx.codes],
                                 names= df.index.names + region_gen_idx.names)   
-=======
-# This function handles the pulling of the data from the H5plexos hdf5 file and then passes the data to one of the formating functions
-def get_data(loc, prop,t, db, overlap, model):
-    if loc == 'constraint':
-        try:
-            df = db.constraint(prop, timescale=t)
-        except KeyError:
-            df = report_prop_error(prop,loc)
-            return df
-        df = df_process_constraint(df, overlap)
-        return df
-
-
-    elif loc == 'emission':
-        try:
-            df = db.emission(prop, timescale=t)
->>>>>>> e3439487
         except KeyError:
             idx_region = df.index
     
@@ -604,7 +343,6 @@
         df.set_index(df_col, inplace=True)
         df[0] = pd.to_numeric(df[0], downcast='float')
         return df
-<<<<<<< HEAD
 
     # Function for formatting data which comes form the PLEXOS region_regions Category
     def df_process_region_regions(self):
@@ -653,22 +391,6 @@
         df = df.reorder_levels(df_col, axis=0)
         df[0] = pd.to_numeric(df[0], downcast='float')
         return df
-=======
-    
-    elif loc == 'node':
-        try:
-           df = db.node(prop, timescale=t)
-        except KeyError:
-            df = report_prop_error(prop,loc)
-            return df
-        df = df_process_node(df,overlap,model)
-        return df   
-    
-    else:
-        df = pd.DataFrame()
-        print('{} NOT RETRIEVED.\nNO H5 CATEGORY: {}'.format(prop,loc))
-        return df
->>>>>>> e3439487
 
 #===================================================================================
 # Main
@@ -714,213 +436,21 @@
     files = sorted(os.listdir()) # List of all files in hdf5 folder in alpha numeric order
     os.chdir(startdir)
 
-<<<<<<< HEAD
 ##############################################################################
-   
-=======
-    #===============================================================================
-    # MetaData
-    #===============================================================================
-
-    class MetaData:
-
-        def __init__(self, model):
-            self.data = h5py.File(os.path.join(HDF5_folder_in, model), 'r')
-
-        # Generator categories mapping
-        def generator_category(self):
-            try:
-                gen_category = pd.DataFrame(np.asarray(self.data['metadata/objects/generators']))
-            except KeyError:
-                gen_category = pd.DataFrame(np.asarray(self.data['metadata/objects/generator']))
-            gen_category.rename(columns={'name':'gen_name','category':'tech'}, inplace=True)
-            gen_category = gen_category.applymap(lambda x: x.decode("utf-8") if isinstance(x, bytes) else x)
-            return gen_category
-
-        # Region generators mapping
-        def region_generators(self):
-            try:
-                region_gen = pd.DataFrame(np.asarray(self.data['metadata/relations/regions_generators']))
-            except KeyError:
-                region_gen = pd.DataFrame(np.asarray(self.data['metadata/relations/region_generators']))
-            region_gen.rename(columns={'child':'gen_name','parent':'region'}, inplace=True)
-            region_gen = region_gen.applymap(lambda x: x.decode("utf-8") if isinstance(x, bytes) else x)
-            region_gen.drop_duplicates(subset=["gen_name"],keep='first',inplace=True) #For generators which belong to more than 1 region, drop duplicates.
-            return region_gen
-
-        def region_generator_category(self):
-            region_gen = self.region_generators()
-            gen_category = self.generator_category()
-            region_gen_cat = region_gen.merge(gen_category,
-                            how="left", on='gen_name').sort_values(by=['tech','gen_name']).set_index('region')
-            return region_gen_cat
-
-         # Zone generators mapping
-        def zone_generators(self):
-            try:
-                zone_gen = pd.DataFrame(np.asarray(self.data['metadata/relations/zones_generators']))
-            except KeyError:
-                zone_gen = pd.DataFrame(np.asarray(self.data['metadata/relations/zone_generators']))    
-            zone_gen.rename(columns={'child':'gen_name','parent':'zone'}, inplace=True)
-            zone_gen = zone_gen.applymap(lambda x: x.decode("utf-8") if isinstance(x, bytes) else x)
-            zone_gen.drop_duplicates(subset=["gen_name"],keep='first',inplace=True) #For generators which belong to more than 1 region, drop duplicates.
-            return zone_gen
-
-        def zone_generator_category(self):
-            zone_gen = self.zone_generators()
-            gen_category = self.generator_category()
-            zone_gen_cat = zone_gen.merge(gen_category,
-                            how="left", on='gen_name').sort_values(by=['tech','gen_name']).set_index('zone')
-            return zone_gen_cat
-        
-        def node_region(self):
-            try:
-                node_region = pd.DataFrame(np.asarray(self.data['metadata/relations/nodes_region']))
-            except KeyError:
-                node_region = pd.DataFrame(np.asarray(self.data['metadata/relations/node_region']))
-            node_region.rename(columns={'child':'region','parent':'node'}, inplace=True)
-            node_region = node_region.applymap(lambda x: x.decode("utf-8") if isinstance(x, bytes) else x)
-            node_region = node_region.sort_values(by=['node']).set_index('region')
-            return node_region
-        
-        def node_zone(self):
-            try:
-                node_zone = pd.DataFrame(np.asarray(self.data['metadata/relations/nodes_zone']))
-            except KeyError:
-                node_zone = pd.DataFrame(np.asarray(self.data['metadata/relations/node_zone']))
-            node_zone.rename(columns={'child':'zone','parent':'node'}, inplace=True)
-            node_zone = node_zone.applymap(lambda x: x.decode("utf-8") if isinstance(x, bytes) else x)
-            node_zone = node_zone.sort_values(by=['node']).set_index('zone')
-            return node_zone
-
-        # Generator head and tail torage mapping
-        def generator_storage(self):
-            try:
-                generator_headstorage = pd.DataFrame(np.asarray(self.data['metadata/relations/generators_headstorage']))
-                generator_tailtorage = pd.DataFrame(np.asarray(self.data['metadata/relations/generators_tailstorage']))
-            except KeyError:
-                generator_headstorage = pd.DataFrame(np.asarray(self.data['metadata/relations/generator_headstorage']))
-                generator_tailtorage = pd.DataFrame(np.asarray(self.data['metadata/relations/generator_tailstorage']))
-            gen_storage = pd.concat([generator_headstorage, generator_tailtorage])
-            gen_storage.rename(columns={'child':'name','parent':'gen_name'}, inplace=True)
-            gen_storage = gen_storage.applymap(lambda x: x.decode("utf-8") if isinstance(x, bytes) else x)
-            return gen_storage
-
-
->>>>>>> e3439487
     files_list = []
     for names in files:
         if names.endswith(".h5"):
             files_list.append(names) # Creates a list of only the hdf5 files
 
-<<<<<<< HEAD
 ###############################################################################
-=======
-    hdf5_read = os.path.join(HDF5_folder_in, files_list[0]) #The first file is used for metadata.
-
-    data = h5py.File(hdf5_read, 'r')
-    # Outputs Regions in results to pickle file
-    try:
-        try:
-            regions = pd.DataFrame(np.asarray(data['metadata/objects/regions']))
-        except KeyError:
-            regions = pd.DataFrame(np.asarray(data['metadata/objects/region']))
-        regions["name"]=regions["name"].str.decode("utf-8")
-        regions["category"]=regions["category"].str.decode("utf-8")
-        regions.rename(columns={'name':'region'}, inplace=True)
-        regions.sort_values(['category','region'],inplace=True)
-        regions.to_pickle(Marmot_Scenario +"/regions.pkl")
-    except KeyError:
-        print("\Regional data not included in h5plexos results.\nSkipping Regional properties\n")
-
-    # Outputs Zones in results to pickle file
-    try:
-        try:
-            zones = pd.DataFrame(np.asarray(data['metadata/objects/zones']))
-        except KeyError:
-            zones = pd.DataFrame(np.asarray(data['metadata/objects/zone']))
-        zones["name"]=zones["name"].str.decode("utf-8")
-        zones["category"]=zones["category"].str.decode("utf-8")
-        zones.to_pickle(Marmot_Scenario +"/zones.pkl")
-    except KeyError:
-        print("\nZonal data not included in h5plexos results.\nSkipping Zonal properties\n")
-
-    ## Get Line relations and save to pickle
-    try:
-        try:
-            line_relations=pd.DataFrame(np.asarray(data['metadata/objects/lines']))
-        except KeyError:
-            line_relations=pd.DataFrame(np.asarray(data['metadata/objects/line']))
-        line_relations["name"]=line_relations["name"].str.decode("utf-8")
-        line_relations["category"]=line_relations["category"].str.decode("utf-8")
-        line_relations.to_pickle(Marmot_Scenario +"/line_relations.pkl")
-    except KeyError:
-        print("\nLine data not included in h5plexos results.\nSkipping Line property\n")
-
-    ## Get Line relations and save to pickle
-    try:
-        try:
-            line_relations_interregional=pd.DataFrame(np.asarray(data['metadata/relations/region_interregionallines']))
-            line_relations_intraregional=pd.DataFrame(np.asarray(data['metadata/relations/region_intraregionallines']))
-
-        except KeyError:
-            line_relations_interregional=pd.DataFrame(np.asarray(data['metadata/relations/region_interregionalline']))
-            line_relations_intraregional=pd.DataFrame(np.asarray(data['metadata/relations/region_interregionalline']))
-        line_relations_interregional["parent"]=line_relations_interregional["parent"].str.decode("utf-8")
-        line_relations_interregional["child"]= line_relations_interregional["child"].str.decode("utf-8")
-        line_relations_interregional.rename(columns={"parent":"region","child":"line_name"},inplace=True)
-        line_relations_interregional=pd.merge(line_relations_interregional,Region_Mapping,how='left',on="region")
-        line_relations_interregional.to_pickle(Marmot_Scenario +"/line_relations_interregional.pkl")
-    except KeyError:
-        print("\nLine data not included in h5plexos results.\nSkipping Line property\n")
-
-    ## Get line <-> region mapping and save to pickle. Combine inter and intra regional lines.
-    try:
-        region_exportinglines = pd.DataFrame(np.asarray(data['metadata/relations/region_exportinglines']))
-        region_exportinglines["region"] = region_exportinglines["parent"].str.decode("utf-8")
-        region_exportinglines["line"] = region_exportinglines["child"].str.decode("utf-8")
-        region_exportinglines = region_exportinglines.drop(columns = ['parent','child'])
-        region_exportinglines.to_pickle(Marmot_Scenario +"/exportline2region.pkl")
-
-        region_importinglines = pd.DataFrame(np.asarray(data['metadata/relations/region_importinglines']))
-        region_importinglines["region"] = region_importinglines["parent"].str.decode("utf-8")
-        region_importinglines["line"] = region_importinglines["child"].str.decode("utf-8")
-        region_importinglines = region_importinglines.drop(columns = ['parent','child'])
-        region_importinglines.to_pickle(Marmot_Scenario +"/importline2region.pkl")
-
-        region_intraregionallines = pd.DataFrame(np.asarray(data['metadata/relations/region_intraregionallines']))
-        region_intraregionallines["region"] = region_intraregionallines["parent"].str.decode("utf-8")
-        region_intraregionallines["line"] = region_intraregionallines["child"].str.decode("utf-8")
-        region_intraregionallines = region_intraregionallines.drop(columns = ['parent','child'])
-        region_intraregionallines.to_pickle(Marmot_Scenario +"/intraregionalline2region.pkl")
-
-    except KeyError:
-        print("\nLine relation data not included in h5plexos results.\nSkipping Line property\n")
-
-    ## Get line <-> interface mapping and save to pickle.
-    try:
-        interface_lines = pd.DataFrame(np.asarray(data['metadata/relations/interface_lines']))
-        interface_lines["interface"] = interface_lines["parent"].str.decode("utf-8")
-        interface_lines["line"] = interface_lines["child"].str.decode("utf-8")
-        interface_lines = interface_lines.drop(columns = ['parent','child'])
-        interface_lines.to_pickle(Marmot_Scenario +"/line2interface.pkl")
-    except KeyError:
-        print("\nLine relation data not included in h5plexos results.\nSkipping Line property\n")
-
->>>>>>> e3439487
 
     # Read in all HDF5 files into dictionary
     print("Loading all HDF5 files to prepare for processing")
     hdf5_collection = {}
     for file in files_list:
         hdf5_collection[file] = PLEXOSSolution(os.path.join(HDF5_folder_in, file))
-<<<<<<< HEAD
-        
+
 ######### Process the Outputs##################################################
-=======
-
-    ######### Process the Outputs################################################
->>>>>>> e3439487
 
     # Creates Initial HDF5 file for ouputing formated data
     Processed_Data_Out=pd.DataFrame()
@@ -1000,7 +530,7 @@
         else:
             continue
 
-    ######### Calculate Extra Ouputs################################################
+######### Calculate Extra Ouputs################################################
     if "generator_Curtailment" not in h5py.File(os.path.join(hdf_out_folder, HDF5_output),'r'):
         try:
             print("Processing generator Curtailment")
