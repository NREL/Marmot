--- conflicted
+++ resolved
@@ -9,16 +9,13 @@
 
 
 import pandas as pd
-import datetime as dt
+#import datetime as dt
 import matplotlib.pyplot as plt
 import matplotlib as mpl
 import matplotlib.dates as mdates
 import os
 
-
-
 #===============================================================================
-
 
 class mplot(object):
     def __init__(self, argument_list):
@@ -52,38 +49,6 @@
             if self.AGG_BY == "zone":
                 Unserved_Energy_Collection[scenario] = pd.read_hdf(os.path.join(self.Marmot_Solutions_folder, scenario, "Processed_HDF5_folder", scenario + "_formatted.h5"), "zone_Unserved_Energy")
             else:
-<<<<<<< HEAD
-                Unserved_Energy_Collection[scenario] = pd.read_hdf(os.path.join(self.Marmot_Solutions_folder,scenario, "Processed_HDF5_folder", scenario + "_formatted.h5"), "region_Unserved_Energy")
-            
-        Unserved_Energy_Timeseries_Out = pd.DataFrame()
-        Total_Unserved_Energy_Out = pd.DataFrame()    
-        
-        
-        for scenario in self.Multi_Scenario:
-            
-            print('Scenario = ' + scenario)
-            
-            unserved_eng_timeseries = Unserved_Energy_Collection.get(scenario)
-            unserved_eng_timeseries = unserved_eng_timeseries.xs(self.zone_input,level=self.AGG_BY)
-            unserved_eng_timeseries = unserved_eng_timeseries.groupby(["timestamp"]).sum()
-            unserved_eng_timeseries = unserved_eng_timeseries.squeeze() #Convert to Series
-            unserved_eng_timeseries.rename(scenario, inplace=True)
-            Unserved_Energy_Timeseries_Out = pd.concat([Unserved_Energy_Timeseries_Out, unserved_eng_timeseries], axis=1, sort=False).fillna(0)
-    
-        Unserved_Energy_Timeseries_Out.columns = Unserved_Energy_Timeseries_Out.columns.str.replace('_',' ')     
-        Unserved_Energy_Timeseries_Out = Unserved_Energy_Timeseries_Out.loc[:, (Unserved_Energy_Timeseries_Out >= 1).any(axis=0)]
-        Total_Unserved_Energy_Out = Unserved_Energy_Timeseries_Out.sum(axis=0)
-        
-         # Data table of values to return to main program
-        Data_Table_Out = Unserved_Energy_Timeseries_Out
-         
-        if Unserved_Energy_Timeseries_Out.empty==True:
-            df = pd.DataFrame()
-            return df
-            
-        else:
-            fig1, ax = plt.subplots(figsize=(9,6))
-=======
                 Unserved_Energy_Collection[scenario] = pd.read_hdf(os.path.join(self.PLEXOS_Scenarios,scenario, "Processed_HDF5_folder", scenario + "_formatted.h5"), "region_Unserved_Energy")
                 
         outputs = {}
@@ -102,7 +67,6 @@
                 unserved_eng_timeseries = unserved_eng_timeseries.squeeze() #Convert to Series
                 unserved_eng_timeseries.rename(scenario, inplace=True)
                 Unserved_Energy_Timeseries_Out = pd.concat([Unserved_Energy_Timeseries_Out, unserved_eng_timeseries], axis=1, sort=False).fillna(0)
->>>>>>> 905f6678
         
             Unserved_Energy_Timeseries_Out.columns = Unserved_Energy_Timeseries_Out.columns.str.replace('_',' ')     
             Unserved_Energy_Timeseries_Out = Unserved_Energy_Timeseries_Out.loc[:, (Unserved_Energy_Timeseries_Out >= 1).any(axis=0)]
