# -*- coding: utf-8 -*-
"""
Created on Mon Dec  9 10:34:48 2019

This code creates generation stack plots and is called from Marmot_plot_main.py

@author: dlevie
"""

import os
import pandas as pd
import matplotlib.pyplot as plt
import matplotlib as mpl
import matplotlib.dates as mdates
import numpy as np

#===============================================================================

class mplot(object):
    def __init__(self,argument_list):

        self.prop = argument_list[0]
        self.start = argument_list[1]
        self.end = argument_list[2]
        self.timezone = argument_list[3]
        self.start_date = argument_list[4]
        self.end_date = argument_list[5]
        self.hdf_out_folder = argument_list[6]
        self.Zones = argument_list[7]
        self.AGG_BY = argument_list[8]
        self.ordered_gen = argument_list[9]
        self.PLEXOS_color_dict = argument_list[10]
        self.Multi_Scenario = argument_list[11]
        self.Scenario_Diff = argument_list[12]
        self.Marmot_Solutions_folder = argument_list[13]
        self.ylabels = argument_list[14]
        self.xlabels = argument_list[15]
        self.color_list = argument_list[16]
        self.gen_names_dict = argument_list[18]
        self.re_gen_cat = argument_list[20]
        self.Region_Mapping = argument_list[24]
        self.meta = argument_list[26]

        self.lines_interregional = self.meta.regional_line_relations()
        self.lines_intraregional = self.meta.region_lines()
        self.lines = self.meta.lines()

    def net_export(self):
<<<<<<< HEAD

        print("Zone = " + self.zone_input)
        all_scenarios = pd.DataFrame()

        for scenario in self.Multi_Scenario:

            print("Scenario = " + str(scenario))

            Net_Export_read = pd.read_hdf(os.path.join(self.Marmot_Solutions_folder,scenario, 'Processed_HDF5_folder', scenario + '_formatted.h5'),'region_Net_Interchange')

            Net_Export = Net_Export_read.xs(self.zone_input, level = self.AGG_BY)
            Net_Export = Net_Export.reset_index()
            Net_Export = Net_Export.groupby(["timestamp"]).sum()
            Net_Export.columns = [scenario]

            if self.prop == 'Date Range':
                print("Plotting specific date range:")
                print(str(self.start_date) + '  to  ' + str(self.end_date))

                Net_Export = Net_Export[self.start_date : self.end_date]

            all_scenarios = pd.concat([all_scenarios,Net_Export], axis = 1)

        # Data table of values to return to main program
        all_scenarios = all_scenarios / 1000 #MW -> GW
        Data_Table_Out = all_scenarios

        #Make scenario/color dictionary.
        scenario_color_dict = {}
        for idx,column in enumerate(all_scenarios.columns):
            dictionary = {column : self.color_list[idx]}
            scenario_color_dict.update(dictionary)


        if '2008' not in self.Marmot_Solutions_folder and '2012' not in self.Marmot_Solutions_folder and all_scenarios.index[0] > dt.datetime(2024,2,28,0,0):
            all_scenarios.index = all_scenarios.index.shift(1,freq = 'D') #TO DEAL WITH LEAP DAYS, SPECIFIC TO MARTY'S PROJECT, REMOVE AFTER.

        fig1, ax = plt.subplots(figsize=(9,6))
        for idx,column in enumerate(all_scenarios.columns):
            ax.plot(all_scenarios.index.values,all_scenarios[column], linewidth=2, color = scenario_color_dict.get(column,'#333333'),label=column)


        ax.set_ylabel('Net exports (GW)',  color='black', rotation='vertical')
        ax.set_xlabel('Date ' + '(' + self.timezone + ')',  color='black', rotation='horizontal')
        ax.spines['right'].set_visible(False)
        ax.spines['top'].set_visible(False)
        ax.tick_params(axis='y', which='major', length=5, width=1)
        ax.tick_params(axis='x', which='major', length=5, width=1)
        ax.yaxis.set_major_formatter(mpl.ticker.StrMethodFormatter('{x:,.0f}'))
        ax.margins(x=0.01)

        locator = mdates.AutoDateLocator(minticks=6, maxticks=12)
        formatter = mdates.ConciseDateFormatter(locator)
        formatter.formats[2] = '%d\n %b'
        formatter.zero_formats[1] = '%b\n %Y'
        formatter.zero_formats[2] = '%d\n %b'
        formatter.zero_formats[3] = '%H:%M\n %d-%b'
        formatter.offset_formats[3] = '%b %Y'
        formatter.show_offset = False
        ax.xaxis.set_major_locator(locator)
        ax.xaxis.set_major_formatter(formatter)

        handles, labels = ax.get_legend_handles_labels()

        #Legend 1
        leg1 = ax.legend(reversed(handles), reversed(labels), loc='best',facecolor='inherit', frameon=True)
        # Manually add the first legend back
        ax.add_artist(leg1)
        return {'fig': fig1, 'data_table': Data_Table_Out}


    def line_util(self):          #Duration curve of individual line utilization for all hours

        print("For all lines touching Zone = "+self.zone_input)

        Flow_Collection = {}        # Create Dictionary to hold Datframes for each scenario

        for scenario in self.Multi_Scenario:
            Flow_Collection[scenario] = pd.read_hdf(os.path.join(self.Marmot_Solutions_folder, scenario,"Processed_HDF5_folder", scenario+ "_formatted.h5"),"line_Flow")

        print("Line analysis done only once (not per zone).")

        fig2, ax3 = plt.subplots(len(self.Multi_Scenario),figsize=(9,6)) # Set up subplots for all scenarios

        n=0 #Counter for scenario subplots

        for scenario in self.Multi_Scenario:

            print("Scenario = " + str(scenario))

            Flow = Flow_Collection.get(scenario)

            if (self.prop!=self.prop)==False: # This checks for a nan in string. If no scenario selected, do nothing.
                print("Line category = "+str(self.prop))
                line_relations=pd.read_pickle(os.path.join(self.Marmot_Solutions_folder,scenario,"line_relations.pkl")).rename(columns={"name":"line_name"}).set_index(["line_name"])
                Flow=pd.merge(Flow,line_relations,left_index=True,right_index=True)
                Flow=Flow[Flow["category"]==self.prop]
                Flow=Flow.drop('category',axis=1)

            AbsMaxFlow = Flow.abs().groupby(["line_name"]).max()
            Flow = pd.merge(Flow,AbsMaxFlow,left_index=True, right_index=True)
            del AbsMaxFlow
            Flow['Util']=Flow['0_x'].abs()/Flow['0_y']

            for line in Flow.index.get_level_values(level='line_name').unique() :
                duration_curve = Flow.xs(line,level="line_name").sort_values(by='Util',ascending=False).reset_index()

                if len(self.Multi_Scenario)>1:
                    ax3[n].plot(duration_curve['Util'])
                    ax3[n].set_ylabel(scenario+' Line Utilization '+'\n'+'Line cateogory: '+str(self.prop),  color='black', rotation='vertical')
                    ax3[n].set_xlabel('Intervals',  color='black', rotation='horizontal')
                    ax3[n].spines['right'].set_visible(False)
                    ax3[n].spines['top'].set_visible(False)
                    plt.ylim((0,1.1))

                else:
                    ax3.plot(duration_curve['Util'])
                    ax3.set_ylabel(scenario+' Line Utilization '+'\n'+'Line cateogory: '+str(self.prop),  color='black', rotation='vertical')
                    ax3.set_xlabel('Intervals',  color='black', rotation='horizontal')
                    ax3.spines['right'].set_visible(False)
                    ax3.spines['top'].set_visible(False)
                    plt.ylim((0,1.1))

                del duration_curve
            del Flow


            n=n+1
        #end scenario loop

        return {'fig': fig2}

#     def line_util_ts(self):          #Duration curve of individual line utilization for all hours

        Flow_Collection = {}        # Create Dictionary to hold Datframes for each scenario

        for scenario in self.Multi_Scenario:
            Flow_Collection[scenario] = pd.read_hdf(os.path.join(self.Marmot_Solutions_folder, scenario,"Processed_HDF5_folder", scenario+ "_formatted.h5"),"line_Flow")

        print("Line analysis done only once (not per zone).")

        fig3, ax3 = plt.subplots(len(self.Multi_Scenario),figsize=(9,6)) # Set up subplots for all scenarios

        n=0 #Counter for scenario subplots

        Data_Out=pd.DataFrame()

        for scenario in self.Multi_Scenario:

            print("Scenario = " + str(scenario))

            try:
                lines_interregional = self.lines_interregional.set_index([self.AGG_BY])
                lines_intraregional = self.lines_intraregional.set_index([self.AGG_BY])
            except:
                print("Column to Aggregate by is missing")
                return None

            try:
                lines_interregional=lines_interregional.xs(self.zone_input)
            except KeyError:
                lines_interregional=pd.DataFrame()
                print("No interregional lines touching "+self.zone_input+".")
            try:
                lines_intraregional=lines_intraregional.xs(self.zone_input)
            except KeyError:
                lines_intraregional=pd.DataFrame()
                print("No intraregional lines in "+self.zone_input+".")

            zone_lines=pd.concat([lines_interregional,lines_intraregional],axis=0,sort=False)
            zone_lines=zone_lines['line_name'].unique()

            Flow = Flow_Collection.get(scenario).reset_index('line_name')
            Flow = Flow[Flow['line_name'].isin(zone_lines)]                 #Limit to only lines touching to this zone
            Flow.set_index(['line_name'],inplace=True,append=True)

            Limits= Limit_Collection.get(scenario).droplevel('timestamp')
            Limits.mask(Limits[0]==0.0,other=0.01,inplace=True) #if limit is zero set to small value

            if (self.prop!=self.prop)==False: # This checks for a nan in string. If no scenario selected, do nothing.
                print("Line category = "+str(self.prop))
                line_relations = self.line_relations.rename(columns={"name":"line_name"}).set_index(["line_name"])
                Flow=pd.merge(Flow,line_relations,left_index=True,right_index=True)
                Flow=Flow[Flow["category"]==self.prop]
                Flow=Flow.drop('category',axis=1)

#            AbsMaxFlow = Flow.abs().groupby(["line_name"]).max()
#            AbsMaxFlow = pd.merge(AbsMaxFlow[0],Limits[0].abs(),left_index=True,right_index=True,how='left')
#            AbsMaxFlow['Limit']=AbsMaxFlow[['0_x','0_y']]
            Flow = pd.merge(Flow,Limits[0].abs(),left_index=True, right_index=True,how='left')
            del Limits
            Flow['Util']=Flow['0_x'].abs()/Flow['0_y']
#            Flow[Flow['Util'].isna()==True]['Util']=1.0
            Flow.mask(Flow['Util']>1.0,other=1.0,inplace=True) #If greater than 1 because exceeds flow limit, report as 1
            Annual_Util=Flow['Util'].groupby(["line_name"]).mean()

            for line in Flow.index.get_level_values(level='line_name').unique() :
                duration_curve = Flow.xs(line,level="line_name").sort_values(by='Util',ascending=False).reset_index()

                if len(self.Multi_Scenario)>1:
                    ax3[n].plot(duration_curve['Util'])
                    if (self.prop!=self.prop)==False: # This checks if a category was passed
                            ax3[n].set_ylabel(scenario+' Line Utilization '+'\n'+'Line cateogory: '+str(self.prop),  color='black', rotation='vertical')
                    else:
                            ax3[n].set_ylabel(scenario+' Line Utilization',  color='black', rotation='vertical')
                    ax3[n].set_xlabel('Intervals',  color='black', rotation='horizontal')
                    ax3[n].spines['right'].set_visible(False)
                    ax3[n].spines['top'].set_visible(False)
                    plt.ylim((0,1.1))

                else:
                    ax3.plot(duration_curve['Util'])
                    if (self.prop!=self.prop)==False: # This checks if a category was passed
                            ax3.set_ylabel(scenario+' Line Utilization '+'\n'+'Line cateogory: '+str(self.prop),  color='black', rotation='vertical')
                    else:
                            ax3.set_ylabel(scenario+' Line Utilization',  color='black', rotation='vertical')
                    ax3.set_xlabel('Intervals',  color='black', rotation='horizontal')
                    ax3.spines['right'].set_visible(False)
                    ax3.spines['top'].set_visible(False)
                    plt.ylim((0,1.1))

                del duration_curve

            Annual_Util=Annual_Util.groupby("line_name").mean()
            Annual_Util.rename({0:scenario},inplace=True)
            Data_Out=pd.concat([Data_Out,Annual_Util],axis=1,sort=False)

            del Flow, Annual_Util

            n=n+1
        #end scenario loop

        return {'fig': fig3,'data_table':Data_Out}

    def line_hist(self):                #Histograms of individual line utilization factor for entire year

        print("For all lines touching Zone = "+self.zone_input)

        Flow_Collection = {}            # Create Dictionary to hold Datframes for each scenario
        Limit_Collection = {}
        for scenario in self.Multi_Scenario:

            Flow_Collection[scenario] = pd.read_hdf(os.path.join(self.Marmot_Solutions_folder, scenario,"Processed_HDF5_folder", scenario+ "_formatted.h5"),"line_Flow")
            Limit_Collection[scenario]= pd.read_hdf(os.path.join(self.Marmot_Solutions_folder, scenario,"Processed_HDF5_folder", scenario+ "_formatted.h5"),"line_Import_Limit")

        fig3, ax3 = plt.subplots(len(self.Multi_Scenario),figsize=(9,6)) # Set up subplots for all scenarios

        n=0 #Counter for scenario subplots

        Data_Out=pd.DataFrame()
        for scenario in self.Multi_Scenario:

            print("Scenario = " + str(scenario))
            try:
                lines_interregional = self.lines_interregional.set_index([self.AGG_BY])
                lines_intraregional = self.lines_intraregional.set_index([self.AGG_BY])
            except:
                print("Column to Aggregate by is missing")
                return None
            try:
                lines_interregional=lines_interregional.xs(self.zone_input)
            except KeyError:
                lines_interregional=pd.DataFrame()
                print("No interregional lines touching "+self.zone_input+".")
            try:
                lines_intraregional=lines_intraregional.xs(self.zone_input)
            except KeyError:
                lines_intraregional=pd.DataFrame()
                print("No intraregional lines in "+self.zone_input+".")

            zone_lines=pd.concat([lines_interregional,lines_intraregional],axis=0,sort=False)
            zone_lines=zone_lines['line_name'].unique()

            Flow = Flow_Collection.get(scenario).reset_index('line_name')
            Flow = Flow[Flow['line_name'].isin(zone_lines)] #Limit to only lines touching to this zone
            Flow.set_index(['line_name'],inplace=True,append=True)

            Limits= Limit_Collection.get(scenario).droplevel('timestamp')
            Limits.mask(Limits[0]==0.0,other=0.01,inplace=True) #if limit is zero set to small value

            if (self.prop!=self.prop)==False: # This checks for a nan in string. If no category selected, do nothing.
                print("Line category = "+str(self.prop))
                line_relations = self.line_relations.rename(columns={"name":"line_name"}).set_index(["line_name"])
                Flow=pd.merge(Flow,line_relations,left_index=True,right_index=True)
                Flow=Flow[Flow["category"]==self.prop]
                Flow=Flow.drop('category',axis=1)

            Flow = pd.merge(Flow,Limits[0].abs(),left_index=True, right_index=True,how='left')
            del Limits
            Flow['Util']=Flow['0_x'].abs()/Flow['0_y']
#            Flow[Flow['Util'].isna()==True]['Util']=1.0
            Flow.mask(Flow['Util']>1.0,other=1.0,inplace=True) #If greater than 1 because exceeds flow limit, report as 1
            Annual_Util=Flow['Util'].groupby(["line_name"]).mean()
            del Flow

            if len(self.Multi_Scenario)>1:
                ax3[n].hist(Annual_Util.replace([np.inf,np.nan]),bins=20,range=(0,1),label=scenario)
                if (self.prop!=self.prop)==False: # This checks if a category was passed
                    ax3[n].set_ylabel(scenario+' Number of lines '+'\n'+'Line cateogory: '+str(self.prop),  color='black', rotation='vertical')
                else:
                    ax3[n].set_ylabel(scenario+' Number of lines',  color='black', rotation='vertical')

                ax3[n].set_xlabel('Utilization',  color='black', rotation='horizontal')
                ax3[n].spines['right'].set_visible(False)
                ax3[n].spines['top'].set_visible(False)

            else:
                ax3.hist(Annual_Util.replace([np.inf,np.nan]),bins=20,range=(0,1),label=scenario)
                if (self.prop!=self.prop)==False: # This checks if a category was passed
                    ax3.set_ylabel(scenario+' Number of lines '+'\n'+'Line cateogory: '+str(self.prop),  color='black', rotation='vertical')
                else:
                    ax3.set_ylabel(scenario+' Number of lines',  color='black', rotation='vertical')

                ax3.set_xlabel('Utilization',  color='black', rotation='horizontal')
                ax3.spines['right'].set_visible(False)
                ax3.spines['top'].set_visible(False)
            Annual_Util.rename({0:scenario},inplace=True)
            Data_Out=pd.concat([Data_Out,Annual_Util],axis=1,sort=False)
            del Annual_Util
            n=n+1
        #end scenario loop

        return {'fig': fig3,'data_table':Data_Out}
=======
        outputs = {}
        for zone_input in self.Zones:
            print(self.AGG_BY + " = " + zone_input)
            
            Net_Export_all_scenarios = pd.DataFrame()
    
            for scenario in self.Multi_Scenario:
                
                print("Scenario = " + str(scenario))
                Net_Export_read = pd.read_hdf(os.path.join(self.PLEXOS_Scenarios,scenario, 'Processed_HDF5_folder', scenario + '_formatted.h5'),self.AGG_BY + '_Net_Interchange')
                Net_Export = Net_Export_read.xs(zone_input, level = self.AGG_BY)
                Net_Export = Net_Export.reset_index()
                Net_Export = Net_Export.groupby(["timestamp"]).sum()
                Net_Export.columns = [scenario]
                
                if self.prop == 'Date Range':
                    print("Plotting specific date range:")
                    print(str(self.start_date) + '  to  ' + str(self.end_date))
                    
                    Net_Export = Net_Export[self.start_date : self.end_date]
    
                Net_Export_all_scenarios = pd.concat([Net_Export_all_scenarios,Net_Export], axis = 1) 
                
            # Data table of values to return to main program
            Data_Table_Out = Net_Export_all_scenarios
            
            #Make scenario/color dictionary.
            scenario_color_dict = {}
            for idx,column in enumerate(Net_Export_all_scenarios.columns):
                dictionary = {column : self.color_list[idx]}
                scenario_color_dict.update(dictionary)
                
            fig1, ax = plt.subplots(figsize=(9,6))
            for idx,column in enumerate(Net_Export_all_scenarios.columns):
                ax.plot(Net_Export_all_scenarios.index.values,Net_Export_all_scenarios[column], linewidth=2, color = scenario_color_dict.get(column,'#333333'),label=column)
    
            ax.set_ylabel('Net exports (MW)',  color='black', rotation='vertical')
            ax.set_xlabel('Date ' + '(' + self.timezone + ')',  color='black', rotation='horizontal')
            ax.spines['right'].set_visible(False)
            ax.spines['top'].set_visible(False)
            ax.tick_params(axis='y', which='major', length=5, width=1)
            ax.tick_params(axis='x', which='major', length=5, width=1)
            ax.yaxis.set_major_formatter(mpl.ticker.StrMethodFormatter('{x:,.0f}'))
            ax.margins(x=0.01)
            
            locator = mdates.AutoDateLocator(minticks=6, maxticks=12)
            formatter = mdates.ConciseDateFormatter(locator)
            formatter.formats[2] = '%d\n %b'
            formatter.zero_formats[1] = '%b\n %Y'
            formatter.zero_formats[2] = '%d\n %b'
            formatter.zero_formats[3] = '%H:%M\n %d-%b'
            formatter.offset_formats[3] = '%b %Y'
            formatter.show_offset = False
            ax.xaxis.set_major_locator(locator)
            ax.xaxis.set_major_formatter(formatter)
            
            handles, labels = ax.get_legend_handles_labels()
            
            #Legend 1
            leg1 = ax.legend(reversed(handles), reversed(labels), loc='best',facecolor='inherit', frameon=True)   
            # Manually add the first legend back
            ax.add_artist(leg1)
            outputs[zone_input] = {'fig': fig1, 'data_table': Data_Table_Out}
        return outputs
        
    
    def line_util(self):          #Duration curve of individual line utilization for all hours      
        Flow_Collection = {}        # Create Dictionary to hold Datframes for each scenario 
        Limit_Collection = {}
        
        for scenario in self.Multi_Scenario:
            Flow_Collection[scenario] = pd.read_hdf(os.path.join(self.PLEXOS_Scenarios, scenario,"Processed_HDF5_folder", scenario+ "_formatted.h5"),"line_Flow")
            Limit_Collection[scenario]= pd.read_hdf(os.path.join(self.PLEXOS_Scenarios, scenario,"Processed_HDF5_folder", scenario+ "_formatted.h5"),"line_Import_Limit")
        
        outputs = {}
        for zone_input in self.Zones:    
            print("For all lines touching Zone = "+zone_input)
            
            fig3, ax3 = plt.subplots(len(self.Multi_Scenario),figsize=(9,6)) # Set up subplots for all scenarios
         
            n=0 #Counter for scenario subplots
            
            Data_Out=pd.DataFrame()
                    
            for scenario in self.Multi_Scenario:
                
                print("Scenario = " + str(scenario))
                
                try:
                    lines_interregional = self.lines_interregional.set_index([self.AGG_BY])
                    lines_intraregional = self.lines_intraregional.set_index([self.AGG_BY])
                except:
                    print("Column to Aggregate by is missing")
                    outputs[zone_input] = pd.DataFrame()
                    continue
                
                try:
                    lines_interregional=lines_interregional.xs(zone_input)            
                except KeyError:
                    lines_interregional=pd.DataFrame()
                    print("No interregional lines touching "+zone_input+".")
                try:
                    lines_intraregional=lines_intraregional.xs(zone_input)            
                except KeyError:
                    lines_intraregional=pd.DataFrame()
                    print("No intraregional lines in "+zone_input+".")
                
                zone_lines=pd.concat([lines_interregional,lines_intraregional],axis=0,sort=False)
                zone_lines=zone_lines['line_name'].unique()
                
                Flow = Flow_Collection.get(scenario).reset_index('line_name')
                Flow = Flow[Flow['line_name'].isin(zone_lines)]                 #Limit to only lines touching to this zone
                Flow.set_index(['line_name'],inplace=True,append=True)            
                
                Limits= Limit_Collection.get(scenario).droplevel('timestamp')
                Limits.mask(Limits[0]==0.0,other=0.01,inplace=True) #if limit is zero set to small value
                
                if (self.prop!=self.prop)==False: # This checks for a nan in string. If no scenario selected, do nothing.
                    print("Line category = "+str(self.prop))
                    line_relations = self.line_relations.rename(columns={"name":"line_name"}).set_index(["line_name"])
                    Flow=pd.merge(Flow,line_relations,left_index=True,right_index=True)
                    Flow=Flow[Flow["category"]==self.prop] 
                    Flow=Flow.drop('category',axis=1) 
                    
    #            AbsMaxFlow = Flow.abs().groupby(["line_name"]).max()
    #            AbsMaxFlow = pd.merge(AbsMaxFlow[0],Limits[0].abs(),left_index=True,right_index=True,how='left')
    #            AbsMaxFlow['Limit']=AbsMaxFlow[['0_x','0_y']]
                Flow = pd.merge(Flow,Limits[0].abs(),left_index=True, right_index=True,how='left')
                del Limits
                Flow['Util']=Flow['0_x'].abs()/Flow['0_y']
    #            Flow[Flow['Util'].isna()==True]['Util']=1.0
                Flow.mask(Flow['Util']>1.0,other=1.0,inplace=True) #If greater than 1 because exceeds flow limit, report as 1
                Annual_Util=Flow['Util'].groupby(["line_name"]).mean()      
                
                for line in Flow.index.get_level_values(level='line_name').unique() :
                    duration_curve = Flow.xs(line,level="line_name").sort_values(by='Util',ascending=False).reset_index()
                            
                    if len(self.Multi_Scenario)>1:
                        ax3[n].plot(duration_curve['Util'])
                        if (self.prop!=self.prop)==False: # This checks if a category was passed
                                ax3[n].set_ylabel(scenario+' Line Utilization '+'\n'+'Line cateogory: '+str(self.prop),  color='black', rotation='vertical')
                        else:
                                ax3[n].set_ylabel(scenario+' Line Utilization',  color='black', rotation='vertical')
                        ax3[n].set_xlabel('Intervals',  color='black', rotation='horizontal')
                        ax3[n].spines['right'].set_visible(False)
                        ax3[n].spines['top'].set_visible(False)                         
                        plt.ylim((0,1.1))           
    
                    else:
                        ax3.plot(duration_curve['Util'])
                        if (self.prop!=self.prop)==False: # This checks if a category was passed
                                ax3.set_ylabel(scenario+' Line Utilization '+'\n'+'Line cateogory: '+str(self.prop),  color='black', rotation='vertical')
                        else:
                                ax3.set_ylabel(scenario+' Line Utilization',  color='black', rotation='vertical')
                        ax3.set_xlabel('Intervals',  color='black', rotation='horizontal')
                        ax3.spines['right'].set_visible(False)
                        ax3.spines['top'].set_visible(False)   
                        plt.ylim((0,1.1))           
                    
                    del duration_curve
                
                Annual_Util=Annual_Util.groupby("line_name").mean()
                Annual_Util.rename({0:scenario},inplace=True)
                Data_Out=pd.concat([Data_Out,Annual_Util],axis=1,sort=False)
                
                del Flow, Annual_Util
                
                n=n+1
            #end scenario loop
                                  
            outputs[zone_input] = {'fig': fig3,'data_table':Data_Out}
            plt.close(fig3)
        return outputs
    
    
    def line_hist(self):                #Histograms of individual line utilization factor for entire year
        Flow_Collection = {}            # Create Dictionary to hold Datframes for each scenario 
        Limit_Collection = {}
        for scenario in self.Multi_Scenario:
            Flow_Collection[scenario] = pd.read_hdf(os.path.join(self.PLEXOS_Scenarios, scenario,"Processed_HDF5_folder", scenario+ "_formatted.h5"),"line_Flow")
            Limit_Collection[scenario]= pd.read_hdf(os.path.join(self.PLEXOS_Scenarios, scenario,"Processed_HDF5_folder", scenario+ "_formatted.h5"),"line_Import_Limit")
        
        outputs = {}
        for zone_input in self.Zones:
            print("For all lines touching Zone = "+zone_input)
            fig3, ax3 = plt.subplots(len(self.Multi_Scenario),figsize=(9,6)) # Set up subplots for all scenarios
         
            n=0 #Counter for scenario subplots
                     
            Data_Out=pd.DataFrame()             
            for scenario in self.Multi_Scenario:
                        
                print("Scenario = " + str(scenario))
                try:
                    lines_interregional = self.lines_interregional.set_index([self.AGG_BY])
                    lines_intraregional = self.lines_intraregional.set_index([self.AGG_BY])
                except:
                    print("Column to Aggregate by is missing")
                    outputs[zone_input] = pd.DataFrame()
                    continue
                try:
                    lines_interregional=lines_interregional.xs(zone_input)            
                except KeyError:
                    lines_interregional=pd.DataFrame()
                    print("No interregional lines touching "+zone_input+".")
                try:
                    lines_intraregional=lines_intraregional.xs(zone_input)            
                except KeyError:
                    lines_intraregional=pd.DataFrame()
                    print("No intraregional lines in "+zone_input+".")
                
                zone_lines=pd.concat([lines_interregional,lines_intraregional],axis=0,sort=False)
                zone_lines=zone_lines['line_name'].unique()
                
                Flow = Flow_Collection.get(scenario).reset_index('line_name')
                Flow = Flow[Flow['line_name'].isin(zone_lines)] #Limit to only lines touching to this zone
                Flow.set_index(['line_name'],inplace=True,append=True)
                
                Limits= Limit_Collection.get(scenario).droplevel('timestamp')
                Limits.mask(Limits[0]==0.0,other=0.01,inplace=True) #if limit is zero set to small value
    
                if (self.prop!=self.prop)==False: # This checks for a nan in string. If no category selected, do nothing.
                    print("Line category = "+str(self.prop))
                    line_relations = self.line_relations.rename(columns={"name":"line_name"}).set_index(["line_name"])
                    Flow=pd.merge(Flow,line_relations,left_index=True,right_index=True)
                    Flow=Flow[Flow["category"]==self.prop] 
                    Flow=Flow.drop('category',axis=1)
                
                Flow = pd.merge(Flow,Limits[0].abs(),left_index=True, right_index=True,how='left')
                del Limits
                Flow['Util']=Flow['0_x'].abs()/Flow['0_y']
    #            Flow[Flow['Util'].isna()==True]['Util']=1.0
                Flow.mask(Flow['Util']>1.0,other=1.0,inplace=True) #If greater than 1 because exceeds flow limit, report as 1
                Annual_Util=Flow['Util'].groupby(["line_name"]).mean() 
                del Flow
                                    
                if len(self.Multi_Scenario)>1:
                    ax3[n].hist(Annual_Util.replace([np.inf,np.nan]),bins=20,range=(0,1),label=scenario)
                    if (self.prop!=self.prop)==False: # This checks if a category was passed
                        ax3[n].set_ylabel(scenario+' Number of lines '+'\n'+'Line cateogory: '+str(self.prop),  color='black', rotation='vertical')
                    else:
                        ax3[n].set_ylabel(scenario+' Number of lines',  color='black', rotation='vertical')
    
                    ax3[n].set_xlabel('Utilization',  color='black', rotation='horizontal')
                    ax3[n].spines['right'].set_visible(False)
                    ax3[n].spines['top'].set_visible(False)                       
                
                else:
                    ax3.hist(Annual_Util.replace([np.inf,np.nan]),bins=20,range=(0,1),label=scenario)
                    if (self.prop!=self.prop)==False: # This checks if a category was passed
                        ax3.set_ylabel(scenario+' Number of lines '+'\n'+'Line cateogory: '+str(self.prop),  color='black', rotation='vertical')
                    else:
                        ax3.set_ylabel(scenario+' Number of lines',  color='black', rotation='vertical')
    
                    ax3.set_xlabel('Utilization',  color='black', rotation='horizontal')
                    ax3.spines['right'].set_visible(False)
                    ax3.spines['top'].set_visible(False)   
                Annual_Util.rename({0:scenario},inplace=True) 
                Data_Out=pd.concat([Data_Out,Annual_Util],axis=1,sort=False)
                del Annual_Util  
                n=n+1
            #end scenario loop
                                  
            outputs[zone_input] = {'fig': fig3,'data_table':Data_Out}
        return outputs
    
    def region_region_interchange(self): 
>>>>>>> 905f6678

    def region_region_interchange(self):

        rr_int = pd.read_hdf(os.path.join(self.Marmot_Solutions_folder,self.Multi_Scenario[0],"Processed_HDF5_folder", self.Multi_Scenario[0] + "_formatted.h5"),"region_regions_Net_Interchange")
        agg_region_mapping = self.Region_Mapping[['region',self.AGG_BY]].set_index('region').to_dict()[self.AGG_BY]

        rr_int = rr_int.reset_index()
        rr_int['parent'] = rr_int['parent'].map(agg_region_mapping)
        rr_int['child']  = rr_int['child'].map(agg_region_mapping)
        rr_int_agg = rr_int.groupby(['timestamp','parent','child'],as_index=True).sum()
        rr_int_agg.rename(columns = {0:'Flow (MW)'}, inplace = True)
        rr_int_agg = rr_int_agg.unstack(level = 'child')
        rr_int_agg = rr_int_agg.droplevel(level = 0, axis = 1)
        rr_int_agg = rr_int_agg.stack(level = 'child')
        rr_int_agg = rr_int_agg.reset_index()

        Data_Table_Out = rr_int_agg

        #Make a facet plot, one panel for each parent zone.
        parents = rr_int_agg['parent'].unique()

        fig4, axs = plt.subplots(nrows = 5, ncols = 4, figsize=(6*5,4*4), sharey = False)
        plt.subplots_adjust(wspace=0.6, hspace=0.5)

        axs = axs.ravel()
        i=0

        for parent in parents:
            single_parent = rr_int_agg[rr_int_agg['parent'] == parent]
            single_parent = single_parent.pivot(index = 'timestamp',columns = 'child',values = 0)
            single_parent = single_parent.loc[:,(single_parent != 0).any(axis = 0)] #Remove all 0 columns (uninteresting).
            if (parent in single_parent.columns):
                single_parent = single_parent.drop(columns = [parent]) #Remove columns if parent = child (strange).

            for column in single_parent.columns:
                axs[i].plot(single_parent.index.values,single_parent[column], linewidth=2, label=column)

            axs[i].set_title(parent)
            axs[i].spines['right'].set_visible(False)
            axs[i].spines['top'].set_visible(False)
            axs[i].tick_params(axis='y', which='major', length=5, width=1)
            axs[i].tick_params(axis='x', which='major', length=5, width=1)
            axs[i].yaxis.set_major_formatter(mpl.ticker.StrMethodFormatter('{x:,.0f}'))
            axs[i].margins(x=0.01)

            locator = mdates.AutoDateLocator(minticks=4, maxticks=8)
            formatter = mdates.ConciseDateFormatter(locator)
            formatter.formats[2] = '%d\n %b'
            formatter.zero_formats[1] = '%b\n %Y'
            formatter.zero_formats[2] = '%d\n %b'
            formatter.zero_formats[3] = '%H:%M\n %d-%b'
            formatter.offset_formats[3] = '%b %Y'
            formatter.show_offset = False
            axs[i].xaxis.set_major_locator(locator)
            axs[i].xaxis.set_major_formatter(formatter)
            axs[i].legend(loc='lower left',bbox_to_anchor=(1,0),facecolor='inherit', frameon=True)

            i = i + 1
        if len(parents) % 2 !=0:    #Remove extra plot
            fig4.delaxes(axs[len(parents)])

        fig4.add_subplot(111, frameon=False)
        plt.tick_params(labelcolor='none', top=False, bottom=False, left=False, right=False)
        plt.xlabel('Date ' + '(' + self.timezone + ')',  color='black', rotation='horizontal',labelpad = 60)
        plt.ylabel('Flow from zone indicated in panel title to zone indicated in legend (MW)',  color='black', rotation='vertical', labelpad = 60)


        return {'fig': fig4, 'data_table': Data_Table_Out}

    def zone_zone_interchange(self):
        print('Zone = ' + str(self.zone_input))

        xdimension=len(self.xlabels)
        if xdimension == 0:
            xdimension = 1
        ydimension=len(self.ylabels)
        if ydimension == 0:
            ydimension = 1
        grid_size = xdimension*ydimension
        fig5, axs = plt.subplots(ydimension,xdimension, figsize=((8*xdimension),(4*ydimension)), sharey=True)
        plt.subplots_adjust(wspace=0.05, hspace=0.2)
        if len(self.Multi_Scenario) > 1:
            axs = axs.ravel()
        i=0

        region2superzone = self.Region_Mapping.set_index('region').to_dict()['superzone']

        for scenario in self.Multi_Scenario:
            print('Scenario = ' + scenario)
            zz_int = pd.read_hdf(os.path.join(self.Marmot_Solutions_folder,scenario,"Processed_HDF5_folder", scenario + "_formatted.h5"),"region_regions_Net_Interchange")
            zz_int = zz_int.reset_index()
            zz_int['parent'] = zz_int['parent'].map(region2superzone)
            zz_int['child']  = zz_int['child'].map(region2superzone)
            zz_int_agg = zz_int.groupby(['timestamp','parent','child'],as_index=True).sum()
            zz_int_agg.rename(columns = {0:'Flow (MW)'}, inplace = True)
            zz_int_agg = zz_int_agg.unstack(level = 'child')
            zz_int_agg = zz_int_agg.droplevel(level = 0, axis = 1)
            zz_int_agg = zz_int_agg.stack(level = 'child')
            zz_int_agg = zz_int_agg.reset_index()

            one_zone = zz_int_agg[zz_int_agg['parent'] == self.zone_input]    #Select only this particular zone.
            one_zone = one_zone.pivot(index = 'timestamp',columns = 'child',values = 0)
            one_zone = one_zone.loc[:,(one_zone != 0).any(axis = 0)] #Remove all 0 columns (uninteresting).
            one_zone = one_zone / 1000 #MW -> GW
            if '2008' not in self.Marmot_Solutions_folder and '2012' not in self.Marmot_Solutions_folder and one_zone.index[0] > dt.datetime(2024,2,28,0,0):
                one_zone.index = one_zone.index.shift(1,freq = 'D') #TO DEAL WITH LEAP DAYS, SPECIFIC TO MARTY'S PROJECT, REMOVE AFTER.

            #Neaten up lines: if more than 4 total interchanges, aggregated all but the highest 3.
            if len(one_zone.columns) > 4:
                if i == 0: #Set the "three highest zonal interchanges" for all three scenarios.
                    cols_dontagg = one_zone.max().abs().sort_values(ascending = False)[0:3].index
                df_dontagg = one_zone[cols_dontagg]
                df_toagg = one_zone.drop(columns = cols_dontagg)
                agged = df_toagg.sum(axis = 1)
                df_dontagg['Other'] = agged
                one_zone = df_dontagg

            locator = mdates.AutoDateLocator(minticks=4, maxticks=8)
            formatter = mdates.ConciseDateFormatter(locator)
            formatter.formats[2] = '%d\n %b'
            formatter.zero_formats[1] = '%b\n %Y'
            formatter.zero_formats[2] = '%d\n %b'
            formatter.zero_formats[3] = '%H:%M\n %d-%b'
            formatter.offset_formats[3] = '%b %Y'
            formatter.show_offset = False

            if len(self.Multi_Scenario) > 1:
                for column in one_zone.columns:
                    axs[i].plot(one_zone.index.values,one_zone[column], linewidth=2, label=column)
                axs[i].spines['right'].set_visible(False)
                axs[i].spines['top'].set_visible(False)
                axs[i].tick_params(axis='y', which='major', length=5, width=1)
                axs[i].tick_params(axis='x', which='major', length=5, width=1)
                axs[i].yaxis.set_major_formatter(mpl.ticker.StrMethodFormatter('{x:,.0f}'))
                axs[i].margins(x=0.01)
                axs[i].xaxis.set_major_locator(locator)
                axs[i].xaxis.set_major_formatter(formatter)
                axs[i].hlines(y = 0, xmin = axs[i].get_xlim()[0], xmax = axs[i].get_xlim()[1], linestyle = ':') #Add horizontal line at 0.
                if i == (len(self.Multi_Scenario) - 1) :
                    handles, labels = axs[i].get_legend_handles_labels()
                    leg1 = axs[i].legend(reversed(handles), reversed(labels), loc='lower left',bbox_to_anchor=(1,0),facecolor='inherit', frameon=True)
                    axs[i].add_artist(leg1)

            else:
                for column in one_zone.columns:
                    axs.plot(one_zone.index.values,one_zone[column], linewidth=2, label=column)
                axs.spines['right'].set_visible(False)
                axs.spines['top'].set_visible(False)
                axs.tick_params(axis='y', which='major', length=5, width=1)
                axs.tick_params(axis='x', which='major', length=5, width=1)
                axs.yaxis.set_major_formatter(mpl.ticker.StrMethodFormatter('{x:,.0f}'))
                axs.margins(x=0.01)
                axs.xaxis.set_major_locator(locator)
                axs.xaxis.set_major_formatter(formatter)
                axs.hlines(y = 0, xmin = axs.get_xlim()[0], xmax = axs.get_xlim()[1], linestyle = ':') #Add horizontal line at 0.
                if i == (len(self.Multi_Scenario) - 1) :
                    handles, labels = axs.get_legend_handles_labels()
                    leg1 = axs.legend(reversed(handles), reversed(labels), loc='lower left',bbox_to_anchor=(1,0),facecolor='inherit', frameon=True)
                    axs.add_artist(leg1)
            i = i + 1

        all_axes = fig5.get_axes()

        self.xlabels = pd.Series(self.xlabels).str.replace('_',' ').str.wrap(10, break_long_words=False)

        j=0
        k=0
        for ax in all_axes:
            if ax.is_last_row():
                ax.set_xlabel(xlabel=(self.xlabels[j]),  color='black')
                j=j+1
            if ax.is_first_col():
                ax.set_ylabel(ylabel=(self.ylabels[k]),  color='black', rotation='vertical')
                k=k+1

        fig5.add_subplot(111, frameon=False)
        plt.tick_params(labelcolor='none', top=False, bottom=False, left=False, right=False)
        plt.xlabel('Date ' + '(' + self.timezone + ')',  color='black', rotation='horizontal', labelpad = 40)
        plt.ylabel('Flow to zone indicated in legend (GW)',  color='black', rotation='vertical', labelpad = 60)

        return {'fig': fig5}

    def region_region_checkerboard(self):

        rr_int = pd.read_hdf(os.path.join(self.Marmot_Solutions_folder,self.Multi_Scenario[0],"Processed_HDF5_folder", self.Multi_Scenario[0] + "_formatted.h5"),"region_regions_Net_Interchange")
        agg_region_mapping = self.Region_Mapping[['region',self.AGG_BY]].set_index('region').to_dict()[self.AGG_BY]

        rr_int = rr_int.reset_index()
        rr_int['parent'] = rr_int['parent'].map(agg_region_mapping)
        rr_int['child']  = rr_int['child'].map(agg_region_mapping)
        rr_int_agg = rr_int.groupby(['parent','child'],as_index=True).sum() # Determine annual net flow between regions.
        rr_int_agg.rename(columns = {0:'Flow (MW)'}, inplace = True)
        rr_int_agg = rr_int_agg.reset_index(['parent','child'])
        rr_int_agg=rr_int_agg.loc[rr_int_agg['Flow (MW)']>0.01] # Keep only positive flows
        rr_int_agg.sort_values(ascending=False,by='Flow (MW)')
        rr_int_agg.set_index(['parent','child'],inplace=True)
        rr_int_agg = rr_int_agg.unstack('child')
        rr_int_agg = rr_int_agg.droplevel(level = 0, axis = 1)

#        rr_int_agg['path']=rr_int_agg['parent']+"_"+rr_int_agg['child']
#        pathlist=rr_int_agg['path'] #List of paths

        ## Annual summary
        fig, ax = plt.subplots(figsize=(9,6))
        current_cmap = plt.cm.get_cmap()
        current_cmap.set_bad(color='grey')

        im = ax.imshow(rr_int_agg,interpolation='none')
        cbar=fig.colorbar(im,ax=ax)
        cbar.ax.set_ylabel("Net Interchange [GWh]", rotation=-90, va="bottom")

        ax.set_xticks(np.arange(rr_int_agg.shape[1]))
        ax.set_yticks(np.arange(rr_int_agg.shape[0]))
        ax.set_xticklabels(rr_int_agg.columns)
        ax.set_yticklabels(rr_int_agg.index)

        # Rotate the tick labels and set their alignment.
        plt.setp(ax.get_xticklabels(), rotation=45, ha="right",
             rotation_mode="anchor")

        ax.set_xticks(np.arange(rr_int_agg.shape[1]+1)-.5, minor=True) #Delineate the boxes and make room at top and bottom
        ax.set_yticks(np.arange(rr_int_agg.shape[0]+1)-.5, minor=True)
        ax.grid(which="minor", color="k", linestyle='-', linewidth=1)
        ax.tick_params(which="minor", bottom=False, left=False)

        ax.set_ylabel('From Region',  color='black')
        ax.set_xlabel('To Region',color='black')
        fig.tight_layout()

        Data_Table_Out = rr_int_agg


        return {'fig': fig, 'data_table': Data_Table_Out}

    def region_region_duration(self):

        rr_int = pd.read_hdf(os.path.join(self.Marmot_Solutions_folder,self.Multi_Scenario[0],"Processed_HDF5_folder", self.Multi_Scenario[0] + "_formatted.h5"),"region_regions_Net_Interchange")
        agg_region_mapping = self.Region_Mapping[['region',self.AGG_BY]].set_index('region').to_dict()[self.AGG_BY]

        rr_int = rr_int.reset_index()
        rr_int['parent'] = rr_int['parent'].map(agg_region_mapping)
        rr_int['child']  = rr_int['child'].map(agg_region_mapping)

        rr_int_agg = rr_int.groupby(['parent','child'],as_index=True).sum() # Determine annual net flow between regions.
        rr_int_agg.rename(columns = {0:'Flow (MW)'}, inplace = True)
        rr_int_agg = rr_int_agg.reset_index(['parent','child'])
        rr_int_agg=rr_int_agg.loc[rr_int_agg['Flow (MW)']>0.01] # Keep only positive flows
#        rr_int_agg.set_index(['parent','child'],inplace=True)

        rr_int_agg['path']=rr_int_agg['parent']+"_"+rr_int_agg['child']

        if (self.prop!=self.prop)==False: # This checks for a nan in string. If a number of paths is selected only plot those
            pathlist=rr_int_agg.sort_values(ascending=False,by='Flow (MW)')['path'][1:int(self.prop)+1] #list of top paths based on number selected
        else:
            pathlist=rr_int_agg['path'] #List of paths


        rr_int_hr = rr_int.groupby(['timestamp','parent','child'],as_index=True).sum() # Hourly flow
        rr_int_hr.rename(columns = {0:'Flow (MW)'}, inplace = True)
        rr_int_hr.reset_index(['timestamp','parent','child'],inplace=True)
        rr_int_hr['path']=rr_int_hr['parent']+"_"+rr_int_hr['child']
        rr_int_hr.set_index(['path'],inplace=True)
        rr_int_hr['Abs MW']=abs(rr_int_hr['Flow (MW)'])
        rr_int_hr['Abs MW'].sum()
        rr_int_hr.loc[pathlist]['Abs MW'].sum()*2  # Check that the sum of the absolute value of flows is the same. i.e. only redundant flows were eliminated.
        rr_int_hr=rr_int_hr.loc[pathlist].drop(['Abs MW'],axis=1)

        ## Plot duration curves
        fig3, ax3 = plt.subplots(figsize=(9,6))
        for i in pathlist:
            duration_curve = rr_int_hr.loc[i].sort_values(ascending=False,by='Flow (MW)').reset_index()
            plt.plot(duration_curve['Flow (MW)'],label=i)
            del duration_curve

        ax3.set_ylabel('Flow MW',  color='black', rotation='vertical')
        ax3.set_xlabel('Intervals',  color='black', rotation='horizontal')
        ax3.spines['right'].set_visible(False)
        ax3.spines['top'].set_visible(False)

#        if (self.prop!=self.prop)==False: # This checks for a nan in string. If no limit selected, do nothing
        ax3.legend(loc='best')
#            plt.lim((0,int(self.prop)))

        Data_Table_Out = rr_int_hr


        return {'fig': fig3, 'data_table': Data_Table_Out}

    def line_util_agged(self):
        print('Zone = ' + str(self.zone_input))

        all_scenarios = pd.DataFrame()

        for scenario in self.Multi_Scenario:
            print("Scenario = " + str(scenario))

            #Load data
            lineflow = pd.read_hdf(os.path.join(self.Marmot_Solutions_folder, scenario,"Processed_HDF5_folder", scenario+ "_formatted.h5"),"line_Flow")
            intflow = pd.read_hdf(os.path.join(self.Marmot_Solutions_folder, scenario,"Processed_HDF5_folder", scenario+ "_formatted.h5"),"interface_Flow")
            linelim = pd.read_hdf(os.path.join(self.Marmot_Solutions_folder, scenario,"Processed_HDF5_folder", scenario+ "_formatted.h5"),"line_Export_Limit")
            intlim = pd.read_hdf(os.path.join(self.Marmot_Solutions_folder, scenario,"Processed_HDF5_folder", scenario+ "_formatted.h5"),"interface_Export_Limit")
            linelim = linelim.reset_index().drop('timestamp', axis = 1).set_index('line_name')

            #Calculate utilization.
            alllines = pd.merge(lineflow,linelim,left_index=True,right_index=True)
            alllines = alllines.rename(columns = {'0_x':'flow','0_y':'capacity'})
            alllines['flow'] = abs(alllines['flow'])

            #Merge in region ID and aggregate by region.
            exportline2region = pd.read_pickle(os.path.join(self.Marmot_Solutions_folder,scenario,'exportline2region.pkl'))
            exportline2region = exportline2region.rename(columns={"line":"line_name"})
            importline2region = pd.read_pickle(os.path.join(self.Marmot_Solutions_folder,scenario,'importline2region.pkl'))
            importline2region = importline2region.rename(columns={"line":"line_name"})
            intraregionalline2region = pd.read_pickle(os.path.join(self.Marmot_Solutions_folder,scenario,'intraregionalline2region.pkl'))
            intraregionalline2region = intraregionalline2region.rename(columns={"line":"line_name"})
            line2region = pd.concat([exportline2region,importline2region,intraregionalline2region])
            alllines = alllines.reset_index()
            alllines = alllines.merge(line2region, on = 'line_name')
            alllines = alllines.merge(self.Region_Mapping, on = 'region')

            #Extract ReEDS expansion lines for next section.
            line_relations =  pd.read_pickle(os.path.join(self.Marmot_Solutions_folder,scenario,"line_relations.pkl")).rename(columns={"name":"line_name"})
            reeds_exp = alllines.merge(line_relations, on = 'line_name')
            reeds_exp = reeds_exp[reeds_exp['category'] == 'ReEDS_Expansion']
            reeds_agg = reeds_exp.groupby(['timestamp',self.AGG_BY],as_index = False).sum()

            #Subset only enforced lines. This will subset to only EI lines.
            enforced = pd.read_csv('/projects/continental/pcm/Results/enforced_lines.csv')
            enforced.columns = ['line_name']
            lineutil = pd.merge(enforced,alllines, on = 'line_name')

            lineutil['line util'] = lineutil['flow'] / lineutil['capacity']
            lineutil = lineutil[lineutil.capacity < 10000]

            #Drop duplicates if AGG_BY == Interconnection.

            #Aggregate by region, merge in region mapping.
            agg = alllines.groupby(['timestamp',self.AGG_BY],as_index = False).sum()
            agg['util'] = agg['flow'] / agg['capacity']
            agg = agg.rename(columns = {'util' : scenario})
            onezone = agg[agg[self.AGG_BY] == self.zone_input]
            onezone = onezone.set_index('timestamp')[scenario]

            #If zone_input is in WI or ERCOT, the dataframe will be empty here. Lines are not enforced here. Instead, use interfaces.
            if onezone.empty:

                #Start with interface flow.
                allint = pd.merge(intflow,intlim,left_index=True,right_index=True)
                allint = allint.rename(columns = {'0_x':'flow','0_y':'capacity'})
                allint = allint.reset_index()

                #Merge in interface/line/region mapping.
                line2int = pd.read_pickle(os.path.join(self.Marmot_Solutions_folder,scenario,'line2interface.pkl'))
                line2int = line2int.rename(columns = {'line' : 'line_name','interface' : 'interface_name'})
                allint = allint.merge(line2int, on = 'interface_name', how = 'inner')
                allint = allint.merge(line2region, on = 'line_name')
                allint = allint.merge(self.Region_Mapping, on = 'region')
                allint = allint.drop(columns = 'line_name')
                allint = allint.drop_duplicates() #Merging in line info duplicated most of the interfaces.

                agg = allint.groupby(['timestamp',self.AGG_BY],as_index = False).sum()
                agg = pd.concat([agg,reeds_agg]) #Add in ReEDS expansion lines, re-aggregate.
                agg = agg.groupby(['timestamp',self.AGG_BY],as_index = False).sum()
                agg['util'] = agg['flow'] / agg['capacity']
                agg = agg.rename(columns = {'util' : scenario})
                onezone = agg[agg[self.AGG_BY] == self.zone_input]
                onezone = onezone.set_index('timestamp')[scenario]

            if (self.prop != self.prop) == False: #Show only subset category of lines.
                reeds_agg = reeds_agg.groupby('timestamp',as_index = False).sum()
                reeds_agg['util'] = reeds_agg['flow'] / reeds_agg['capacity']
                onezone = reeds_agg.rename(columns = {'util' : scenario})
                onezone = onezone.set_index('timestamp')[scenario]

            all_scenarios = pd.concat([all_scenarios,onezone], axis = 1)

        # Data table of values to return to main program
        Data_Table_Out = all_scenarios.copy()

        #Make scenario/color dictionary.
        scenario_color_dict = {}
        for idx,column in enumerate(all_scenarios.columns):
            dictionary = {column : self.color_list[idx]}
            scenario_color_dict.update(dictionary)

        all_scenarios.index = pd.to_datetime(all_scenarios.index)
        if all_scenarios.empty == False and '2008' not in self.Marmot_Solutions_folder and '2012' not in self.Marmot_Solutions_folder and all_scenarios.index[0] > dt.datetime(2024,2,28,0,0):
            all_scenarios.index = all_scenarios.index.shift(1,freq = 'D') #TO DEAL WITH LEAP DAYS, SPECIFIC TO MARTY'S PROJECT, REMOVE AFTER.

        fig5, ax = plt.subplots(figsize=(9,6))
        for idx,column in enumerate(all_scenarios.columns):
            ax.plot(all_scenarios.index.values,all_scenarios[column], linewidth=2, color = scenario_color_dict.get(column,'#333333'),label=column)

        ax.set_ylabel('Transmission utilization (%)',  color='black', rotation='vertical')
        ax.set_xlabel('Date ' + '(' + self.timezone + ')',  color='black', rotation='horizontal')
        ax.spines['right'].set_visible(False)
        ax.spines['top'].set_visible(False)
        ax.tick_params(axis='y', which='major', length=5, width=1)
        ax.tick_params(axis='x', which='major', length=5, width=1)
        ax.yaxis.set_major_formatter(mpl.ticker.StrMethodFormatter('{x:,.0f}'))
        ax.margins(x=0.01)

        locator = mdates.AutoDateLocator(minticks=6, maxticks=12)
        formatter = mdates.ConciseDateFormatter(locator)
        formatter.formats[2] = '%d\n %b'
        formatter.zero_formats[1] = '%b\n %Y'
        formatter.zero_formats[2] = '%d\n %b'
        formatter.zero_formats[3] = '%H:%M\n %d-%b'
        formatter.offset_formats[3] = '%b %Y'
        formatter.show_offset = False
        ax.xaxis.set_major_locator(locator)
        ax.xaxis.set_major_formatter(formatter)
        ax.yaxis.set_major_formatter(mtick.PercentFormatter(1.0))
        ax.hlines(y = 1, xmin = ax.get_xlim()[0], xmax = ax.get_xlim()[1], linestyle = ':') #Add horizontal line at 100%.

        handles, labels = ax.get_legend_handles_labels()

        #Legend 1
        leg1 = ax.legend(reversed(handles), reversed(labels), loc='best',facecolor='inherit', frameon=True)

        # Manually add the first legend back
        ax.add_artist(leg1)

        return {'fig': fig5, 'data_table': Data_Table_Out}


    def line_violations_timeseries(self):

        print('Zone = ' + self.zone_input)
        all_scenarios = pd.DataFrame()

        for scenario in self.Multi_Scenario:
            print("Scenario = " + str(scenario))

            exportline2region = pd.read_pickle(os.path.join(self.Marmot_Solutions_folder,scenario,'exportline2region.pkl'))
            exportline2region = exportline2region.rename(columns={"line":"line_name"})
            importline2region = pd.read_pickle(os.path.join(self.Marmot_Solutions_folder,scenario,'importline2region.pkl'))
            importline2region = importline2region.rename(columns={"line":"line_name"})
            intraregionalline2region = pd.read_pickle(os.path.join(self.Marmot_Solutions_folder,scenario,'intraregionalline2region.pkl'))
            intraregionalline2region = intraregionalline2region.rename(columns={"line":"line_name"})
            line2region = pd.concat([exportline2region,importline2region,intraregionalline2region])

            line_v = pd.read_hdf(os.path.join(self.Marmot_Solutions_folder,scenario,"Processed_HDF5_folder", scenario + "_formatted.h5"),"line_Violation")
            line_v = line_v.reset_index()

            viol = pd.merge(line_v,line2region, on = 'line_name',how = 'inner')
            viol = viol.groupby(["timestamp", "region"], as_index=False).sum()
            viol = viol.merge(self.Region_Mapping.drop(columns = ['category_x','category_y']), on = 'region')#Merge in region mapping.

            one_zone = viol[viol[self.AGG_BY] == self.zone_input]
            one_zone = one_zone.rename(columns = {0 : scenario})
            one_zone = one_zone.set_index('timestamp')[scenario]
            one_zone = one_zone.abs() / 1000 #We don't care the direction of the violation, convert MW -> GW.
            all_scenarios = pd.concat([all_scenarios,one_zone], axis = 1)
            #Lines for EI, interfaces for WI, ERCOT "interfaces_Hours_Congested"
            #check when flow == import/export limits
            #plot number of lines / percent of lines congested. don't normalize
            #then (maybe) show total flow / total limits
            #Simpilfy by aggregating over interconnections


        # Data table of values to return to main program
        Data_Table_Out = all_scenarios

        #Make scenario/color dictionary.
        scenario_color_dict = {}
        for idx,column in enumerate(all_scenarios.columns):
            dictionary = {column : self.color_list[idx]}
            scenario_color_dict.update(dictionary)

        fig6, ax = plt.subplots(figsize=(9,6))
        for idx,column in enumerate(all_scenarios.columns):
            ax.plot(all_scenarios[column], linewidth=2, color = scenario_color_dict.get(column,'#333333'),label=column)

        ax.set_ylabel('Line violations (GW)',  color='black', rotation='vertical')
        ax.set_xlabel('Date ' + '(' + self.timezone + ')',  color='black', rotation='horizontal')
        ax.spines['right'].set_visible(False)
        ax.spines['top'].set_visible(False)
        ax.tick_params(axis='y', which='major', length=5, width=1)
        ax.tick_params(axis='x', which='major', length=5, width=1)
        ax.yaxis.set_major_formatter(mpl.ticker.StrMethodFormatter('{x:,.0f}'))
        ax.margins(x=0.01)

        locator = mdates.AutoDateLocator(minticks=6, maxticks=12)
        formatter = mdates.ConciseDateFormatter(locator)
        formatter.formats[2] = '%d\n %b'
        formatter.zero_formats[1] = '%b\n %Y'
        formatter.zero_formats[2] = '%d\n %b'
        formatter.zero_formats[3] = '%H:%M\n %d-%b'
        formatter.offset_formats[3] = '%b %Y'
        formatter.show_offset = False
        ax.xaxis.set_major_locator(locator)
        ax.xaxis.set_major_formatter(formatter)
        ax.hlines(y = 0, xmin = ax.get_xlim()[0], xmax = ax.get_xlim()[1], linestyle = ':') #Add horizontal line at 0.

        handles, labels = ax.get_legend_handles_labels()

        #Legend 1
        leg1 = ax.legend(reversed(handles), reversed(labels), loc='best',facecolor='inherit', frameon=True)

        # Manually add the first legend back
        ax.add_artist(leg1)
#        fig6.savefig('/home/mschwarz/PLEXOS results analysis/test/line_util_highnetload_Aug2010_test.png', dpi=600, bbox_inches='tight') #Test

        return {'fig': fig6, 'data_table': Data_Table_Out}

    def line_violations_totals(self):
        all_scenarios = pd.DataFrame()

        for scenario in self.Multi_Scenario:
            print("Scenario = " + str(scenario))

            exportline2region = pd.read_pickle(os.path.join(self.Marmot_Solutions_folder,scenario,'exportline2region.pkl'))
            exportline2region = exportline2region.rename(columns={"line":"line_name"})
            importline2region = pd.read_pickle(os.path.join(self.Marmot_Solutions_folder,scenario,'importline2region.pkl'))
            importline2region = importline2region.rename(columns={"line":"line_name"})
            intraregionalline2region = pd.read_pickle(os.path.join(self.Marmot_Solutions_folder,scenario,'intraregionalline2region.pkl'))
            intraregionalline2region = intraregionalline2region.rename(columns={"line":"line_name"})
            line2region = pd.concat([exportline2region,importline2region,intraregionalline2region])

            line_v = pd.read_hdf(os.path.join(self.Marmot_Solutions_folder,scenario,"Processed_HDF5_folder", scenario + "_formatted.h5"),"line_Violation")
            line_v = line_v.reset_index()

            viol = pd.merge(line_v,line2region, on = 'line_name',how = 'inner')

            viol = viol.merge(self.Region_Mapping.drop(columns = ['category_x','category_y']), on = 'region')#Merge in region mapping.
            viol = viol.groupby(self.AGG_BY, as_index=False).sum()
            viol = viol.set_index(self.AGG_BY)
            viol = viol.rename(columns = {0 : scenario})
            viol = viol.abs() / 1000             #We don't care the direction of the violation, and convert MW -> GW.

            all_scenarios = pd.concat([all_scenarios,viol], axis = 1)
            #Lines for EI, interfaces for WI, ERCOT "interfaces_Hours_Congested"
            #check when flow == import/export limits
            #plot number of lines / percent of lines congested. don't normalize
            #then (maybe) show total flow / total limits
            #Simpilfy by aggregating over interconnections

        # Data table of values to return to main program
        Data_Table_Out = all_scenarios
        fig7 = all_scenarios.plot.bar(stacked = False, figsize=(9,6), rot=90,color = self.color_list,edgecolor='black', linewidth='0.1')

        fig7.spines['right'].set_visible(False)
        fig7.spines['top'].set_visible(False)
        fig7.set_ylabel('Total violations (GW)',  color='black', rotation='vertical')
        #adds % to y axis data
        fig7.set_xlabel('')
        fig7.tick_params(axis='y', which='major', length=5, width=1)
        fig7.tick_params(axis='x', which='major', length=5, width=1)

        return {'fig': fig7, 'data_table': Data_Table_Out}<|MERGE_RESOLUTION|>--- conflicted
+++ resolved
@@ -13,6 +13,7 @@
 import matplotlib as mpl
 import matplotlib.dates as mdates
 import numpy as np
+import datetime as dt
 
 #===============================================================================
 
@@ -46,331 +47,6 @@
         self.lines = self.meta.lines()
 
     def net_export(self):
-<<<<<<< HEAD
-
-        print("Zone = " + self.zone_input)
-        all_scenarios = pd.DataFrame()
-
-        for scenario in self.Multi_Scenario:
-
-            print("Scenario = " + str(scenario))
-
-            Net_Export_read = pd.read_hdf(os.path.join(self.Marmot_Solutions_folder,scenario, 'Processed_HDF5_folder', scenario + '_formatted.h5'),'region_Net_Interchange')
-
-            Net_Export = Net_Export_read.xs(self.zone_input, level = self.AGG_BY)
-            Net_Export = Net_Export.reset_index()
-            Net_Export = Net_Export.groupby(["timestamp"]).sum()
-            Net_Export.columns = [scenario]
-
-            if self.prop == 'Date Range':
-                print("Plotting specific date range:")
-                print(str(self.start_date) + '  to  ' + str(self.end_date))
-
-                Net_Export = Net_Export[self.start_date : self.end_date]
-
-            all_scenarios = pd.concat([all_scenarios,Net_Export], axis = 1)
-
-        # Data table of values to return to main program
-        all_scenarios = all_scenarios / 1000 #MW -> GW
-        Data_Table_Out = all_scenarios
-
-        #Make scenario/color dictionary.
-        scenario_color_dict = {}
-        for idx,column in enumerate(all_scenarios.columns):
-            dictionary = {column : self.color_list[idx]}
-            scenario_color_dict.update(dictionary)
-
-
-        if '2008' not in self.Marmot_Solutions_folder and '2012' not in self.Marmot_Solutions_folder and all_scenarios.index[0] > dt.datetime(2024,2,28,0,0):
-            all_scenarios.index = all_scenarios.index.shift(1,freq = 'D') #TO DEAL WITH LEAP DAYS, SPECIFIC TO MARTY'S PROJECT, REMOVE AFTER.
-
-        fig1, ax = plt.subplots(figsize=(9,6))
-        for idx,column in enumerate(all_scenarios.columns):
-            ax.plot(all_scenarios.index.values,all_scenarios[column], linewidth=2, color = scenario_color_dict.get(column,'#333333'),label=column)
-
-
-        ax.set_ylabel('Net exports (GW)',  color='black', rotation='vertical')
-        ax.set_xlabel('Date ' + '(' + self.timezone + ')',  color='black', rotation='horizontal')
-        ax.spines['right'].set_visible(False)
-        ax.spines['top'].set_visible(False)
-        ax.tick_params(axis='y', which='major', length=5, width=1)
-        ax.tick_params(axis='x', which='major', length=5, width=1)
-        ax.yaxis.set_major_formatter(mpl.ticker.StrMethodFormatter('{x:,.0f}'))
-        ax.margins(x=0.01)
-
-        locator = mdates.AutoDateLocator(minticks=6, maxticks=12)
-        formatter = mdates.ConciseDateFormatter(locator)
-        formatter.formats[2] = '%d\n %b'
-        formatter.zero_formats[1] = '%b\n %Y'
-        formatter.zero_formats[2] = '%d\n %b'
-        formatter.zero_formats[3] = '%H:%M\n %d-%b'
-        formatter.offset_formats[3] = '%b %Y'
-        formatter.show_offset = False
-        ax.xaxis.set_major_locator(locator)
-        ax.xaxis.set_major_formatter(formatter)
-
-        handles, labels = ax.get_legend_handles_labels()
-
-        #Legend 1
-        leg1 = ax.legend(reversed(handles), reversed(labels), loc='best',facecolor='inherit', frameon=True)
-        # Manually add the first legend back
-        ax.add_artist(leg1)
-        return {'fig': fig1, 'data_table': Data_Table_Out}
-
-
-    def line_util(self):          #Duration curve of individual line utilization for all hours
-
-        print("For all lines touching Zone = "+self.zone_input)
-
-        Flow_Collection = {}        # Create Dictionary to hold Datframes for each scenario
-
-        for scenario in self.Multi_Scenario:
-            Flow_Collection[scenario] = pd.read_hdf(os.path.join(self.Marmot_Solutions_folder, scenario,"Processed_HDF5_folder", scenario+ "_formatted.h5"),"line_Flow")
-
-        print("Line analysis done only once (not per zone).")
-
-        fig2, ax3 = plt.subplots(len(self.Multi_Scenario),figsize=(9,6)) # Set up subplots for all scenarios
-
-        n=0 #Counter for scenario subplots
-
-        for scenario in self.Multi_Scenario:
-
-            print("Scenario = " + str(scenario))
-
-            Flow = Flow_Collection.get(scenario)
-
-            if (self.prop!=self.prop)==False: # This checks for a nan in string. If no scenario selected, do nothing.
-                print("Line category = "+str(self.prop))
-                line_relations=pd.read_pickle(os.path.join(self.Marmot_Solutions_folder,scenario,"line_relations.pkl")).rename(columns={"name":"line_name"}).set_index(["line_name"])
-                Flow=pd.merge(Flow,line_relations,left_index=True,right_index=True)
-                Flow=Flow[Flow["category"]==self.prop]
-                Flow=Flow.drop('category',axis=1)
-
-            AbsMaxFlow = Flow.abs().groupby(["line_name"]).max()
-            Flow = pd.merge(Flow,AbsMaxFlow,left_index=True, right_index=True)
-            del AbsMaxFlow
-            Flow['Util']=Flow['0_x'].abs()/Flow['0_y']
-
-            for line in Flow.index.get_level_values(level='line_name').unique() :
-                duration_curve = Flow.xs(line,level="line_name").sort_values(by='Util',ascending=False).reset_index()
-
-                if len(self.Multi_Scenario)>1:
-                    ax3[n].plot(duration_curve['Util'])
-                    ax3[n].set_ylabel(scenario+' Line Utilization '+'\n'+'Line cateogory: '+str(self.prop),  color='black', rotation='vertical')
-                    ax3[n].set_xlabel('Intervals',  color='black', rotation='horizontal')
-                    ax3[n].spines['right'].set_visible(False)
-                    ax3[n].spines['top'].set_visible(False)
-                    plt.ylim((0,1.1))
-
-                else:
-                    ax3.plot(duration_curve['Util'])
-                    ax3.set_ylabel(scenario+' Line Utilization '+'\n'+'Line cateogory: '+str(self.prop),  color='black', rotation='vertical')
-                    ax3.set_xlabel('Intervals',  color='black', rotation='horizontal')
-                    ax3.spines['right'].set_visible(False)
-                    ax3.spines['top'].set_visible(False)
-                    plt.ylim((0,1.1))
-
-                del duration_curve
-            del Flow
-
-
-            n=n+1
-        #end scenario loop
-
-        return {'fig': fig2}
-
-#     def line_util_ts(self):          #Duration curve of individual line utilization for all hours
-
-        Flow_Collection = {}        # Create Dictionary to hold Datframes for each scenario
-
-        for scenario in self.Multi_Scenario:
-            Flow_Collection[scenario] = pd.read_hdf(os.path.join(self.Marmot_Solutions_folder, scenario,"Processed_HDF5_folder", scenario+ "_formatted.h5"),"line_Flow")
-
-        print("Line analysis done only once (not per zone).")
-
-        fig3, ax3 = plt.subplots(len(self.Multi_Scenario),figsize=(9,6)) # Set up subplots for all scenarios
-
-        n=0 #Counter for scenario subplots
-
-        Data_Out=pd.DataFrame()
-
-        for scenario in self.Multi_Scenario:
-
-            print("Scenario = " + str(scenario))
-
-            try:
-                lines_interregional = self.lines_interregional.set_index([self.AGG_BY])
-                lines_intraregional = self.lines_intraregional.set_index([self.AGG_BY])
-            except:
-                print("Column to Aggregate by is missing")
-                return None
-
-            try:
-                lines_interregional=lines_interregional.xs(self.zone_input)
-            except KeyError:
-                lines_interregional=pd.DataFrame()
-                print("No interregional lines touching "+self.zone_input+".")
-            try:
-                lines_intraregional=lines_intraregional.xs(self.zone_input)
-            except KeyError:
-                lines_intraregional=pd.DataFrame()
-                print("No intraregional lines in "+self.zone_input+".")
-
-            zone_lines=pd.concat([lines_interregional,lines_intraregional],axis=0,sort=False)
-            zone_lines=zone_lines['line_name'].unique()
-
-            Flow = Flow_Collection.get(scenario).reset_index('line_name')
-            Flow = Flow[Flow['line_name'].isin(zone_lines)]                 #Limit to only lines touching to this zone
-            Flow.set_index(['line_name'],inplace=True,append=True)
-
-            Limits= Limit_Collection.get(scenario).droplevel('timestamp')
-            Limits.mask(Limits[0]==0.0,other=0.01,inplace=True) #if limit is zero set to small value
-
-            if (self.prop!=self.prop)==False: # This checks for a nan in string. If no scenario selected, do nothing.
-                print("Line category = "+str(self.prop))
-                line_relations = self.line_relations.rename(columns={"name":"line_name"}).set_index(["line_name"])
-                Flow=pd.merge(Flow,line_relations,left_index=True,right_index=True)
-                Flow=Flow[Flow["category"]==self.prop]
-                Flow=Flow.drop('category',axis=1)
-
-#            AbsMaxFlow = Flow.abs().groupby(["line_name"]).max()
-#            AbsMaxFlow = pd.merge(AbsMaxFlow[0],Limits[0].abs(),left_index=True,right_index=True,how='left')
-#            AbsMaxFlow['Limit']=AbsMaxFlow[['0_x','0_y']]
-            Flow = pd.merge(Flow,Limits[0].abs(),left_index=True, right_index=True,how='left')
-            del Limits
-            Flow['Util']=Flow['0_x'].abs()/Flow['0_y']
-#            Flow[Flow['Util'].isna()==True]['Util']=1.0
-            Flow.mask(Flow['Util']>1.0,other=1.0,inplace=True) #If greater than 1 because exceeds flow limit, report as 1
-            Annual_Util=Flow['Util'].groupby(["line_name"]).mean()
-
-            for line in Flow.index.get_level_values(level='line_name').unique() :
-                duration_curve = Flow.xs(line,level="line_name").sort_values(by='Util',ascending=False).reset_index()
-
-                if len(self.Multi_Scenario)>1:
-                    ax3[n].plot(duration_curve['Util'])
-                    if (self.prop!=self.prop)==False: # This checks if a category was passed
-                            ax3[n].set_ylabel(scenario+' Line Utilization '+'\n'+'Line cateogory: '+str(self.prop),  color='black', rotation='vertical')
-                    else:
-                            ax3[n].set_ylabel(scenario+' Line Utilization',  color='black', rotation='vertical')
-                    ax3[n].set_xlabel('Intervals',  color='black', rotation='horizontal')
-                    ax3[n].spines['right'].set_visible(False)
-                    ax3[n].spines['top'].set_visible(False)
-                    plt.ylim((0,1.1))
-
-                else:
-                    ax3.plot(duration_curve['Util'])
-                    if (self.prop!=self.prop)==False: # This checks if a category was passed
-                            ax3.set_ylabel(scenario+' Line Utilization '+'\n'+'Line cateogory: '+str(self.prop),  color='black', rotation='vertical')
-                    else:
-                            ax3.set_ylabel(scenario+' Line Utilization',  color='black', rotation='vertical')
-                    ax3.set_xlabel('Intervals',  color='black', rotation='horizontal')
-                    ax3.spines['right'].set_visible(False)
-                    ax3.spines['top'].set_visible(False)
-                    plt.ylim((0,1.1))
-
-                del duration_curve
-
-            Annual_Util=Annual_Util.groupby("line_name").mean()
-            Annual_Util.rename({0:scenario},inplace=True)
-            Data_Out=pd.concat([Data_Out,Annual_Util],axis=1,sort=False)
-
-            del Flow, Annual_Util
-
-            n=n+1
-        #end scenario loop
-
-        return {'fig': fig3,'data_table':Data_Out}
-
-    def line_hist(self):                #Histograms of individual line utilization factor for entire year
-
-        print("For all lines touching Zone = "+self.zone_input)
-
-        Flow_Collection = {}            # Create Dictionary to hold Datframes for each scenario
-        Limit_Collection = {}
-        for scenario in self.Multi_Scenario:
-
-            Flow_Collection[scenario] = pd.read_hdf(os.path.join(self.Marmot_Solutions_folder, scenario,"Processed_HDF5_folder", scenario+ "_formatted.h5"),"line_Flow")
-            Limit_Collection[scenario]= pd.read_hdf(os.path.join(self.Marmot_Solutions_folder, scenario,"Processed_HDF5_folder", scenario+ "_formatted.h5"),"line_Import_Limit")
-
-        fig3, ax3 = plt.subplots(len(self.Multi_Scenario),figsize=(9,6)) # Set up subplots for all scenarios
-
-        n=0 #Counter for scenario subplots
-
-        Data_Out=pd.DataFrame()
-        for scenario in self.Multi_Scenario:
-
-            print("Scenario = " + str(scenario))
-            try:
-                lines_interregional = self.lines_interregional.set_index([self.AGG_BY])
-                lines_intraregional = self.lines_intraregional.set_index([self.AGG_BY])
-            except:
-                print("Column to Aggregate by is missing")
-                return None
-            try:
-                lines_interregional=lines_interregional.xs(self.zone_input)
-            except KeyError:
-                lines_interregional=pd.DataFrame()
-                print("No interregional lines touching "+self.zone_input+".")
-            try:
-                lines_intraregional=lines_intraregional.xs(self.zone_input)
-            except KeyError:
-                lines_intraregional=pd.DataFrame()
-                print("No intraregional lines in "+self.zone_input+".")
-
-            zone_lines=pd.concat([lines_interregional,lines_intraregional],axis=0,sort=False)
-            zone_lines=zone_lines['line_name'].unique()
-
-            Flow = Flow_Collection.get(scenario).reset_index('line_name')
-            Flow = Flow[Flow['line_name'].isin(zone_lines)] #Limit to only lines touching to this zone
-            Flow.set_index(['line_name'],inplace=True,append=True)
-
-            Limits= Limit_Collection.get(scenario).droplevel('timestamp')
-            Limits.mask(Limits[0]==0.0,other=0.01,inplace=True) #if limit is zero set to small value
-
-            if (self.prop!=self.prop)==False: # This checks for a nan in string. If no category selected, do nothing.
-                print("Line category = "+str(self.prop))
-                line_relations = self.line_relations.rename(columns={"name":"line_name"}).set_index(["line_name"])
-                Flow=pd.merge(Flow,line_relations,left_index=True,right_index=True)
-                Flow=Flow[Flow["category"]==self.prop]
-                Flow=Flow.drop('category',axis=1)
-
-            Flow = pd.merge(Flow,Limits[0].abs(),left_index=True, right_index=True,how='left')
-            del Limits
-            Flow['Util']=Flow['0_x'].abs()/Flow['0_y']
-#            Flow[Flow['Util'].isna()==True]['Util']=1.0
-            Flow.mask(Flow['Util']>1.0,other=1.0,inplace=True) #If greater than 1 because exceeds flow limit, report as 1
-            Annual_Util=Flow['Util'].groupby(["line_name"]).mean()
-            del Flow
-
-            if len(self.Multi_Scenario)>1:
-                ax3[n].hist(Annual_Util.replace([np.inf,np.nan]),bins=20,range=(0,1),label=scenario)
-                if (self.prop!=self.prop)==False: # This checks if a category was passed
-                    ax3[n].set_ylabel(scenario+' Number of lines '+'\n'+'Line cateogory: '+str(self.prop),  color='black', rotation='vertical')
-                else:
-                    ax3[n].set_ylabel(scenario+' Number of lines',  color='black', rotation='vertical')
-
-                ax3[n].set_xlabel('Utilization',  color='black', rotation='horizontal')
-                ax3[n].spines['right'].set_visible(False)
-                ax3[n].spines['top'].set_visible(False)
-
-            else:
-                ax3.hist(Annual_Util.replace([np.inf,np.nan]),bins=20,range=(0,1),label=scenario)
-                if (self.prop!=self.prop)==False: # This checks if a category was passed
-                    ax3.set_ylabel(scenario+' Number of lines '+'\n'+'Line cateogory: '+str(self.prop),  color='black', rotation='vertical')
-                else:
-                    ax3.set_ylabel(scenario+' Number of lines',  color='black', rotation='vertical')
-
-                ax3.set_xlabel('Utilization',  color='black', rotation='horizontal')
-                ax3.spines['right'].set_visible(False)
-                ax3.spines['top'].set_visible(False)
-            Annual_Util.rename({0:scenario},inplace=True)
-            Data_Out=pd.concat([Data_Out,Annual_Util],axis=1,sort=False)
-            del Annual_Util
-            n=n+1
-        #end scenario loop
-
-        return {'fig': fig3,'data_table':Data_Out}
-=======
         outputs = {}
         for zone_input in self.Zones:
             print(self.AGG_BY + " = " + zone_input)
@@ -637,9 +313,6 @@
             outputs[zone_input] = {'fig': fig3,'data_table':Data_Out}
         return outputs
     
-    def region_region_interchange(self): 
->>>>>>> 905f6678
-
     def region_region_interchange(self):
 
         rr_int = pd.read_hdf(os.path.join(self.Marmot_Solutions_folder,self.Multi_Scenario[0],"Processed_HDF5_folder", self.Multi_Scenario[0] + "_formatted.h5"),"region_regions_Net_Interchange")
