# -*- coding: utf-8 -*-
"""
Created on Thu Dec  5 14:16:30 2019

@author: Daniel Levie
"""
#%%

import pandas as pd
import os
import pathlib
import matplotlib as mpl
import sys
sys.path.append(os.path.dirname(os.path.realpath(__file__)) + "/plottingmodules")
import importlib
from meta_data import MetaData
import logging 
import logging.config
import yaml
import time
import marmot_plot_functions as mfunc

#changes working directory to location of this python file
os.chdir(pathlib.Path(__file__).parent.absolute()) #If running in sections you have to manually change the current directory to where Marmot is

with open('marmot_logging_config.yml', 'rt') as f:
    conf = yaml.safe_load(f.read())
    logging.config.dictConfig(conf)
    
logger = logging.getLogger('marmot_plot')
# Creates a new log file for next run 
logger.handlers[1].doRollover()
logger.handlers[2].doRollover()

class plottypes:

    def __init__(self, figure_type, figure_output_name, argument_dict, font_defaults):
        self.figure_type = figure_type
        self.figure_output_name = figure_output_name
        self.argument_dict = argument_dict
        self.font_defaults = font_defaults

    def runmplot(self):
        mpl.rc('xtick', labelsize=self.font_defaults['xtick_size'])
        mpl.rc('ytick', labelsize=self.font_defaults['ytick_size'])
        mpl.rc('axes', labelsize=self.font_defaults['axes_size'])
        mpl.rc('legend', fontsize=self.font_defaults['legend_size'])
        mpl.rc('font', family=self.font_defaults['font_family'])
        mpl.rc('figure', max_open_warning = 0)

        plot = importlib.import_module(self.figure_type)
        fig = plot.mplot(self.argument_dict)

        process_attr = getattr(fig, self.figure_output_name)

        Figure_Out = process_attr()
        return Figure_Out

try:
    logger.info("Will plot row:" +(sys.argv[1]))
    logger.info(str(len(sys.argv)-1)+" arguments were passed from commmand line.")
except IndexError:
    #No arguments passed
    pass

#===============================================================================
# Set Graphing Font Defaults
#===============================================================================

font_defaults = {'xtick_size':11,
                 'ytick_size':12,
                 'axes_size':16,
                 'legend_size':11,
                 'font_family':'serif'}

#===============================================================================
# Load Input Properties
#===============================================================================

#A bug in pandas requires this to be included, otherwise df.to_string truncates long strings
#Fix available in Pandas 1.0 but leaving here in case user version not up to date
pd.set_option("display.max_colwidth", 1000)

Marmot_user_defined_inputs = pd.read_csv('Marmot_user_defined_inputs.csv', usecols=['Input','User_defined_value'],
                                         index_col='Input', skipinitialspace=True)

Marmot_plot_select = pd.read_csv("Marmot_plot_select.csv")

Scenario_name = Marmot_user_defined_inputs.loc['Main_scenario_plot'].squeeze().strip()

# Folder to save your processed solutions
Marmot_Solutions_folder = Marmot_user_defined_inputs.loc['Marmot_Solutions_folder'].to_string(index=False).strip()

# These variables (along with Region_Mapping) are used to initialize MetaData
PLEXOS_Solutions_folder = Marmot_user_defined_inputs.loc['PLEXOS_Solutions_folder'].to_string(index=False).strip()
HDF5_folder_in = os.path.join(PLEXOS_Solutions_folder, Scenario_name)

Multi_Scenario = pd.Series(Marmot_user_defined_inputs.loc['Multi_scenario_plot'].squeeze().split(",")).str.strip().tolist()

# For plots using the differnec of the values between two scenarios.
# Max two entries, the second scenario is subtracted from the first.
Scenario_Diff = pd.Series(str(Marmot_user_defined_inputs.loc['Scenario_Diff_plot'].squeeze()).split(",")).str.strip().tolist()
if Scenario_Diff == ['nan']: Scenario_Diff = [""]

Mapping_folder = 'mapping_folder'

Region_Mapping = pd.read_csv(os.path.join(Mapping_folder, Marmot_user_defined_inputs.loc['Region_Mapping.csv_name'].to_string(index=False).strip()))
Region_Mapping = Region_Mapping.astype(str)

gen_names = pd.read_csv(os.path.join(Mapping_folder, Marmot_user_defined_inputs.loc['gen_names.csv_name'].to_string(index=False).strip()))

AGG_BY = Marmot_user_defined_inputs.loc['AGG_BY'].squeeze().strip()
logger.info("Aggregation selected: %s",AGG_BY)
# Facet Grid Labels (Based on Scenarios)
zone_region_sublist = pd.Series(str(Marmot_user_defined_inputs.loc['zone_region_sublist'].squeeze()).split(",")).str.strip().tolist()
if zone_region_sublist != ['nan']:
    logger.info("Only plotting %s: %s",AGG_BY,zone_region_sublist)

ylabels = pd.Series(str(Marmot_user_defined_inputs.loc['Facet_ylabels'].squeeze()).split(",")).str.strip().tolist()
if ylabels == ['nan']: ylabels = [""]
xlabels = pd.Series(str(Marmot_user_defined_inputs.loc['Facet_xlabels'].squeeze()).split(",")).str.strip().tolist()
if xlabels == ['nan']: xlabels = [""]

# option to change tick labels on plot
ticklabels = pd.Series(str(Marmot_user_defined_inputs.loc['Tick_labels'].squeeze()).split(",")).str.strip().tolist()
if ticklabels == ['nan']: ticklabels = [""]

figure_format = str(Marmot_user_defined_inputs.loc['Figure_Format'].squeeze()).strip()
if figure_format == 'nan':
    figure_format = 'png'

shift_leap_day = str(Marmot_user_defined_inputs.loc['shift_leap_day'].squeeze())
#===============================================================================
# Input and Output Directories
#===============================================================================

figure_folder = os.path.join(Marmot_Solutions_folder, Scenario_name, 'Figures_Output')
try:
    os.makedirs(figure_folder)
except FileExistsError:
    # directory already exists
    pass

hdf_out_folder = os.path.join(Marmot_Solutions_folder, Scenario_name,'Processed_HDF5_folder')
try:
    os.makedirs(hdf_out_folder)
except FileExistsError:
    # directory already exists
    pass

#===============================================================================
# Standard Generation Order
#===============================================================================

ordered_gen = pd.read_csv(os.path.join(Mapping_folder, 'ordered_gen.csv'),squeeze=True).str.strip().tolist()

pv_gen_cat = pd.read_csv(os.path.join(Mapping_folder, 'pv_gen_cat.csv'),squeeze=True).str.strip().tolist()

re_gen_cat = pd.read_csv(os.path.join(Mapping_folder, 're_gen_cat.csv'),squeeze=True).str.strip().tolist()

vre_gen_cat = pd.read_csv(os.path.join(Mapping_folder, 'vre_gen_cat.csv'),squeeze=True).str.strip().tolist()

thermal_gen_cat = pd.read_csv(os.path.join(Mapping_folder, 'thermal_gen_cat.csv'), squeeze = True).str.strip().tolist()

# facet_gen_cat = pd.read_csv(os.path.join(Mapping_folder, 'facet_gen_cat.csv'), squeeze = True).str.strip().tolist()

if set(gen_names["New"].unique()).issubset(ordered_gen) == False:
                    logger.warning("The new categories from the gen_names csv do not exist in ordered_gen!: \
                    %s",set(gen_names["New"].unique()) - (set(ordered_gen)))

#===============================================================================
# Colours and styles
#===============================================================================

#ORIGINAL MARMOT COLORS
# PLEXOS_color_dict = {'Nuclear':'#B22222',
#                     'Coal':'#333333',
#                     'Gas-CC':'#6E8B3D',
#                     'Gas-CC CCS':'#396AB1',
#                     'Gas-CT':'#FFB6C1',
#                     'DualFuel':'#000080',
#                     'Oil-Gas-Steam':'#cd5c5c',
#                     'Hydro':'#ADD8E6',
#                     'Ocean':'#000080',
#                     'Geothermal':'#eedc82',
#                     'Biopower':'#008B00',
#                     'Wind':'#4F94CD',
#                     'CSP':'#EE7600',
#                     'PV':'#FFC125',
#                     'PV-Battery':'#CD950C',
#                     'Storage':'#dcdcdc',
#                     'Other': '#9370DB',
#                     'Net Imports':'#efbbff',
#                     'Curtailment': '#FF0000'}

#STANDARD SEAC COLORS (AS OF MARCH 9, 2020)
PLEXOS_color_dict = pd.read_csv(os.path.join(Mapping_folder, 'colour_dictionary.csv'))
PLEXOS_color_dict["Generator"] = PLEXOS_color_dict["Generator"].str.strip()
PLEXOS_color_dict["Colour"] = PLEXOS_color_dict["Colour"].str.strip()
PLEXOS_color_dict = PLEXOS_color_dict[['Generator','Colour']].set_index("Generator").to_dict()["Colour"]

color_list = ['#396AB1', '#CC2529','#3E9651','#ff7f00','#6B4C9A','#922428','#cab2d6', '#6a3d9a', '#fb9a99', '#b15928']

marker_style = ["^", "*", "o", "D", "x", "<", "P", "H", "8", "+"]

#===============================================================================
# Main
#===============================================================================

gen_names_dict=gen_names[['Original','New']].set_index("Original").to_dict()["New"]


try:
    Region_Mapping = Region_Mapping.drop(["category"],axis=1) # delete category columns if exists
except Exception:
    pass

# Instead of reading in pickle files, an instance of metadata is initialized with the appropriate parameters
# Methods within that class are used to retreive the data that was stored in pickle files

meta = MetaData(HDF5_folder_in, Region_Mapping)

# Zones_pkl = pd.read_pickle(os.path.join(Marmot_Solutions_folder, Scenario_name,"zones.pkl"))
# Regions_pkl = pd.read_pickle(os.path.join(Marmot_Solutions_folder, Scenario_name,'regions.pkl'))

if AGG_BY in {"zone", "zones", "Zone", "Zones"}:
    AGG_BY = 'zone'
    zones = meta.zones()
    if zones.empty == True:
        logger.warning("Input Sheet Data Incorrect! Your model does not contain Zones, enter a different aggregation")
        sys.exit()
    Zones = zones['name'].unique()

    if zone_region_sublist != ['nan']:
        zsub = []
        for zone in zone_region_sublist:
            if zone in Zones:
                zsub.append(zone)
            else:
                logger.info("metadata does not contain zone: %s, SKIPPING ZONE",zone)
        if zsub:
            Zones = zsub
        else:
            logger.warning("None of: %s in model Zones. Plotting all Zones",zone_region_sublist)

elif AGG_BY in {"region", "regions", "Region", "Regions"}:
    AGG_BY = 'region'
    regions = meta.regions()
    if regions.empty == True:
        logger.warning("Input Sheet Data Incorrect! Your model does not contain Regions, enter a different aggregation")
        sys.exit()
    Zones = regions['region'].unique()

    if zone_region_sublist != ['nan']:
        zsub = []
        for region in zone_region_sublist:
            if region in Zones:
                zsub.append(region)
            else:
                logger.info("metadata does not contain region: %s, SKIPPING REGION",region)
        if zsub:
            Zones = zsub
        else:
            logger.warning("None of: %s in model Regions. Plotting all Regions",zone_region_sublist)

else:
    logger.info("Plotting Custom region aggregation from Region_Mapping File")
    regions = meta.regions()
    Region_Mapping = regions.merge(Region_Mapping, how='left', on='region')
    Region_Mapping.dropna(axis=1, how='all', inplace=True)
    
    try:
        Zones = Region_Mapping[AGG_BY].unique()
    except KeyError:
        logger.warning("AGG_BY = '%s' is not in the Region_Mapping File, enter a different aggregation",AGG_BY)
        sys.exit()
    
    # remove any nan that might end  up in list
    Zones = [x for x in Zones if str(x) != 'nan']
    
    if zone_region_sublist != ['nan']:
        zsub = []
        for region in zone_region_sublist:
            if region in Zones:
                zsub.append(region)
            else:
                logger.info("Region_Mapping File does not contain region: %s, SKIPPING REGION",region)
        if zsub:
            Zones = zsub
        else:
            logger.warning("None of: %s in Region_Mapping File. Plotting all Regions of aggregation '%s'",zone_region_sublist, AGG_BY)


# Zones = Region_Mapping[AGG_BY].unique()   #If formated H5 is from an older version of Marmot may need this line instead.

# Filter for chosen figures to plot
if (len(sys.argv)-1) == 1: # If passed one argument (not including file name which is automatic)
    logger.info("Will plot row " +(sys.argv[1])+" of Marmot plot select regardless of T/F.")
    Marmot_plot_select = Marmot_plot_select.iloc[int(sys.argv[1])-1].to_frame().T
else:
    Marmot_plot_select = Marmot_plot_select.loc[Marmot_plot_select["Plot Graph"] == True]


#%%
start_timer = time.time()
# Main loop to process each figure and pass data to functions
for index, row in Marmot_plot_select.iterrows():

    print("\n\n\n")
    logger.info("Plot =  %s",row["Figure Output Name"])

    module = row['Marmot Module']
    method = row['Method']

    facet = False
    if 'Facet' in row["Figure Output Name"]:
        facet = True

    # dictionary of arguments passed to plotting modules; key_list names match the property names in each module
    # while arguments contains the property value
    key_list = ["prop", "start", "end", "timezone", "start_date", "end_date",
                "hdf_out_folder", "Zones", "AGG_BY", "ordered_gen", "PLEXOS_color_dict",
                "Multi_Scenario", "Scenario_Diff", "Scenario_name", "Marmot_Solutions_folder",
                "ylabels", "xlabels", "ticklabels",
                "color_list", "marker_style", "gen_names_dict", "pv_gen_cat",
                "re_gen_cat", "vre_gen_cat", "thermal_gen_cat", "Region_Mapping", "figure_folder", "meta", "facet","shift_leap_day"]

    argument_list = [row.iloc[3], row.iloc[4], row.iloc[5], row.iloc[6],row.iloc[7], row.iloc[8],
                     hdf_out_folder, Zones, AGG_BY, ordered_gen, PLEXOS_color_dict,
                     Multi_Scenario, Scenario_Diff, Scenario_name, Marmot_Solutions_folder,
                     ylabels, xlabels, ticklabels,
                     color_list, marker_style, gen_names_dict, pv_gen_cat,
                     re_gen_cat, vre_gen_cat, thermal_gen_cat,Region_Mapping,figure_folder, meta, facet,shift_leap_day]

    argument_dict = {key_list[i]: argument_list[i] for i in range(len(key_list))}


##############################################################################

    # Use run_plot_types to run any plotting module
    figures = os.path.join(figure_folder, AGG_BY + '_' + module)
    try:
        os.makedirs(figures)
    except FileExistsError:
        pass
    fig = plottypes(module, method, argument_dict, font_defaults)
    Figure_Out = fig.runmplot()
    
    if isinstance(Figure_Out, mfunc.MissingInputData):
        logger.info("Add Inputs With Formatter Before Attempting to Plot!\n")
        continue
    
    if isinstance(Figure_Out, mfunc.DataSavedInModule):
        logger.info('Plotting Completed for %s\n',row["Figure Output Name"])
        logger.info("Plots & Data Saved Within Module!\n")
        continue
    
    if isinstance(Figure_Out, mfunc.UnderDevelopment):
        logger.info("Plot is Under Development, Plotting Skipped!\n")
        continue
    
    if isinstance(Figure_Out, mfunc.InputSheetError):
        logger.info("Input Sheet Data Incorrect!\n")
        continue
    
<<<<<<< HEAD
    for zone_input in Zones:
        if isinstance(Figure_Out[zone_input], mfunc.MissingZoneData):
            logger.info("No Data to Plot in %s",zone_input)
    
    for zone_input in Zones:
        if isinstance(Figure_Out[zone_input], pd.DataFrame):
            if module == 'hydro' or method == 'gen_stack_all_periods' or method == 'line_flow_ind':
                logger.info('plots & data saved within module')
            else:
                logger.info("Data missing for %s",zone_input)
=======
    for zone_input in Zones:
        if isinstance(Figure_Out[zone_input], mfunc.MissingZoneData):
            logger.info("No Data to Plot in %s",zone_input)
>>>>>>> 41381fea
        else:
            # Save figures
            try:
                Figure_Out[zone_input]["fig"].figure.savefig(os.path.join(figures, zone_input.replace('.','') + "_" + row["Figure Output Name"] + "_" + Scenario_name + '.' + figure_format), dpi=600, bbox_inches='tight')
            except AttributeError:
                Figure_Out[zone_input]["fig"].savefig(os.path.join(figures, zone_input.replace('.','') + "_" + row["Figure Output Name"] + "_" + Scenario_name + '.' + figure_format), dpi=600, bbox_inches='tight')
        
            # Save data tables to csv
            if not facet:
                if Figure_Out[zone_input]['data_table'].empty:
                    logger.info('%s does not return a data table',row["Figure Output Name"])
                    continue
                else:
                    Figure_Out[zone_input]["data_table"].to_csv(os.path.join(figures, zone_input.replace('.','') + "_" + row["Figure Output Name"] + "_" + Scenario_name + ".csv"))
                
            else:
                try:
                    if not Figure_Out[zone_input]['data_table']:
                        logger.info('%s does not return a data table',row["Figure Output Name"])
                except ValueError:
                    if Figure_Out[zone_input]['data_table'].empty:
                        logger.info('%s does not return a data table',row["Figure Output Name"])
                else:
                    tables_folder = os.path.join(figures, zone_input.replace('.','') + "_" + row["Figure Output Name"] + "_data_tables")
                    try:
                         os.makedirs(tables_folder)
                    except FileExistsError:
                         # directory already exists
                        pass
                    for scenario in Multi_Scenario:
                        #CSV output file name cannot exceed 75 characters!!  Scenario names may need to be shortened
                        s = zone_input.replace('.','') + "_" + scenario + ".csv"
                        Figure_Out[zone_input]["data_table"][scenario].to_csv(os.path.join(tables_folder, s))
    
    logger.info('Plotting Completed for %s\n',row["Figure Output Name"])

###############################################################################
    mpl.pyplot.close('all')

end_timer = time.time()
time_elapsed = end_timer - start_timer
logger.info('Main Plotting loop took %s minutes',round(time_elapsed/60,2))
logger.info('All Plotting COMPLETED')
 #%%
#subprocess.call("/usr/bin/Rscript --vanilla /Users/mschwarz/EXTREME EVENTS/PLEXOS results analysis/Marmot/run_html_output.R", shell=True)<|MERGE_RESOLUTION|>--- conflicted
+++ resolved
@@ -363,22 +363,10 @@
         logger.info("Input Sheet Data Incorrect!\n")
         continue
     
-<<<<<<< HEAD
     for zone_input in Zones:
         if isinstance(Figure_Out[zone_input], mfunc.MissingZoneData):
             logger.info("No Data to Plot in %s",zone_input)
-    
-    for zone_input in Zones:
-        if isinstance(Figure_Out[zone_input], pd.DataFrame):
-            if module == 'hydro' or method == 'gen_stack_all_periods' or method == 'line_flow_ind':
-                logger.info('plots & data saved within module')
-            else:
-                logger.info("Data missing for %s",zone_input)
-=======
-    for zone_input in Zones:
-        if isinstance(Figure_Out[zone_input], mfunc.MissingZoneData):
-            logger.info("No Data to Plot in %s",zone_input)
->>>>>>> 41381fea
+
         else:
             # Save figures
             try:
