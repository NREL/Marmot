--- conflicted
+++ resolved
@@ -12,7 +12,7 @@
 import matplotlib as mpl
 import sys
 sys.path.append(os.path.dirname(os.path.realpath(__file__)) + "/plottingmodules")
-import importlib 
+import importlib
 from meta_data import MetaData
 import pdb
 
@@ -20,25 +20,25 @@
 os.chdir(pathlib.Path(__file__).parent.absolute()) #If running in sections you have to manually change the current directory to where Marmot is
 
 class plottypes:
-    
+
     def __init__(self, figure_type, figure_output_name, argument_dict, font_defaults):
         self.figure_type = figure_type
         self.figure_output_name = figure_output_name
         self.argument_dict = argument_dict
         self.font_defaults = font_defaults
-        
+
     def runmplot(self):
         mpl.rc('xtick', labelsize=self.font_defaults['xtick_size'])
         mpl.rc('ytick', labelsize=self.font_defaults['ytick_size'])
         mpl.rc('axes', labelsize=self.font_defaults['axes_size'])
         mpl.rc('legend', fontsize=self.font_defaults['legend_size'])
         mpl.rc('font', family=self.font_defaults['font_family'])
-        
+
         plot = importlib.import_module(self.figure_type)
         fig = plot.mplot(self.argument_dict)
-        
+
         process_attr = getattr(fig, self.figure_output_name)
-        
+
         Figure_Out = process_attr()
         return Figure_Out
 
@@ -206,7 +206,7 @@
 # Zones_pkl = pd.read_pickle(os.path.join(Marmot_Solutions_folder, Scenario_name,"zones.pkl"))
 # Regions_pkl = pd.read_pickle(os.path.join(Marmot_Solutions_folder, Scenario_name,'regions.pkl'))
 
-if AGG_BY=="zone": 
+if AGG_BY=="zone":
     Zones = zones['name'].unique()
     # print(zones)
     # sys.exit()
@@ -255,7 +255,7 @@
     Marmot_plot_select = Marmot_plot_select.iloc[int(sys.argv[1])-1].to_frame().T
 else:
     Marmot_plot_select = Marmot_plot_select.loc[Marmot_plot_select["Plot Graph"] == True]
-    
+
 
 #%%
 # Main loop to process each figure and pass data to functions
@@ -263,37 +263,32 @@
 
     print("\n\n\n")
     print("Plot =  " + row["Figure Output Name"])
-    
+
     module = row['Marmot Module']
     method = row['Method']
-    
+
     facet = False
     if 'Facet' in row["Figure Output Name"]:
         facet = True
-    
-<<<<<<< HEAD
-    # dictionary of arguments passed to plotting modules; key_list names match the property names in each module 
+
+    # dictionary of arguments passed to plotting modules; key_list names match the property names in each module
     # while arguments contains the property value
-    key_list = ["prop", "start", "end", "timezone", "start_date", "end_date", 
-                "hdf_out_folder", "Zones", "AGG_BY", "ordered_gen", "PLEXOS_color_dict", "Multi_Scenario", 
-                "Scenario_Diff", "Marmot_Solutions_folder", "ylabels", "xlabels", "ticklabels",
-                "color_list", "market_style", "gen_names_dict", "pv_gen_cat", 
+    key_list = ["prop", "start", "end", "timezone", "start_date", "end_date",
+                "hdf_out_folder", "Zones", "AGG_BY", "ordered_gen", "PLEXOS_color_dict",
+                "Multi_Scenario", "Scenario_Diff", "Scenario_name", "Marmot_Solutions_folder",
+                "ylabels", "xlabels", "ticklabels",
+                "color_list", "market_style", "gen_names_dict", "pv_gen_cat",
                 "re_gen_cat", "vre_gen_cat", "Reserve_Regions", "thermal_gen_cat", "Region_mapping", "figure_folder", "meta", "facet"]
-                    
+
     argument_list = [row.iloc[3], row.iloc[4], row.iloc[5], row.iloc[6],row.iloc[7], row.iloc[8],
-                     hdf_out_folder, Zones, AGG_BY, ordered_gen, PLEXOS_color_dict, Multi_Scenario,
-                     Scenario_Diff, Marmot_Solutions_folder, ylabels, xlabels, ticklabels,
+                     hdf_out_folder, Zones, AGG_BY, ordered_gen, PLEXOS_color_dict,
+                     Multi_Scenario, Scenario_Diff, Scenario_name, Marmot_Solutions_folder,
+                     ylabels, xlabels, ticklabels,
                      color_list, marker_style, gen_names_dict, pv_gen_cat,
                      re_gen_cat, vre_gen_cat, Reserve_Regions, thermal_gen_cat,Region_Mapping,figure_folder, meta, facet]
-    
-    argument_dict = {key_list[i]: argument_list[i] for i in range(len(key_list))} 
-=======
-    argument_list =  [row.iloc[3], row.iloc[4], row.iloc[5], row.iloc[6],row.iloc[7], row.iloc[8],
-        hdf_out_folder, Zones, AGG_BY, ordered_gen, PLEXOS_color_dict, Multi_Scenario,
-        Scenario_Diff, Marmot_Solutions_folder, ylabels, xlabels, color_list, marker_style, gen_names_dict, pv_gen_cat,
-        re_gen_cat, vre_gen_cat, Reserve_Regions, thermal_gen_cat,Region_Mapping,figure_folder, meta, facet, Scenario_name]
->>>>>>> eaff6ba2
-    
+
+    argument_dict = {key_list[i]: argument_list[i] for i in range(len(key_list))}
+
 ##############################################################################
 
 # Use run_plot_types to run any plotting module
@@ -304,7 +299,7 @@
         pass
     fig = plottypes(module, method, argument_dict, font_defaults)
     Figure_Out = fig.runmplot()
-     
+
     if 'Reserve' in row['Figure Type']:
         Zones = Reserve_Regions
         facet = False
@@ -316,7 +311,7 @@
                 print("Data missing for "+zone_input)
         else:
             if figure_format == 'png':
-                try: 
+                try:
                     Figure_Out[zone_input]["fig"].figure.savefig(os.path.join(figures, zone_input.replace('.','') + "_" + row["Figure Output Name"] + "_" + Scenario_name), dpi=600, bbox_inches='tight')
                 except AttributeError:
                     Figure_Out[zone_input]["fig"].savefig(os.path.join(figures, zone_input.replace('.','') + "_" + row["Figure Output Name"] + "_" + Scenario_name), dpi=600, bbox_inches='tight')
@@ -325,15 +320,15 @@
                     Figure_Out[zone_input]["fig"].figure.savefig(os.path.join(figures, zone_input.replace('.','') + "_" + row["Figure Output Name"] + "_" + Scenario_name + '.' + figure_format), dpi=600, bbox_inches='tight')
                 except AttributeError:
                     Figure_Out[zone_input]["fig"].savefig(os.path.join(figures, zone_input.replace('.','') + "_" + row["Figure Output Name"] + "_" + Scenario_name + '.' + figure_format), dpi=600, bbox_inches='tight')
-            
+
             if not facet:
                 if Figure_Out[zone_input]['data_table'].empty:
                     print(row["Figure Output Name"] + 'does not return a data table')
                     continue
-             
+
             if not facet:
                 Figure_Out[zone_input]["data_table"].to_csv(os.path.join(figures, zone_input.replace('.','') + "_" + row["Figure Output Name"] + "_" + Scenario_name + ".csv"))
-            else:                
+            else:
                 if Figure_Out[zone_input]['data_table'].empty:
                     print(row["Figure Output Name"] + 'does not return a data table')
                 else:
