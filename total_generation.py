# -*- coding: utf-8 -*-
"""
Created on Mon Dec  9 13:20:56 2019

This code creates total generation stacked bar plots and is called from Marmot_plot_main.py


@author: dlevie
"""

import pandas as pd
import matplotlib.pyplot as plt
import matplotlib as mpl
import numpy as np
import os
from matplotlib.patches import Patch


#===============================================================================

def df_process_gen_inputs(df, self):
    df = df.reset_index()
    df = df.groupby(["timestamp", "tech"], as_index=False).sum()
    df.tech = df.tech.astype("category")
    df.tech.cat.set_categories(self.ordered_gen, inplace=True)
    df = df.sort_values(["tech"])
    df = df.pivot(index='timestamp', columns='tech', values=0)
    return df

def df_process_categorical_index(df, self):
    df=df
    df.index = df.index.astype("category")
    df.index = df.index.set_categories(self.ordered_gen)
    df = df.sort_index()
    return df

custom_legend_elements = [Patch(facecolor='#DD0200',
                            alpha=0.5, edgecolor='#DD0200',
                         label='Unserved Energy')]

class mplot(object):

    def __init__(self, argument_list):

        self.hdf_out_folder = argument_list[6]
        self.Zones = argument_list[7]
        self.AGG_BY = argument_list[8]
        self.ordered_gen = argument_list[9]
        self.PLEXOS_color_dict = argument_list[10]
        self.Multi_Scenario = argument_list[11]
        self.Marmot_Solutions_folder = argument_list[13]
        self.ylabels = argument_list[14]
        self.xlabels = argument_list[15]
        self.gen_names_dict = argument_list[18]



    def total_gen(self):
        # Create Dictionary to hold Datframes for each scenario
        Stacked_Gen_Collection = {}
        Stacked_Load_Collection = {}
        Pump_Load_Collection = {}
        Curtailment_Collection = {}
        Unserved_Energy_Collection = {}

        for scenario in self.Multi_Scenario:
<<<<<<< HEAD
            Stacked_Gen_Collection[scenario] = pd.read_hdf(os.path.join(self.Marmot_Solutions_folder, scenario,"Processed_HDF5_folder", scenario+ "_formatted.h5"),"generator_Generation")
            Pump_Load_Collection[scenario] = pd.read_hdf(os.path.join(self.Marmot_Solutions_folder, scenario,"Processed_HDF5_folder", scenario+ "_formatted.h5"), "generator_Pump_Load" )
            Curtailment_Collection[scenario] = pd.read_hdf(os.path.join(self.Marmot_Solutions_folder, scenario,"Processed_HDF5_folder", scenario+ "_formatted.h5"), "generator_Curtailment")
=======
            Stacked_Gen_Collection[scenario] = pd.read_hdf(os.path.join(self.PLEXOS_Scenarios, scenario,"Processed_HDF5_folder", scenario+ "_formatted.h5"),"generator_Generation")
            try:     
                Pump_Load_Collection[scenario] = pd.read_hdf(os.path.join(self.PLEXOS_Scenarios, scenario,"Processed_HDF5_folder", scenario+ "_formatted.h5"), "generator_Pump_Load" )
            except:
                Pump_Load_Collection[scenario] = Stacked_Gen_Collection[scenario].copy()
                Pump_Load_Collection[scenario].iloc[:,0] = 0
                
            Curtailment_Collection[scenario] = pd.read_hdf(os.path.join(self.PLEXOS_Scenarios, scenario,"Processed_HDF5_folder", scenario+ "_formatted.h5"), "generator_Curtailment")
>>>>>>> 905f6678
            # If data is to be agreagted by zone, then zone properties are loaded, else region properties are loaded
            if self.AGG_BY == "zone":
                Stacked_Load_Collection[scenario] = pd.read_hdf(os.path.join(self.Marmot_Solutions_folder, scenario,"Processed_HDF5_folder", scenario+ "_formatted.h5"), "zone_Load")
                try:
                    Unserved_Energy_Collection[scenario] = pd.read_hdf(os.path.join(self.Marmot_Solutions_folder, scenario, "Processed_HDF5_folder", scenario + "_formatted.h5"), "zone_Unserved_Energy" )
                except:
                    Unserved_Energy_Collection[scenario] = Stacked_Load_Collection[scenario].copy()
                    Unserved_Energy_Collection[scenario].iloc[:,0] = 0
            else:
                Stacked_Load_Collection[scenario] = pd.read_hdf(os.path.join(self.Marmot_Solutions_folder, scenario,"Processed_HDF5_folder", scenario+ "_formatted.h5"),  "region_Load")
                try:
                    Unserved_Energy_Collection[scenario] = pd.read_hdf(os.path.join(self.Marmot_Solutions_folder, scenario, "Processed_HDF5_folder", scenario + "_formatted.h5"), "region_Unserved_Energy" )
                except:
                    Unserved_Energy_Collection[scenario] = Stacked_Load_Collection[scenario].copy()
                    Unserved_Energy_Collection[scenario].iloc[:,0] = 0
<<<<<<< HEAD

        Total_Generation_Stack_Out = pd.DataFrame()
        Total_Load_Out = pd.DataFrame()
        Pump_Load_Out = pd.DataFrame()
        Total_Demand_Out = pd.DataFrame()
        Unserved_Energy_Out = pd.DataFrame()
        unserved_eng_data_table_out = pd.DataFrame()
        print("Zone = " + self.zone_input)


        for scenario in self.Multi_Scenario:

            print("Scenario = " + scenario)

            Total_Gen_Stack = Stacked_Gen_Collection.get(scenario)
            Total_Gen_Stack = Total_Gen_Stack.xs(self.zone_input,level=self.AGG_BY)
            Total_Gen_Stack = df_process_gen_inputs(Total_Gen_Stack, self)

            # Calculates interval step to correct for MWh of generation
            time_delta = Total_Gen_Stack.index[1]- Total_Gen_Stack.index[0]
            # Finds intervals in 60 minute period
            interval_count = 60/(time_delta/np.timedelta64(1, 'm'))


            try:
                Stacked_Curt = Curtailment_Collection.get(scenario)
                Stacked_Curt = Stacked_Curt.xs(self.zone_input,level=self.AGG_BY)
                Stacked_Curt = df_process_gen_inputs(Stacked_Curt, self)
                Stacked_Curt = Stacked_Curt.sum(axis=1)
                Total_Gen_Stack.insert(len(Total_Gen_Stack.columns),column='Curtailment',value=Stacked_Curt) #Insert curtailment into
                Total_Gen_Stack = Total_Gen_Stack.loc[:, (Total_Gen_Stack != 0).any(axis=0)]
            except Exception:
                pass

            Total_Gen_Stack = Total_Gen_Stack/interval_count
            Total_Gen_Stack = Total_Gen_Stack.sum(axis=0)
            Total_Gen_Stack.rename(scenario, inplace=True)
            Total_Generation_Stack_Out = pd.concat([Total_Generation_Stack_Out, Total_Gen_Stack], axis=1, sort=False).fillna(0)

            Total_Load = Stacked_Load_Collection.get(scenario)
            Total_Load = Total_Load.xs(self.zone_input,level=self.AGG_BY)
            Total_Load = Total_Load.groupby(["timestamp"]).sum()
            Total_Load = Total_Load.rename(columns={0:scenario}).sum(axis=0)
            Total_Load = Total_Load/interval_count
            Total_Load_Out = pd.concat([Total_Load_Out, Total_Load], axis=0, sort=False)

            Unserved_Energy = Unserved_Energy_Collection.get(scenario)
            Unserved_Energy = Unserved_Energy.xs(self.zone_input,level=self.AGG_BY)
            Unserved_Energy = Unserved_Energy.groupby(["timestamp"]).sum()
            Unserved_Energy = Unserved_Energy.rename(columns={0:scenario}).sum(axis=0)
            Unserved_Energy = Unserved_Energy/interval_count
            # Used for output to data table csv
            unserved_eng_data_table = Unserved_Energy
            unserved_eng_data_table_out = pd.concat([unserved_eng_data_table_out, unserved_eng_data_table], axis=0, sort=False)

            # Subtracts Unserved energt from load for graphing
            if (Unserved_Energy == 0).all() == False:
                Unserved_Energy = Total_Load - Unserved_Energy
            Unserved_Energy_Out = pd.concat([Unserved_Energy_Out, Unserved_Energy], axis=0, sort=False)


            Pump_Load = Pump_Load_Collection.get(scenario)
            Pump_Load = Pump_Load.xs(self.zone_input,level=self.AGG_BY)
            Pump_Load = Pump_Load.groupby(["timestamp"]).sum()
            Pump_Load = Pump_Load.rename(columns={0:scenario}).sum(axis=0)
            Pump_Load = Pump_Load/interval_count
            if (Pump_Load == 0).all() == False:
                Total_Demand = Total_Load - Pump_Load
            else:
                Total_Demand = Total_Load
            Pump_Load_Out = pd.concat([Pump_Load_Out, Pump_Load], axis=0, sort=False)
            Total_Demand_Out = pd.concat([Total_Demand_Out, Total_Demand], axis=0, sort=False)


        Total_Load_Out = Total_Load_Out.rename(columns={0:'Total Load (Demand + Pumped Load)'})
        Total_Demand_Out = Total_Demand_Out.rename(columns={0: 'Total Demand'})
        Unserved_Energy_Out = Unserved_Energy_Out.rename(columns={0: 'Unserved Energy'})
        unserved_eng_data_table_out = unserved_eng_data_table_out.rename(columns={0: 'Unserved Energy'})

        Total_Generation_Stack_Out = df_process_categorical_index(Total_Generation_Stack_Out, self)
        unit_multiplier = (1000000 if self.AGG_BY == 'interconnection' else 1000)
        ylab = ('(TWh)' if self.AGG_BY == 'interconnection' else '(GWh)')
        Total_Generation_Stack_Out = Total_Generation_Stack_Out.T/unit_multiplier #Convert
        Total_Generation_Stack_Out = Total_Generation_Stack_Out.loc[:, (Total_Generation_Stack_Out != 0).any(axis=0)]

        # Data table of values to return to main program

        Total_Generation_Stack_Out.index = Total_Generation_Stack_Out.index.str.replace('_',' ')
        Total_Generation_Stack_Out.index = Total_Generation_Stack_Out.index.str.wrap(10, break_long_words=False)

        Total_Load_Out = Total_Load_Out.T/unit_multiplier #Convert to TWh
        Pump_Load_Out = Pump_Load_Out.T/unit_multiplier #Convert to TWh
        Total_Demand_Out = Total_Demand_Out.T/unit_multiplier #Convert to TWh
        Unserved_Energy_Out = Unserved_Energy_Out.T/unit_multiplier #Convert to TWh
        Data_Table_Out = pd.concat([Total_Load_Out/unit_multiplier, Total_Demand_Out/unit_multiplier, unserved_eng_data_table_out/unit_multiplier, Total_Generation_Stack_Out],  axis=1, sort=False)

        fig1 = Total_Generation_Stack_Out.plot.bar(stacked=True, figsize=(9,6), rot=0,
                         color=[self.PLEXOS_color_dict.get(x, '#333333') for x in Total_Generation_Stack_Out.columns], edgecolor='black', linewidth='0.1')


        fig1.spines['right'].set_visible(False)
        fig1.spines['top'].set_visible(False)
        fig1.set_ylabel('Total Genertaion ' + ylab,  color='black', rotation='vertical')
        #adds comma to y axis data
        fig1.yaxis.set_major_formatter(mpl.ticker.StrMethodFormatter('{x:,.0f}'))
        fig1.tick_params(axis='y', which='major', length=5, width=1)
        fig1.tick_params(axis='x', which='major', length=5, width=1)

        n=0
        for scenario in self.Multi_Scenario:

            x = [fig1.patches[n].get_x(), fig1.patches[n].get_x() + fig1.patches[n].get_width()]
            height1 = [int(Total_Load_Out[scenario])]*2
            lp1 = plt.plot(x,height1, c='black', linewidth=1.5)
            if Pump_Load_Out[scenario].values.sum() > 0:
                height2 = [int(Total_Demand_Out[scenario])]*2
                lp2 = plt.plot(x,height2, 'r--', c='black', linewidth=1.5)

            if Unserved_Energy_Out[scenario].values.sum() > 0:
                height3 = [int(Unserved_Energy_Out[scenario])]*2
                lp3 = plt.plot(x,height3, c='#DD0200', linewidth=1.5)
                fig1.fill_between(x, height3, height1,
                            facecolor = '#DD0200',
                            alpha=0.5)
            n=n+1

        handles, labels = fig1.get_legend_handles_labels()

        #Legend 1
        leg1 = fig1.legend(reversed(handles), reversed(labels), loc='lower left',bbox_to_anchor=(1,0),
                      facecolor='inherit', frameon=True)
        #Legend 2
        if Pump_Load_Out.values.sum() > 0:
            leg2 = fig1.legend(lp1, ['Demand + Storage Charging'], loc='center left',bbox_to_anchor=(1, 0.9),
                      facecolor='inherit', frameon=True)
        else:
            leg2 = fig1.legend(lp1, ['Demand'], loc='center left',bbox_to_anchor=(1, 0.9),
                      facecolor='inherit', frameon=True)

        #Legend 3
        if Unserved_Energy_Out.values.sum() > 0:
            leg3 = fig1.legend(handles=custom_legend_elements, loc='upper left',bbox_to_anchor=(1, 0.885),
                      facecolor='inherit', frameon=True)

        #Legend 4
        if Pump_Load_Out.values.sum() > 0:
            leg4 = fig1.legend(lp2, ['Demand'], loc='upper left',bbox_to_anchor=(1, 0.82),
                      facecolor='inherit', frameon=True)

        # Manually add the first legend back
        fig1.add_artist(leg1)
        fig1.add_artist(leg2)
        if Unserved_Energy_Out.values.sum() > 0:
            fig1.add_artist(leg3)


        return {'fig': fig1, 'data_table': Data_Table_Out}
    
    
    def total_gen_diff(self):
        # Create Dictionary to hold Datframes for each scenario 
        Stacked_Gen_Collection = {} 
        Curtailment_Collection = {}
        
        for scenario in self.Multi_Scenario:
            Stacked_Gen_Collection[scenario] = pd.read_hdf(os.path.join(self.Marmot_Solutions_folder, scenario,"Processed_HDF5_folder", scenario+ "_formatted.h5"),"generator_Generation")
            Curtailment_Collection[scenario] = pd.read_hdf(os.path.join(self.Marmot_Solutions_folder, scenario,"Processed_HDF5_folder", scenario+ "_formatted.h5"), "generator_Curtailment")
 
                
        Total_Generation_Stack_Out = pd.DataFrame()
        
        print("Zone = " + self.zone_input)
            
            
        for scenario in self.Multi_Scenario:
            
            print("Scenario = " + scenario)
            
            Total_Gen_Stack = Stacked_Gen_Collection.get(scenario)
            Total_Gen_Stack = Total_Gen_Stack.xs(self.zone_input,level=self.AGG_BY)
            Total_Gen_Stack = df_process_gen_inputs(Total_Gen_Stack, self)
            
            # Calculates interval step to correct for MWh of generation
            time_delta = Total_Gen_Stack.index[1]- Total_Gen_Stack.index[0]
            # Finds intervals in 60 minute period
            interval_count = 60/(time_delta/np.timedelta64(1, 'm'))

            
            try:
                Stacked_Curt = Curtailment_Collection.get(scenario)
                Stacked_Curt = Stacked_Curt.xs(self.zone_input,level=self.AGG_BY)
                Stacked_Curt = df_process_gen_inputs(Stacked_Curt, self)
                Stacked_Curt = Stacked_Curt.sum(axis=1)
                Total_Gen_Stack.insert(len(Total_Gen_Stack.columns),column='Curtailment',value=Stacked_Curt) #Insert curtailment into 
                Total_Gen_Stack = Total_Gen_Stack.loc[:, (Total_Gen_Stack != 0).any(axis=0)]
            except Exception:
                pass
            
            Total_Gen_Stack = Total_Gen_Stack/interval_count
            Total_Gen_Stack = Total_Gen_Stack.sum(axis=0)
            Total_Gen_Stack.rename(scenario, inplace=True)
            Total_Generation_Stack_Out = pd.concat([Total_Generation_Stack_Out, Total_Gen_Stack], axis=1, sort=False).fillna(0)
            

        Total_Generation_Stack_Out = df_process_categorical_index(Total_Generation_Stack_Out, self)
        Total_Generation_Stack_Out = Total_Generation_Stack_Out.T/1000 #Convert to GWh
        Total_Generation_Stack_Out = Total_Generation_Stack_Out.loc[:, (Total_Generation_Stack_Out != 0).any(axis=0)]
        Total_Generation_Stack_Out = Total_Generation_Stack_Out-Total_Generation_Stack_Out.xs(self.Multi_Scenario[0]) #Change to a diff on first scenario
        Total_Generation_Stack_Out.drop(self.Multi_Scenario[0],inplace=True) #Drop base entry
        # Data table of values to return to main program
        Data_Table_Out = pd.concat([Total_Generation_Stack_Out],  axis=1, sort=False)

        Total_Generation_Stack_Out.index = Total_Generation_Stack_Out.index.str.replace('_',' ')
        Total_Generation_Stack_Out.index = Total_Generation_Stack_Out.index.str.wrap(10, break_long_words=False)
=======
                
                
        outputs = {}
        for zone_input in self.Zones:
            Total_Generation_Stack_Out = pd.DataFrame()
            Total_Load_Out = pd.DataFrame()
            Pump_Load_Out = pd.DataFrame()
            Total_Demand_Out = pd.DataFrame()
            Unserved_Energy_Out = pd.DataFrame()
            unserved_eng_data_table_out = pd.DataFrame()
            print("Zone = " + zone_input)
                
                
            for scenario in self.Multi_Scenario:
                
                print("Scenario = " + scenario)
                
                Total_Gen_Stack = Stacked_Gen_Collection.get(scenario)
                Total_Gen_Stack = Total_Gen_Stack.xs(zone_input,level=self.AGG_BY)
                Total_Gen_Stack = df_process_gen_inputs(Total_Gen_Stack, self)
                
                # Calculates interval step to correct for MWh of generation
                time_delta = Total_Gen_Stack.index[1]- Total_Gen_Stack.index[0]
                # Finds intervals in 60 minute period
                interval_count = 60/(time_delta/np.timedelta64(1, 'm'))
    
                
                try:
                    Stacked_Curt = Curtailment_Collection.get(scenario)
                    Stacked_Curt = Stacked_Curt.xs(zone_input,level=self.AGG_BY)
                    Stacked_Curt = df_process_gen_inputs(Stacked_Curt, self)
                    Stacked_Curt = Stacked_Curt.sum(axis=1)
                    Total_Gen_Stack.insert(len(Total_Gen_Stack.columns),column='Curtailment',value=Stacked_Curt) #Insert curtailment into 
                    Total_Gen_Stack = Total_Gen_Stack.loc[:, (Total_Gen_Stack != 0).any(axis=0)]
                except Exception:
                    pass
                
                Total_Gen_Stack = Total_Gen_Stack/interval_count
                Total_Gen_Stack = Total_Gen_Stack.sum(axis=0)
                Total_Gen_Stack.rename(scenario, inplace=True)
                Total_Generation_Stack_Out = pd.concat([Total_Generation_Stack_Out, Total_Gen_Stack], axis=1, sort=False).fillna(0)
                #print(Total_Generation_Stack_Out)
                
                Total_Load = Stacked_Load_Collection.get(scenario)
                Total_Load = Total_Load.xs(zone_input,level=self.AGG_BY)
                Total_Load = Total_Load.groupby(["timestamp"]).sum()
                Total_Load = Total_Load.rename(columns={0:scenario}).sum(axis=0)
                Total_Load = Total_Load/interval_count
                Total_Load_Out = pd.concat([Total_Load_Out, Total_Load], axis=0, sort=False)
                
                Unserved_Energy = Unserved_Energy_Collection.get(scenario)
                Unserved_Energy = Unserved_Energy.xs(zone_input,level=self.AGG_BY)
                Unserved_Energy = Unserved_Energy.groupby(["timestamp"]).sum()
                Unserved_Energy = Unserved_Energy.rename(columns={0:scenario}).sum(axis=0)
                Unserved_Energy = Unserved_Energy/interval_count
                # Used for output to data table csv 
                unserved_eng_data_table = Unserved_Energy
                unserved_eng_data_table_out = pd.concat([unserved_eng_data_table_out, unserved_eng_data_table], axis=0, sort=False)
                
                # Subtracts Unserved energt from load for graphing 
                if (Unserved_Energy == 0).all() == False:
                    Unserved_Energy = Total_Load - Unserved_Energy
                Unserved_Energy_Out = pd.concat([Unserved_Energy_Out, Unserved_Energy], axis=0, sort=False)
                         
                
                Pump_Load = Pump_Load_Collection.get(scenario)
                Pump_Load = Pump_Load.xs(zone_input,level=self.AGG_BY)
                Pump_Load = Pump_Load.groupby(["timestamp"]).sum()
                Pump_Load = Pump_Load.rename(columns={0:scenario}).sum(axis=0)
                Pump_Load = Pump_Load/interval_count
                if (Pump_Load == 0).all() == False:
                    Total_Demand = Total_Load - Pump_Load
                else:
                    Total_Demand = Total_Load
                Pump_Load_Out = pd.concat([Pump_Load_Out, Pump_Load], axis=0, sort=False)
                Total_Demand_Out = pd.concat([Total_Demand_Out, Total_Demand], axis=0, sort=False)
                
                
            Total_Load_Out = Total_Load_Out.rename(columns={0:'Total Load (Demand + Pumped Load)'})
            Total_Demand_Out = Total_Demand_Out.rename(columns={0: 'Total Demand'})
            Unserved_Energy_Out = Unserved_Energy_Out.rename(columns={0: 'Unserved Energy'})
            unserved_eng_data_table_out = unserved_eng_data_table_out.rename(columns={0: 'Unserved Energy'})
            
            Total_Generation_Stack_Out = df_process_categorical_index(Total_Generation_Stack_Out, self)
            Total_Generation_Stack_Out = Total_Generation_Stack_Out.T/1000 #Convert to GWh
            Total_Generation_Stack_Out = Total_Generation_Stack_Out.loc[:, (Total_Generation_Stack_Out != 0).any(axis=0)]
            
            # Data table of values to return to main program
            Data_Table_Out = pd.concat([Total_Load_Out/1000, Total_Demand_Out/1000, unserved_eng_data_table_out/1000, Total_Generation_Stack_Out],  axis=1, sort=False)
    
            Total_Generation_Stack_Out.index = Total_Generation_Stack_Out.index.str.replace('_',' ')
            Total_Generation_Stack_Out.index = Total_Generation_Stack_Out.index.str.wrap(10, break_long_words=False)
        
            Total_Load_Out = Total_Load_Out.T/1000 #Convert to GWh
            Pump_Load_Out = Pump_Load_Out.T/1000 #Convert to GWh
            Total_Demand_Out = Total_Demand_Out.T/1000 #Convert to GWh
            Unserved_Energy_Out = Unserved_Energy_Out.T/1000
            
            fig1 = Total_Generation_Stack_Out.plot.bar(stacked=True, figsize=(9,6), rot=0, 
                             color=[self.PLEXOS_color_dict.get(x, '#333333') for x in Total_Generation_Stack_Out.columns], edgecolor='black', linewidth='0.1')
            
            
            fig1.spines['right'].set_visible(False)
            fig1.spines['top'].set_visible(False)
            fig1.set_ylabel('Total Genertaion (GWh)',  color='black', rotation='vertical')
            #adds comma to y axis data 
            fig1.yaxis.set_major_formatter(mpl.ticker.StrMethodFormatter('{x:,.0f}'))
            fig1.tick_params(axis='y', which='major', length=5, width=1)
            fig1.tick_params(axis='x', which='major', length=5, width=1)
            
            n=0
            for scenario in self.Multi_Scenario:
                
                x = [fig1.patches[n].get_x(), fig1.patches[n].get_x() + fig1.patches[n].get_width()]
                height1 = [int(Total_Load_Out[scenario])]*2
                lp1 = plt.plot(x,height1, c='black', linewidth=1.5)
                if Pump_Load_Out[scenario].values.sum() > 0:
                    height2 = [int(Total_Demand_Out[scenario])]*2
                    lp2 = plt.plot(x,height2, 'r--', c='black', linewidth=1.5)   
                
                if Unserved_Energy_Out[scenario].values.sum() > 0:
                    height3 = [int(Unserved_Energy_Out[scenario])]*2
                    plt.plot(x,height3, c='#DD0200', linewidth=1.5)   
                    fig1.fill_between(x, height3, height1, 
                                facecolor = '#DD0200',
                                alpha=0.5)
                n=n+1
            
            handles, labels = fig1.get_legend_handles_labels()
            
            #Legend 1
            leg1 = fig1.legend(reversed(handles), reversed(labels), loc='lower left',bbox_to_anchor=(1,0), 
                          facecolor='inherit', frameon=True)  
            #Legend 2
            if Pump_Load_Out.values.sum() > 0:
                leg2 = fig1.legend(lp1, ['Demand + Pumped Load'], loc='center left',bbox_to_anchor=(1, 0.9), 
                          facecolor='inherit', frameon=True)
            else:
                leg2 = fig1.legend(lp1, ['Demand'], loc='center left',bbox_to_anchor=(1, 0.9), 
                          facecolor='inherit', frameon=True)
            
            #Legend 3
            if Unserved_Energy_Out.values.sum() > 0:
                leg3 = fig1.legend(handles=custom_legend_elements, loc='upper left',bbox_to_anchor=(1, 0.885), 
                          facecolor='inherit', frameon=True)
                
            #Legend 4
            if Pump_Load_Out.values.sum() > 0:
                fig1.legend(lp2, ['Demand'], loc='upper left',bbox_to_anchor=(1, 0.82), 
                          facecolor='inherit', frameon=True)
            
            # Manually add the first legend back
            fig1.add_artist(leg1)
            fig1.add_artist(leg2)
            if Unserved_Energy_Out.values.sum() > 0:
                fig1.add_artist(leg3)
            
            outputs[zone_input] = {'fig': fig1, 'data_table': Data_Table_Out}
        
        return outputs
>>>>>>> 905f6678
    
        fig1, ax = plt.subplots(figsize=(9,6))

        
        bp = Total_Generation_Stack_Out.plot.bar(stacked=True, figsize=(9,6), rot=0, 
                         color=[self.PLEXOS_color_dict.get(x, '#333333') for x in Total_Generation_Stack_Out.columns], edgecolor='black', linewidth='0.1',ax=ax)
        
        
        ax.spines['right'].set_visible(False)
        ax.spines['top'].set_visible(False)
        #adds comma to y axis data 
        ax.yaxis.set_major_formatter(mpl.ticker.StrMethodFormatter('{x:,.0f}'))
        ax.tick_params(axis='y', which='major', length=5, width=1)
        ax.tick_params(axis='x', which='major', length=5, width=1)
        
        locs,labels=plt.xticks()
        ax.set_ylabel('Generation Change (GWh) \n relative to '+self.xlabels[0],  color='black', rotation='vertical')
        self.xlabels = pd.Series(self.xlabels).str.replace('_',' ').str.wrap(10, break_long_words=False)
        plt.xticks(ticks=locs,labels=self.xlabels[1:])
        ax.margins(x=0.01)

        plt.axhline(linewidth=0.5,linestyle='--',color='grey')
               
        handles, labels = ax.get_legend_handles_labels()
        
        #Legend 1
        ax.legend(reversed(handles), reversed(labels), loc='lower left',bbox_to_anchor=(1,0), 
                      facecolor='inherit', frameon=True)  
               


        
        return {'fig': fig1, 'data_table': Data_Table_Out}
    
    #===============================================================================
    ## Total Gen Facet Plots removed for now, code not stable and needs testing
    #===============================================================================

    # def total_gen_facet(self):
    #     Gen_Collection = {}
    #     Load_Collection = {}
    #     Curtailment_Collection = {}

    #     for scenario in self.Multi_Scenario:
    #         try:
    #             Gen_Collection[scenario] = pd.read_hdf(os.path.join(self.Marmot_Solutions_folder, scenario,"Processed_HDF5_folder", scenario+ "_formatted.h5"), "generator_Generation")
    #             Curtailment_Collection[scenario] = pd.read_hdf(os.path.join(self.Marmot_Solutions_folder, scenario,"Processed_HDF5_folder", scenario+ "_formatted.h5"),  "generator_Curtailment")
    #             # If data is to be agreagted by zone, then zone properties are loaded, else region properties are loaded
    #             if self.AGG_BY == "zone":
    #                 Load_Collection[scenario] = pd.read_hdf(os.path.join(self.Marmot_Solutions_folder, scenario,"Processed_HDF5_folder", scenario+ "_formatted.h5"), "zone_Load")
    #             else:
    #                 Load_Collection[scenario] = pd.read_hdf(os.path.join(self.Marmot_Solutions_folder, scenario,"Processed_HDF5_folder", scenario+ "_formatted.h5"),  "region_Load")

    #         except Exception:
    #             pass


    #     Total_Generation_Stack_Out = pd.DataFrame()
    #     Total_Load_Out = pd.DataFrame()
    #     print("Zone = " + self.zone_input)


    #     for scenario in self.Multi_Scenario:
    #         print("Scenario = " + scenario)
    #         try:
    #             Total_Gen_Stack = Gen_Collection.get(scenario)
    #             Total_Gen_Stack = Total_Gen_Stack.xs(self.zone_input,level=self.AGG_BY)
    #             Total_Gen_Stack = df_process_gen_inputs(Total_Gen_Stack, self)
    #             Stacked_Curt = Curtailment_Collection.get(scenario)
    #             Stacked_Curt = Stacked_Curt.xs(self.zone_input,level=self.AGG_BY)
    #             Stacked_Curt = df_process_gen_inputs(Stacked_Curt, self)
    #             Stacked_Curt = Stacked_Curt.sum(axis=1)
    #             Total_Gen_Stack.insert(len(Total_Gen_Stack.columns),column='Curtailment',value=Stacked_Curt) #Insert curtailment into
    #             Total_Gen_Stack = Total_Gen_Stack.loc[:, (Total_Gen_Stack != 0).any(axis=0)]

    #             Total_Gen_Stack = Total_Gen_Stack.sum(axis=0)
    #             Total_Gen_Stack.rename(scenario, inplace=True)

    #             Total_Generation_Stack_Out = pd.concat([Total_Generation_Stack_Out, Total_Gen_Stack], axis=1, sort=False).fillna(0)

    #             Total_Load = Load_Collection.get(scenario)
    #             Total_Load = Total_Load.xs(self.zone_input,level=self.AGG_BY)
    #             Total_Load = Total_Load.groupby(["timestamp"]).sum()
    #             Total_Load = Total_Load.rename(columns={0:scenario}).sum(axis=0)
    #             Total_Load_Out = pd.concat([Total_Load_Out, Total_Load], axis=0, sort=False)
    #         except Exception:
    #             print("Error: Skipping " + scenario)
    #             pass

    #     Total_Load_Out = Total_Load_Out.rename(columns={0:'Total Load'})

    #     Total_Generation_Stack_Out = df_process_categorical_index(Total_Generation_Stack_Out, self)
    #     Total_Generation_Stack_Out = Total_Generation_Stack_Out.T/1000
    #     Total_Generation_Stack_Out = Total_Generation_Stack_Out.loc[:, (Total_Generation_Stack_Out != 0).any(axis=0)]

    #     # Data table of values to return to main program
    #     Data_Table_Out = pd.concat([Total_Load_Out/1000, Total_Generation_Stack_Out],  axis=1, sort=False)

    #     Total_Generation_Stack_Out.index = Total_Generation_Stack_Out.index.str.replace('_',' ')
    #     Total_Generation_Stack_Out.index = Total_Generation_Stack_Out.index.str.wrap(11, break_long_words=False)

    #     Total_Load_Out.index = Total_Load_Out.index.str.replace('_',' ')
    #     Total_Load_Out.index = Total_Load_Out.index.str.wrap(11, break_long_words=False)

    #     Total_Load_Out = Total_Load_Out.T/1000

    #     xdimension=len(self.xlabels)
    #     ydimension=len(self.ylabels)
    #     grid_size = xdimension*ydimension

    #     fig2, axs = plt.subplots(ydimension,xdimension, figsize=((2*xdimension), (4*ydimension)), sharey=True)
    #     axs = axs.ravel()
    #     plt.subplots_adjust(wspace=0, hspace=0.01)

    #     i=0
    #     for index in Total_Generation_Stack_Out.index:

    #         sb = Total_Generation_Stack_Out.iloc[i:i+1].plot.bar(stacked=True, rot=0,
    #         color=[self.PLEXOS_color_dict.get(x, '#333333') for x in Total_Generation_Stack_Out.columns], edgecolor='black', linewidth='0.1',
    #                                      ax=axs[i])

    #         axs[i].get_legend().remove()
    #         axs[i].spines['right'].set_visible(False)
    #         axs[i].spines['top'].set_visible(False)
    #         axs[i].xaxis.set_ticklabels([])
    #         axs[i].tick_params(axis='y', which='major', length=5, width=1)
    #         axs[i].tick_params(axis='x', which='major', length=5, width=1)
    #         axs[i].yaxis.set_major_formatter(mpl.ticker.StrMethodFormatter('{x:,.0f}'))
    #         axs[i].margins(x=0.01)

    #         height = [int(Total_Load_Out[index])]
    #         axs[i].axhline(y=height,xmin=0.25,xmax=0.75, linestyle ='--', c="black",linewidth=1.5)

    #         handles, labels = axs[1].get_legend_handles_labels()

    #         leg1 = axs[grid_size-1].legend(reversed(handles), reversed(labels), loc='lower left',bbox_to_anchor=(1,0),
    #                   facecolor='inherit', frameon=True)

    #         #Legend 2
    #         leg2 = axs[grid_size-1].legend(['Load'], loc='upper left',bbox_to_anchor=(1, 0.95),
    #                       facecolor='inherit', frameon=True)

    #         fig2.add_artist(leg1)

    #         i=i+1

    #     all_axes = fig2.get_axes()

    #     self.xlabels = pd.Series(self.xlabels).str.replace('_',' ').str.wrap(10, break_long_words=False)

    #     j=0
    #     k=0
    #     for ax in all_axes:
    #         if ax.is_last_row():
    #             ax.set_xlabel(xlabel=(self.xlabels[j]),  color='black')
    #             j=j+1
    #         if ax.is_first_col():
    #             ax.set_ylabel(ylabel=(self.ylabels[k]),  color='black', rotation='vertical')
    #             k=k+1

    #     fig2.add_subplot(111, frameon=False)
    #     plt.tick_params(labelcolor='none', top=False, bottom=False, left=False, right=False)
    #     plt.ylabel('Total Genertaion (GWh)',  color='black', rotation='vertical', labelpad=60)

    #     return {'fig': fig2, 'data_table': Data_Table_Out}<|MERGE_RESOLUTION|>--- conflicted
+++ resolved
@@ -64,11 +64,6 @@
         Unserved_Energy_Collection = {}
 
         for scenario in self.Multi_Scenario:
-<<<<<<< HEAD
-            Stacked_Gen_Collection[scenario] = pd.read_hdf(os.path.join(self.Marmot_Solutions_folder, scenario,"Processed_HDF5_folder", scenario+ "_formatted.h5"),"generator_Generation")
-            Pump_Load_Collection[scenario] = pd.read_hdf(os.path.join(self.Marmot_Solutions_folder, scenario,"Processed_HDF5_folder", scenario+ "_formatted.h5"), "generator_Pump_Load" )
-            Curtailment_Collection[scenario] = pd.read_hdf(os.path.join(self.Marmot_Solutions_folder, scenario,"Processed_HDF5_folder", scenario+ "_formatted.h5"), "generator_Curtailment")
-=======
             Stacked_Gen_Collection[scenario] = pd.read_hdf(os.path.join(self.PLEXOS_Scenarios, scenario,"Processed_HDF5_folder", scenario+ "_formatted.h5"),"generator_Generation")
             try:     
                 Pump_Load_Collection[scenario] = pd.read_hdf(os.path.join(self.PLEXOS_Scenarios, scenario,"Processed_HDF5_folder", scenario+ "_formatted.h5"), "generator_Pump_Load" )
@@ -77,7 +72,6 @@
                 Pump_Load_Collection[scenario].iloc[:,0] = 0
                 
             Curtailment_Collection[scenario] = pd.read_hdf(os.path.join(self.PLEXOS_Scenarios, scenario,"Processed_HDF5_folder", scenario+ "_formatted.h5"), "generator_Curtailment")
->>>>>>> 905f6678
             # If data is to be agreagted by zone, then zone properties are loaded, else region properties are loaded
             if self.AGG_BY == "zone":
                 Stacked_Load_Collection[scenario] = pd.read_hdf(os.path.join(self.Marmot_Solutions_folder, scenario,"Processed_HDF5_folder", scenario+ "_formatted.h5"), "zone_Load")
@@ -93,224 +87,7 @@
                 except:
                     Unserved_Energy_Collection[scenario] = Stacked_Load_Collection[scenario].copy()
                     Unserved_Energy_Collection[scenario].iloc[:,0] = 0
-<<<<<<< HEAD
-
-        Total_Generation_Stack_Out = pd.DataFrame()
-        Total_Load_Out = pd.DataFrame()
-        Pump_Load_Out = pd.DataFrame()
-        Total_Demand_Out = pd.DataFrame()
-        Unserved_Energy_Out = pd.DataFrame()
-        unserved_eng_data_table_out = pd.DataFrame()
-        print("Zone = " + self.zone_input)
-
-
-        for scenario in self.Multi_Scenario:
-
-            print("Scenario = " + scenario)
-
-            Total_Gen_Stack = Stacked_Gen_Collection.get(scenario)
-            Total_Gen_Stack = Total_Gen_Stack.xs(self.zone_input,level=self.AGG_BY)
-            Total_Gen_Stack = df_process_gen_inputs(Total_Gen_Stack, self)
-
-            # Calculates interval step to correct for MWh of generation
-            time_delta = Total_Gen_Stack.index[1]- Total_Gen_Stack.index[0]
-            # Finds intervals in 60 minute period
-            interval_count = 60/(time_delta/np.timedelta64(1, 'm'))
-
-
-            try:
-                Stacked_Curt = Curtailment_Collection.get(scenario)
-                Stacked_Curt = Stacked_Curt.xs(self.zone_input,level=self.AGG_BY)
-                Stacked_Curt = df_process_gen_inputs(Stacked_Curt, self)
-                Stacked_Curt = Stacked_Curt.sum(axis=1)
-                Total_Gen_Stack.insert(len(Total_Gen_Stack.columns),column='Curtailment',value=Stacked_Curt) #Insert curtailment into
-                Total_Gen_Stack = Total_Gen_Stack.loc[:, (Total_Gen_Stack != 0).any(axis=0)]
-            except Exception:
-                pass
-
-            Total_Gen_Stack = Total_Gen_Stack/interval_count
-            Total_Gen_Stack = Total_Gen_Stack.sum(axis=0)
-            Total_Gen_Stack.rename(scenario, inplace=True)
-            Total_Generation_Stack_Out = pd.concat([Total_Generation_Stack_Out, Total_Gen_Stack], axis=1, sort=False).fillna(0)
-
-            Total_Load = Stacked_Load_Collection.get(scenario)
-            Total_Load = Total_Load.xs(self.zone_input,level=self.AGG_BY)
-            Total_Load = Total_Load.groupby(["timestamp"]).sum()
-            Total_Load = Total_Load.rename(columns={0:scenario}).sum(axis=0)
-            Total_Load = Total_Load/interval_count
-            Total_Load_Out = pd.concat([Total_Load_Out, Total_Load], axis=0, sort=False)
-
-            Unserved_Energy = Unserved_Energy_Collection.get(scenario)
-            Unserved_Energy = Unserved_Energy.xs(self.zone_input,level=self.AGG_BY)
-            Unserved_Energy = Unserved_Energy.groupby(["timestamp"]).sum()
-            Unserved_Energy = Unserved_Energy.rename(columns={0:scenario}).sum(axis=0)
-            Unserved_Energy = Unserved_Energy/interval_count
-            # Used for output to data table csv
-            unserved_eng_data_table = Unserved_Energy
-            unserved_eng_data_table_out = pd.concat([unserved_eng_data_table_out, unserved_eng_data_table], axis=0, sort=False)
-
-            # Subtracts Unserved energt from load for graphing
-            if (Unserved_Energy == 0).all() == False:
-                Unserved_Energy = Total_Load - Unserved_Energy
-            Unserved_Energy_Out = pd.concat([Unserved_Energy_Out, Unserved_Energy], axis=0, sort=False)
-
-
-            Pump_Load = Pump_Load_Collection.get(scenario)
-            Pump_Load = Pump_Load.xs(self.zone_input,level=self.AGG_BY)
-            Pump_Load = Pump_Load.groupby(["timestamp"]).sum()
-            Pump_Load = Pump_Load.rename(columns={0:scenario}).sum(axis=0)
-            Pump_Load = Pump_Load/interval_count
-            if (Pump_Load == 0).all() == False:
-                Total_Demand = Total_Load - Pump_Load
-            else:
-                Total_Demand = Total_Load
-            Pump_Load_Out = pd.concat([Pump_Load_Out, Pump_Load], axis=0, sort=False)
-            Total_Demand_Out = pd.concat([Total_Demand_Out, Total_Demand], axis=0, sort=False)
-
-
-        Total_Load_Out = Total_Load_Out.rename(columns={0:'Total Load (Demand + Pumped Load)'})
-        Total_Demand_Out = Total_Demand_Out.rename(columns={0: 'Total Demand'})
-        Unserved_Energy_Out = Unserved_Energy_Out.rename(columns={0: 'Unserved Energy'})
-        unserved_eng_data_table_out = unserved_eng_data_table_out.rename(columns={0: 'Unserved Energy'})
-
-        Total_Generation_Stack_Out = df_process_categorical_index(Total_Generation_Stack_Out, self)
-        unit_multiplier = (1000000 if self.AGG_BY == 'interconnection' else 1000)
-        ylab = ('(TWh)' if self.AGG_BY == 'interconnection' else '(GWh)')
-        Total_Generation_Stack_Out = Total_Generation_Stack_Out.T/unit_multiplier #Convert
-        Total_Generation_Stack_Out = Total_Generation_Stack_Out.loc[:, (Total_Generation_Stack_Out != 0).any(axis=0)]
-
-        # Data table of values to return to main program
-
-        Total_Generation_Stack_Out.index = Total_Generation_Stack_Out.index.str.replace('_',' ')
-        Total_Generation_Stack_Out.index = Total_Generation_Stack_Out.index.str.wrap(10, break_long_words=False)
-
-        Total_Load_Out = Total_Load_Out.T/unit_multiplier #Convert to TWh
-        Pump_Load_Out = Pump_Load_Out.T/unit_multiplier #Convert to TWh
-        Total_Demand_Out = Total_Demand_Out.T/unit_multiplier #Convert to TWh
-        Unserved_Energy_Out = Unserved_Energy_Out.T/unit_multiplier #Convert to TWh
-        Data_Table_Out = pd.concat([Total_Load_Out/unit_multiplier, Total_Demand_Out/unit_multiplier, unserved_eng_data_table_out/unit_multiplier, Total_Generation_Stack_Out],  axis=1, sort=False)
-
-        fig1 = Total_Generation_Stack_Out.plot.bar(stacked=True, figsize=(9,6), rot=0,
-                         color=[self.PLEXOS_color_dict.get(x, '#333333') for x in Total_Generation_Stack_Out.columns], edgecolor='black', linewidth='0.1')
-
-
-        fig1.spines['right'].set_visible(False)
-        fig1.spines['top'].set_visible(False)
-        fig1.set_ylabel('Total Genertaion ' + ylab,  color='black', rotation='vertical')
-        #adds comma to y axis data
-        fig1.yaxis.set_major_formatter(mpl.ticker.StrMethodFormatter('{x:,.0f}'))
-        fig1.tick_params(axis='y', which='major', length=5, width=1)
-        fig1.tick_params(axis='x', which='major', length=5, width=1)
-
-        n=0
-        for scenario in self.Multi_Scenario:
-
-            x = [fig1.patches[n].get_x(), fig1.patches[n].get_x() + fig1.patches[n].get_width()]
-            height1 = [int(Total_Load_Out[scenario])]*2
-            lp1 = plt.plot(x,height1, c='black', linewidth=1.5)
-            if Pump_Load_Out[scenario].values.sum() > 0:
-                height2 = [int(Total_Demand_Out[scenario])]*2
-                lp2 = plt.plot(x,height2, 'r--', c='black', linewidth=1.5)
-
-            if Unserved_Energy_Out[scenario].values.sum() > 0:
-                height3 = [int(Unserved_Energy_Out[scenario])]*2
-                lp3 = plt.plot(x,height3, c='#DD0200', linewidth=1.5)
-                fig1.fill_between(x, height3, height1,
-                            facecolor = '#DD0200',
-                            alpha=0.5)
-            n=n+1
-
-        handles, labels = fig1.get_legend_handles_labels()
-
-        #Legend 1
-        leg1 = fig1.legend(reversed(handles), reversed(labels), loc='lower left',bbox_to_anchor=(1,0),
-                      facecolor='inherit', frameon=True)
-        #Legend 2
-        if Pump_Load_Out.values.sum() > 0:
-            leg2 = fig1.legend(lp1, ['Demand + Storage Charging'], loc='center left',bbox_to_anchor=(1, 0.9),
-                      facecolor='inherit', frameon=True)
-        else:
-            leg2 = fig1.legend(lp1, ['Demand'], loc='center left',bbox_to_anchor=(1, 0.9),
-                      facecolor='inherit', frameon=True)
-
-        #Legend 3
-        if Unserved_Energy_Out.values.sum() > 0:
-            leg3 = fig1.legend(handles=custom_legend_elements, loc='upper left',bbox_to_anchor=(1, 0.885),
-                      facecolor='inherit', frameon=True)
-
-        #Legend 4
-        if Pump_Load_Out.values.sum() > 0:
-            leg4 = fig1.legend(lp2, ['Demand'], loc='upper left',bbox_to_anchor=(1, 0.82),
-                      facecolor='inherit', frameon=True)
-
-        # Manually add the first legend back
-        fig1.add_artist(leg1)
-        fig1.add_artist(leg2)
-        if Unserved_Energy_Out.values.sum() > 0:
-            fig1.add_artist(leg3)
-
-
-        return {'fig': fig1, 'data_table': Data_Table_Out}
-    
-    
-    def total_gen_diff(self):
-        # Create Dictionary to hold Datframes for each scenario 
-        Stacked_Gen_Collection = {} 
-        Curtailment_Collection = {}
-        
-        for scenario in self.Multi_Scenario:
-            Stacked_Gen_Collection[scenario] = pd.read_hdf(os.path.join(self.Marmot_Solutions_folder, scenario,"Processed_HDF5_folder", scenario+ "_formatted.h5"),"generator_Generation")
-            Curtailment_Collection[scenario] = pd.read_hdf(os.path.join(self.Marmot_Solutions_folder, scenario,"Processed_HDF5_folder", scenario+ "_formatted.h5"), "generator_Curtailment")
- 
-                
-        Total_Generation_Stack_Out = pd.DataFrame()
-        
-        print("Zone = " + self.zone_input)
-            
-            
-        for scenario in self.Multi_Scenario:
-            
-            print("Scenario = " + scenario)
-            
-            Total_Gen_Stack = Stacked_Gen_Collection.get(scenario)
-            Total_Gen_Stack = Total_Gen_Stack.xs(self.zone_input,level=self.AGG_BY)
-            Total_Gen_Stack = df_process_gen_inputs(Total_Gen_Stack, self)
-            
-            # Calculates interval step to correct for MWh of generation
-            time_delta = Total_Gen_Stack.index[1]- Total_Gen_Stack.index[0]
-            # Finds intervals in 60 minute period
-            interval_count = 60/(time_delta/np.timedelta64(1, 'm'))
-
-            
-            try:
-                Stacked_Curt = Curtailment_Collection.get(scenario)
-                Stacked_Curt = Stacked_Curt.xs(self.zone_input,level=self.AGG_BY)
-                Stacked_Curt = df_process_gen_inputs(Stacked_Curt, self)
-                Stacked_Curt = Stacked_Curt.sum(axis=1)
-                Total_Gen_Stack.insert(len(Total_Gen_Stack.columns),column='Curtailment',value=Stacked_Curt) #Insert curtailment into 
-                Total_Gen_Stack = Total_Gen_Stack.loc[:, (Total_Gen_Stack != 0).any(axis=0)]
-            except Exception:
-                pass
-            
-            Total_Gen_Stack = Total_Gen_Stack/interval_count
-            Total_Gen_Stack = Total_Gen_Stack.sum(axis=0)
-            Total_Gen_Stack.rename(scenario, inplace=True)
-            Total_Generation_Stack_Out = pd.concat([Total_Generation_Stack_Out, Total_Gen_Stack], axis=1, sort=False).fillna(0)
-            
-
-        Total_Generation_Stack_Out = df_process_categorical_index(Total_Generation_Stack_Out, self)
-        Total_Generation_Stack_Out = Total_Generation_Stack_Out.T/1000 #Convert to GWh
-        Total_Generation_Stack_Out = Total_Generation_Stack_Out.loc[:, (Total_Generation_Stack_Out != 0).any(axis=0)]
-        Total_Generation_Stack_Out = Total_Generation_Stack_Out-Total_Generation_Stack_Out.xs(self.Multi_Scenario[0]) #Change to a diff on first scenario
-        Total_Generation_Stack_Out.drop(self.Multi_Scenario[0],inplace=True) #Drop base entry
-        # Data table of values to return to main program
-        Data_Table_Out = pd.concat([Total_Generation_Stack_Out],  axis=1, sort=False)
-
-        Total_Generation_Stack_Out.index = Total_Generation_Stack_Out.index.str.replace('_',' ')
-        Total_Generation_Stack_Out.index = Total_Generation_Stack_Out.index.str.wrap(10, break_long_words=False)
-=======
-                
-                
+                    
         outputs = {}
         for zone_input in self.Zones:
             Total_Generation_Stack_Out = pd.DataFrame()
@@ -469,40 +246,94 @@
             outputs[zone_input] = {'fig': fig1, 'data_table': Data_Table_Out}
         
         return outputs
->>>>>>> 905f6678
-    
-        fig1, ax = plt.subplots(figsize=(9,6))
-
+    
+    def total_gen_diff(self):
+        # Create Dictionary to hold Datframes for each scenario 
+        Stacked_Gen_Collection = {} 
+        Curtailment_Collection = {}
         
-        bp = Total_Generation_Stack_Out.plot.bar(stacked=True, figsize=(9,6), rot=0, 
-                         color=[self.PLEXOS_color_dict.get(x, '#333333') for x in Total_Generation_Stack_Out.columns], edgecolor='black', linewidth='0.1',ax=ax)
-        
-        
-        ax.spines['right'].set_visible(False)
-        ax.spines['top'].set_visible(False)
-        #adds comma to y axis data 
-        ax.yaxis.set_major_formatter(mpl.ticker.StrMethodFormatter('{x:,.0f}'))
-        ax.tick_params(axis='y', which='major', length=5, width=1)
-        ax.tick_params(axis='x', which='major', length=5, width=1)
-        
-        locs,labels=plt.xticks()
-        ax.set_ylabel('Generation Change (GWh) \n relative to '+self.xlabels[0],  color='black', rotation='vertical')
-        self.xlabels = pd.Series(self.xlabels).str.replace('_',' ').str.wrap(10, break_long_words=False)
-        plt.xticks(ticks=locs,labels=self.xlabels[1:])
-        ax.margins(x=0.01)
-
-        plt.axhline(linewidth=0.5,linestyle='--',color='grey')
-               
-        handles, labels = ax.get_legend_handles_labels()
-        
-        #Legend 1
-        ax.legend(reversed(handles), reversed(labels), loc='lower left',bbox_to_anchor=(1,0), 
-                      facecolor='inherit', frameon=True)  
-               
-
-
-        
-        return {'fig': fig1, 'data_table': Data_Table_Out}
+        for scenario in self.Multi_Scenario:
+            Stacked_Gen_Collection[scenario] = pd.read_hdf(os.path.join(self.Marmot_Solutions_folder, scenario,"Processed_HDF5_folder", scenario+ "_formatted.h5"),"generator_Generation")
+            Curtailment_Collection[scenario] = pd.read_hdf(os.path.join(self.Marmot_Solutions_folder, scenario,"Processed_HDF5_folder", scenario+ "_formatted.h5"), "generator_Curtailment")
+ 
+        outputs = {}
+        for zone_input in self.Zones:        
+            Total_Generation_Stack_Out = pd.DataFrame()
+            
+            print("Zone = " + zone_input)
+                
+                
+            for scenario in self.Multi_Scenario:
+                
+                print("Scenario = " + scenario)
+                
+                Total_Gen_Stack = Stacked_Gen_Collection.get(scenario)
+                Total_Gen_Stack = Total_Gen_Stack.xs(zone_input,level=self.AGG_BY)
+                Total_Gen_Stack = df_process_gen_inputs(Total_Gen_Stack, self)
+                
+                # Calculates interval step to correct for MWh of generation
+                time_delta = Total_Gen_Stack.index[1]- Total_Gen_Stack.index[0]
+                # Finds intervals in 60 minute period
+                interval_count = 60/(time_delta/np.timedelta64(1, 'm'))
+    
+                
+                try:
+                    Stacked_Curt = Curtailment_Collection.get(scenario)
+                    Stacked_Curt = Stacked_Curt.xs(zone_input,level=self.AGG_BY)
+                    Stacked_Curt = df_process_gen_inputs(Stacked_Curt, self)
+                    Stacked_Curt = Stacked_Curt.sum(axis=1)
+                    Total_Gen_Stack.insert(len(Total_Gen_Stack.columns),column='Curtailment',value=Stacked_Curt) #Insert curtailment into 
+                    Total_Gen_Stack = Total_Gen_Stack.loc[:, (Total_Gen_Stack != 0).any(axis=0)]
+                except Exception:
+                    pass
+                
+                Total_Gen_Stack = Total_Gen_Stack/interval_count
+                Total_Gen_Stack = Total_Gen_Stack.sum(axis=0)
+                Total_Gen_Stack.rename(scenario, inplace=True)
+                Total_Generation_Stack_Out = pd.concat([Total_Generation_Stack_Out, Total_Gen_Stack], axis=1, sort=False).fillna(0)
+                
+    
+            Total_Generation_Stack_Out = df_process_categorical_index(Total_Generation_Stack_Out, self)
+            Total_Generation_Stack_Out = Total_Generation_Stack_Out.T/1000 #Convert to GWh
+            Total_Generation_Stack_Out = Total_Generation_Stack_Out.loc[:, (Total_Generation_Stack_Out != 0).any(axis=0)]
+            Total_Generation_Stack_Out = Total_Generation_Stack_Out-Total_Generation_Stack_Out.xs(self.Multi_Scenario[0]) #Change to a diff on first scenario
+            Total_Generation_Stack_Out.drop(self.Multi_Scenario[0],inplace=True) #Drop base entry
+            # Data table of values to return to main program
+            Data_Table_Out = pd.concat([Total_Generation_Stack_Out],  axis=1, sort=False)
+    
+            Total_Generation_Stack_Out.index = Total_Generation_Stack_Out.index.str.replace('_',' ')
+            Total_Generation_Stack_Out.index = Total_Generation_Stack_Out.index.str.wrap(10, break_long_words=False)
+            
+            fig1, ax = plt.subplots(figsize=(9,6))
+    
+            
+            Total_Generation_Stack_Out.plot.bar(stacked=True, figsize=(9,6), rot=0, 
+                             color=[self.PLEXOS_color_dict.get(x, '#333333') for x in Total_Generation_Stack_Out.columns], edgecolor='black', linewidth='0.1',ax=ax)
+            
+            
+            ax.spines['right'].set_visible(False)
+            ax.spines['top'].set_visible(False)
+            #adds comma to y axis data 
+            ax.yaxis.set_major_formatter(mpl.ticker.StrMethodFormatter('{x:,.0f}'))
+            ax.tick_params(axis='y', which='major', length=5, width=1)
+            ax.tick_params(axis='x', which='major', length=5, width=1)
+            
+            locs,labels=plt.xticks()
+            ax.set_ylabel('Generation Change (GWh) \n relative to '+self.xlabels[0],  color='black', rotation='vertical')
+            self.xlabels = pd.Series(self.xlabels).str.replace('_',' ').str.wrap(10, break_long_words=False)
+            plt.xticks(ticks=locs,labels=self.xlabels[1:])
+            ax.margins(x=0.01)
+    
+            plt.axhline(linewidth=0.5,linestyle='--',color='grey')
+                   
+            handles, labels = ax.get_legend_handles_labels()
+            
+            #Legend 1
+            ax.legend(reversed(handles), reversed(labels), loc='lower left',bbox_to_anchor=(1,0), 
+                          facecolor='inherit', frameon=True)  
+                           
+            outputs[zone_input] = {'fig': fig1, 'data_table': Data_Table_Out} 
+        return outputs
     
     #===============================================================================
     ## Total Gen Facet Plots removed for now, code not stable and needs testing
