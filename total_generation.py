# -*- coding: utf-8 -*-
"""
Created on Mon Dec  9 13:20:56 2019

This code creates total generation stacked bar plots and is called from Marmot_plot_main.py


@author: dlevie
"""

import pandas as pd
import matplotlib.pyplot as plt
import matplotlib as mpl
import numpy as np
import os
from matplotlib.patches import Patch


#===============================================================================

def df_process_gen_inputs(df, self):
    df = df.reset_index()
    df = df.groupby(["timestamp", "tech"], as_index=False).sum()
    df.tech = df.tech.astype("category")
    df.tech.cat.set_categories(self.ordered_gen, inplace=True)
    df = df.sort_values(["tech"])
    df = df.pivot(index='timestamp', columns='tech', values=0)
    return df

def df_process_categorical_index(df, self):
    df=df
    df.index = df.index.astype("category")
    df.index = df.index.set_categories(self.ordered_gen)
    df = df.sort_index()
    return df

custom_legend_elements = [Patch(facecolor='#DD0200',
                            alpha=0.5, edgecolor='#DD0200',
                         label='Unserved Energy')]

class mplot(object):

    def __init__(self, argument_list):

        self.hdf_out_folder = argument_list[6]
        self.Zones = argument_list[7]
        self.AGG_BY = argument_list[8]
        self.ordered_gen = argument_list[9]
        self.PLEXOS_color_dict = argument_list[10]
        self.Multi_Scenario = argument_list[11]
        self.PLEXOS_Scenarios = argument_list[13]
        self.ylabels = argument_list[14]
        self.xlabels = argument_list[15]
        self.gen_names_dict = argument_list[18]



    def total_gen(self):
        # Create Dictionary to hold Datframes for each scenario
        Stacked_Gen_Collection = {}
        Stacked_Load_Collection = {}
        Pump_Load_Collection = {}
        Curtailment_Collection = {}
        Unserved_Energy_Collection = {}

        for scenario in self.Multi_Scenario:
            Stacked_Gen_Collection[scenario] = pd.read_hdf(os.path.join(self.PLEXOS_Scenarios, scenario,"Processed_HDF5_folder", scenario+ "_formatted.h5"),"generator_Generation")
            try:     
                Pump_Load_Collection[scenario] = pd.read_hdf(os.path.join(self.PLEXOS_Scenarios, scenario,"Processed_HDF5_folder", scenario+ "_formatted.h5"), "generator_Pump_Load" )
            except:
                Pump_Load_Collection[scenario] = Stacked_Gen_Collection[scenario].copy()
                Pump_Load_Collection[scenario].iloc[:,0] = 0
                
            Curtailment_Collection[scenario] = pd.read_hdf(os.path.join(self.PLEXOS_Scenarios, scenario,"Processed_HDF5_folder", scenario+ "_formatted.h5"), "generator_Curtailment")
            # If data is to be agreagted by zone, then zone properties are loaded, else region properties are loaded
            if self.AGG_BY == "zone":
                Stacked_Load_Collection[scenario] = pd.read_hdf(os.path.join(self.PLEXOS_Scenarios, scenario,"Processed_HDF5_folder", scenario+ "_formatted.h5"), "zone_Load")
                try:
                    Unserved_Energy_Collection[scenario] = pd.read_hdf(os.path.join(self.PLEXOS_Scenarios, scenario, "Processed_HDF5_folder", scenario + "_formatted.h5"), "zone_Unserved_Energy" )
                except:
                    Unserved_Energy_Collection[scenario] = Stacked_Load_Collection[scenario].copy()
                    Unserved_Energy_Collection[scenario].iloc[:,0] = 0
            else:
                Stacked_Load_Collection[scenario] = pd.read_hdf(os.path.join(self.PLEXOS_Scenarios, scenario,"Processed_HDF5_folder", scenario+ "_formatted.h5"),  "region_Load")
                try:
                    Unserved_Energy_Collection[scenario] = pd.read_hdf(os.path.join(self.PLEXOS_Scenarios, scenario, "Processed_HDF5_folder", scenario + "_formatted.h5"), "region_Unserved_Energy" )
                except:
                    Unserved_Energy_Collection[scenario] = Stacked_Load_Collection[scenario].copy()
                    Unserved_Energy_Collection[scenario].iloc[:,0] = 0
                    
        outputs = {}
        for zone_input in self.Zones:
            Total_Generation_Stack_Out = pd.DataFrame()
            Total_Load_Out = pd.DataFrame()
            Pump_Load_Out = pd.DataFrame()
            Total_Demand_Out = pd.DataFrame()
            Unserved_Energy_Out = pd.DataFrame()
            unserved_eng_data_table_out = pd.DataFrame()
            print("Zone = " + zone_input)
                
                
            for scenario in self.Multi_Scenario:
                
                print("Scenario = " + scenario)
                
                Total_Gen_Stack = Stacked_Gen_Collection.get(scenario)
                Total_Gen_Stack = Total_Gen_Stack.xs(zone_input,level=self.AGG_BY)
                Total_Gen_Stack = df_process_gen_inputs(Total_Gen_Stack, self)
                
                # Calculates interval step to correct for MWh of generation
                time_delta = Total_Gen_Stack.index[1]- Total_Gen_Stack.index[0]
                # Finds intervals in 60 minute period
                interval_count = 60/(time_delta/np.timedelta64(1, 'm'))
    
                
                try:
                    Stacked_Curt = Curtailment_Collection.get(scenario)
                    Stacked_Curt = Stacked_Curt.xs(zone_input,level=self.AGG_BY)
                    Stacked_Curt = df_process_gen_inputs(Stacked_Curt, self)
                    Stacked_Curt = Stacked_Curt.sum(axis=1)
                    Total_Gen_Stack.insert(len(Total_Gen_Stack.columns),column='Curtailment',value=Stacked_Curt) #Insert curtailment into 
                    Total_Gen_Stack = Total_Gen_Stack.loc[:, (Total_Gen_Stack != 0).any(axis=0)]
                except Exception:
                    pass
                
                Total_Gen_Stack = Total_Gen_Stack/interval_count
                Total_Gen_Stack = Total_Gen_Stack.sum(axis=0)
                Total_Gen_Stack.rename(scenario, inplace=True)
                Total_Generation_Stack_Out = pd.concat([Total_Generation_Stack_Out, Total_Gen_Stack], axis=1, sort=False).fillna(0)
                #print(Total_Generation_Stack_Out)
                
                Total_Load = Stacked_Load_Collection.get(scenario)
                Total_Load = Total_Load.xs(zone_input,level=self.AGG_BY)
                Total_Load = Total_Load.groupby(["timestamp"]).sum()
                Total_Load = Total_Load.rename(columns={0:scenario}).sum(axis=0)
                Total_Load = Total_Load/interval_count
                Total_Load_Out = pd.concat([Total_Load_Out, Total_Load], axis=0, sort=False)
                
                Unserved_Energy = Unserved_Energy_Collection.get(scenario)
                Unserved_Energy = Unserved_Energy.xs(zone_input,level=self.AGG_BY)
                Unserved_Energy = Unserved_Energy.groupby(["timestamp"]).sum()
                Unserved_Energy = Unserved_Energy.rename(columns={0:scenario}).sum(axis=0)
                Unserved_Energy = Unserved_Energy/interval_count
                # Used for output to data table csv 
                unserved_eng_data_table = Unserved_Energy
                unserved_eng_data_table_out = pd.concat([unserved_eng_data_table_out, unserved_eng_data_table], axis=0, sort=False)
                
                # Subtracts Unserved energt from load for graphing 
                if (Unserved_Energy == 0).all() == False:
                    Unserved_Energy = Total_Load - Unserved_Energy
                Unserved_Energy_Out = pd.concat([Unserved_Energy_Out, Unserved_Energy], axis=0, sort=False)
                         
                
                Pump_Load = Pump_Load_Collection.get(scenario)
                Pump_Load = Pump_Load.xs(zone_input,level=self.AGG_BY)
                Pump_Load = Pump_Load.groupby(["timestamp"]).sum()
                Pump_Load = Pump_Load.rename(columns={0:scenario}).sum(axis=0)
                Pump_Load = Pump_Load/interval_count
                if (Pump_Load == 0).all() == False:
                    Total_Demand = Total_Load - Pump_Load
                else:
                    Total_Demand = Total_Load
                Pump_Load_Out = pd.concat([Pump_Load_Out, Pump_Load], axis=0, sort=False)
                Total_Demand_Out = pd.concat([Total_Demand_Out, Total_Demand], axis=0, sort=False)
                
                
            Total_Load_Out = Total_Load_Out.rename(columns={0:'Total Load (Demand + Pumped Load)'})
            Total_Demand_Out = Total_Demand_Out.rename(columns={0: 'Total Demand'})
            Unserved_Energy_Out = Unserved_Energy_Out.rename(columns={0: 'Unserved Energy'})
            unserved_eng_data_table_out = unserved_eng_data_table_out.rename(columns={0: 'Unserved Energy'})
            
            Total_Generation_Stack_Out = df_process_categorical_index(Total_Generation_Stack_Out, self)
            Total_Generation_Stack_Out = Total_Generation_Stack_Out.T/1000 #Convert to GWh
            Total_Generation_Stack_Out = Total_Generation_Stack_Out.loc[:, (Total_Generation_Stack_Out != 0).any(axis=0)]
            
            # Data table of values to return to main program
            Data_Table_Out = pd.concat([Total_Load_Out/1000, Total_Demand_Out/1000, unserved_eng_data_table_out/1000, Total_Generation_Stack_Out],  axis=1, sort=False)
    
            Total_Generation_Stack_Out.index = Total_Generation_Stack_Out.index.str.replace('_',' ')
            Total_Generation_Stack_Out.index = Total_Generation_Stack_Out.index.str.wrap(5, break_long_words=False)
        
            Total_Load_Out = Total_Load_Out.T/1000 #Convert to GWh
            Pump_Load_Out = Pump_Load_Out.T/1000 #Convert to GWh
            Total_Demand_Out = Total_Demand_Out.T/1000 #Convert to GWh
            Unserved_Energy_Out = Unserved_Energy_Out.T/1000
            
            fig1 = Total_Generation_Stack_Out.plot.bar(stacked=True, figsize=(6,4), rot=0, 
                             color=[self.PLEXOS_color_dict.get(x, '#333333') for x in Total_Generation_Stack_Out.columns], edgecolor='black', linewidth='0.1')
            
            
            fig1.spines['right'].set_visible(False)
            fig1.spines['top'].set_visible(False)
            fig1.set_ylabel('Total Genertaion (GWh)',  color='black', rotation='vertical')
            #adds comma to y axis data 
            fig1.yaxis.set_major_formatter(mpl.ticker.StrMethodFormatter('{x:,.0f}'))
            fig1.tick_params(axis='y', which='major', length=5, width=1)
            fig1.tick_params(axis='x', which='major', length=5, width=1)
            
            n=0
            for scenario in self.Multi_Scenario:
                
                x = [fig1.patches[n].get_x(), fig1.patches[n].get_x() + fig1.patches[n].get_width()]
                height1 = [int(Total_Load_Out[scenario])]*2
                lp1 = plt.plot(x,height1, c='black', linewidth=1.5)
                if Pump_Load_Out[scenario].values.sum() > 0:
                    height2 = [int(Total_Demand_Out[scenario])]*2
                    lp2 = plt.plot(x,height2, 'r--', c='black', linewidth=1.5)   
                
                if Unserved_Energy_Out[scenario].values.sum() > 0:
                    height3 = [int(Unserved_Energy_Out[scenario])]*2
                    plt.plot(x,height3, c='#DD0200', linewidth=1.5)   
                    fig1.fill_between(x, height3, height1, 
                                facecolor = '#DD0200',
                                alpha=0.5)
                n=n+1
            
            handles, labels = fig1.get_legend_handles_labels()
            
            #Legend 1
            leg1 = fig1.legend(reversed(handles), reversed(labels), loc='lower left',bbox_to_anchor=(1,0), 
                          facecolor='inherit', frameon=True)  
            #Legend 2
            if Pump_Load_Out.values.sum() > 0:
<<<<<<< HEAD
                leg2 = fig1.legend(lp1, ['Demand + Pumped Load'], loc='center left',bbox_to_anchor=(0.8, 1.25), 
=======
                leg2 = fig1.legend(lp1, ['Demand + Pumped Load'], loc='center left',bbox_to_anchor=(1, 1.2), 
>>>>>>> b52da7d4
                          facecolor='inherit', frameon=True)
            else:
                leg2 = fig1.legend(lp1, ['Demand'], loc='center left',bbox_to_anchor=(1, 1.2), 
                          facecolor='inherit', frameon=True)
            
            #Legend 3
            if Unserved_Energy_Out.values.sum() > 0:
                leg3 = fig1.legend(handles=custom_legend_elements, loc='upper left',bbox_to_anchor=(1, 1.15), 
                          facecolor='inherit', frameon=True)
                
            #Legend 4
            if Pump_Load_Out.values.sum() > 0:
<<<<<<< HEAD
                fig1.legend(lp2, ['Demand'], loc='upper left',bbox_to_anchor=(0.8, 1.2), 
=======
                fig1.legend(lp2, ['Demand'], loc='upper left',bbox_to_anchor=(1, 1.1), 
>>>>>>> b52da7d4
                          facecolor='inherit', frameon=True)
            
            # Manually add the first legend back
            fig1.add_artist(leg1)
            fig1.add_artist(leg2)
            if Unserved_Energy_Out.values.sum() > 0:
                fig1.add_artist(leg3)
            
            outputs[zone_input] = {'fig': fig1, 'data_table': Data_Table_Out}
        
        return outputs
    
    def total_gen_diff(self):
        # Create Dictionary to hold Datframes for each scenario 
        Stacked_Gen_Collection = {} 
        Curtailment_Collection = {}
        
        for scenario in self.Multi_Scenario:
            Stacked_Gen_Collection[scenario] = pd.read_hdf(os.path.join(self.PLEXOS_Scenarios, scenario,"Processed_HDF5_folder", scenario+ "_formatted.h5"),"generator_Generation")
            Curtailment_Collection[scenario] = pd.read_hdf(os.path.join(self.PLEXOS_Scenarios, scenario,"Processed_HDF5_folder", scenario+ "_formatted.h5"), "generator_Curtailment")
 
        outputs = {}
        for zone_input in self.Zones:        
            Total_Generation_Stack_Out = pd.DataFrame()
            
            print("Zone = " + zone_input)
                
                
            for scenario in self.Multi_Scenario:
                
                print("Scenario = " + scenario)
                
                Total_Gen_Stack = Stacked_Gen_Collection.get(scenario)
                Total_Gen_Stack = Total_Gen_Stack.xs(zone_input,level=self.AGG_BY)
                Total_Gen_Stack = df_process_gen_inputs(Total_Gen_Stack, self)
                
                # Calculates interval step to correct for MWh of generation
                time_delta = Total_Gen_Stack.index[1]- Total_Gen_Stack.index[0]
                # Finds intervals in 60 minute period
                interval_count = 60/(time_delta/np.timedelta64(1, 'm'))
    
                
                try:
                    Stacked_Curt = Curtailment_Collection.get(scenario)
                    Stacked_Curt = Stacked_Curt.xs(zone_input,level=self.AGG_BY)
                    Stacked_Curt = df_process_gen_inputs(Stacked_Curt, self)
                    Stacked_Curt = Stacked_Curt.sum(axis=1)
                    Total_Gen_Stack.insert(len(Total_Gen_Stack.columns),column='Curtailment',value=Stacked_Curt) #Insert curtailment into 
                    Total_Gen_Stack = Total_Gen_Stack.loc[:, (Total_Gen_Stack != 0).any(axis=0)]
                except Exception:
                    pass
                
                Total_Gen_Stack = Total_Gen_Stack/interval_count
                Total_Gen_Stack = Total_Gen_Stack.sum(axis=0)
                Total_Gen_Stack.rename(scenario, inplace=True)
                Total_Generation_Stack_Out = pd.concat([Total_Generation_Stack_Out, Total_Gen_Stack], axis=1, sort=False).fillna(0)
                
    
            Total_Generation_Stack_Out = df_process_categorical_index(Total_Generation_Stack_Out, self)
            Total_Generation_Stack_Out = Total_Generation_Stack_Out.T/1000 #Convert to GWh
            Total_Generation_Stack_Out = Total_Generation_Stack_Out.loc[:, (Total_Generation_Stack_Out != 0).any(axis=0)]
            Total_Generation_Stack_Out = Total_Generation_Stack_Out-Total_Generation_Stack_Out.xs(self.Multi_Scenario[0]) #Change to a diff on first scenario
            Total_Generation_Stack_Out.drop(self.Multi_Scenario[0],inplace=True) #Drop base entry
            # Data table of values to return to main program
            Data_Table_Out = pd.concat([Total_Generation_Stack_Out],  axis=1, sort=False)
    
            Total_Generation_Stack_Out.index = Total_Generation_Stack_Out.index.str.replace('_',' ')
            Total_Generation_Stack_Out.index = Total_Generation_Stack_Out.index.str.wrap(10, break_long_words=False)
            
            fig1, ax = plt.subplots(figsize=(9,6))
    
            
            Total_Generation_Stack_Out.plot.bar(stacked=True, figsize=(9,6), rot=0, 
                             color=[self.PLEXOS_color_dict.get(x, '#333333') for x in Total_Generation_Stack_Out.columns], edgecolor='black', linewidth='0.1',ax=ax)
            
            
            ax.spines['right'].set_visible(False)
            ax.spines['top'].set_visible(False)
            #adds comma to y axis data 
            ax.yaxis.set_major_formatter(mpl.ticker.StrMethodFormatter('{x:,.0f}'))
            ax.tick_params(axis='y', which='major', length=5, width=1)
            ax.tick_params(axis='x', which='major', length=5, width=1)
            
            locs,labels=plt.xticks()
            ax.set_ylabel('Generation Change (GWh) \n relative to '+self.xlabels[0],  color='black', rotation='vertical')
            self.xlabels = pd.Series(self.xlabels).str.replace('_',' ').str.wrap(10, break_long_words=False)
            plt.xticks(ticks=locs,labels=self.xlabels[1:])
            ax.margins(x=0.01)
    
            plt.axhline(linewidth=0.5,linestyle='--',color='grey')
                   
            handles, labels = ax.get_legend_handles_labels()
            
            #Legend 1
            ax.legend(reversed(handles), reversed(labels), loc='lower left',bbox_to_anchor=(1,0), 
                          facecolor='inherit', frameon=True)  
                           
            outputs[zone_input] = {'fig': fig1, 'data_table': Data_Table_Out} 
        return outputs
    
    #===============================================================================
    ## Total Gen Facet Plots removed for now, code not stable and needs testing
    #===============================================================================

    # def total_gen_facet(self):
    #     Gen_Collection = {}
    #     Load_Collection = {}
    #     Curtailment_Collection = {}

    #     for scenario in self.Multi_Scenario:
    #         try:
    #             Gen_Collection[scenario] = pd.read_hdf(os.path.join(self.PLEXOS_Scenarios, scenario,"Processed_HDF5_folder", scenario+ "_formatted.h5"), "generator_Generation")
    #             Curtailment_Collection[scenario] = pd.read_hdf(os.path.join(self.PLEXOS_Scenarios, scenario,"Processed_HDF5_folder", scenario+ "_formatted.h5"),  "generator_Curtailment")
    #             # If data is to be agreagted by zone, then zone properties are loaded, else region properties are loaded
    #             if self.AGG_BY == "zone":
    #                 Load_Collection[scenario] = pd.read_hdf(os.path.join(self.PLEXOS_Scenarios, scenario,"Processed_HDF5_folder", scenario+ "_formatted.h5"), "zone_Load")
    #             else:
    #                 Load_Collection[scenario] = pd.read_hdf(os.path.join(self.PLEXOS_Scenarios, scenario,"Processed_HDF5_folder", scenario+ "_formatted.h5"),  "region_Load")

    #         except Exception:
    #             pass


    #     Total_Generation_Stack_Out = pd.DataFrame()
    #     Total_Load_Out = pd.DataFrame()
    #     print("Zone = " + self.zone_input)


    #     for scenario in self.Multi_Scenario:
    #         print("Scenario = " + scenario)
    #         try:
    #             Total_Gen_Stack = Gen_Collection.get(scenario)
    #             Total_Gen_Stack = Total_Gen_Stack.xs(self.zone_input,level=self.AGG_BY)
    #             Total_Gen_Stack = df_process_gen_inputs(Total_Gen_Stack, self)
    #             Stacked_Curt = Curtailment_Collection.get(scenario)
    #             Stacked_Curt = Stacked_Curt.xs(self.zone_input,level=self.AGG_BY)
    #             Stacked_Curt = df_process_gen_inputs(Stacked_Curt, self)
    #             Stacked_Curt = Stacked_Curt.sum(axis=1)
    #             Total_Gen_Stack.insert(len(Total_Gen_Stack.columns),column='Curtailment',value=Stacked_Curt) #Insert curtailment into
    #             Total_Gen_Stack = Total_Gen_Stack.loc[:, (Total_Gen_Stack != 0).any(axis=0)]

    #             Total_Gen_Stack = Total_Gen_Stack.sum(axis=0)
    #             Total_Gen_Stack.rename(scenario, inplace=True)

    #             Total_Generation_Stack_Out = pd.concat([Total_Generation_Stack_Out, Total_Gen_Stack], axis=1, sort=False).fillna(0)

    #             Total_Load = Load_Collection.get(scenario)
    #             Total_Load = Total_Load.xs(self.zone_input,level=self.AGG_BY)
    #             Total_Load = Total_Load.groupby(["timestamp"]).sum()
    #             Total_Load = Total_Load.rename(columns={0:scenario}).sum(axis=0)
    #             Total_Load_Out = pd.concat([Total_Load_Out, Total_Load], axis=0, sort=False)
    #         except Exception:
    #             print("Error: Skipping " + scenario)
    #             pass

    #     Total_Load_Out = Total_Load_Out.rename(columns={0:'Total Load'})

    #     Total_Generation_Stack_Out = df_process_categorical_index(Total_Generation_Stack_Out, self)
    #     Total_Generation_Stack_Out = Total_Generation_Stack_Out.T/1000
    #     Total_Generation_Stack_Out = Total_Generation_Stack_Out.loc[:, (Total_Generation_Stack_Out != 0).any(axis=0)]

    #     # Data table of values to return to main program
    #     Data_Table_Out = pd.concat([Total_Load_Out/1000, Total_Generation_Stack_Out],  axis=1, sort=False)

    #     Total_Generation_Stack_Out.index = Total_Generation_Stack_Out.index.str.replace('_',' ')
    #     Total_Generation_Stack_Out.index = Total_Generation_Stack_Out.index.str.wrap(11, break_long_words=False)

    #     Total_Load_Out.index = Total_Load_Out.index.str.replace('_',' ')
    #     Total_Load_Out.index = Total_Load_Out.index.str.wrap(11, break_long_words=False)

    #     Total_Load_Out = Total_Load_Out.T/1000

    #     xdimension=len(self.xlabels)
    #     ydimension=len(self.ylabels)
    #     grid_size = xdimension*ydimension

    #     fig2, axs = plt.subplots(ydimension,xdimension, figsize=((2*xdimension), (4*ydimension)), sharey=True)
    #     axs = axs.ravel()
    #     plt.subplots_adjust(wspace=0, hspace=0.01)

    #     i=0
    #     for index in Total_Generation_Stack_Out.index:

    #         sb = Total_Generation_Stack_Out.iloc[i:i+1].plot.bar(stacked=True, rot=0,
    #         color=[self.PLEXOS_color_dict.get(x, '#333333') for x in Total_Generation_Stack_Out.columns], edgecolor='black', linewidth='0.1',
    #                                      ax=axs[i])

    #         axs[i].get_legend().remove()
    #         axs[i].spines['right'].set_visible(False)
    #         axs[i].spines['top'].set_visible(False)
    #         axs[i].xaxis.set_ticklabels([])
    #         axs[i].tick_params(axis='y', which='major', length=5, width=1)
    #         axs[i].tick_params(axis='x', which='major', length=5, width=1)
    #         axs[i].yaxis.set_major_formatter(mpl.ticker.StrMethodFormatter('{x:,.0f}'))
    #         axs[i].margins(x=0.01)

    #         height = [int(Total_Load_Out[index])]
    #         axs[i].axhline(y=height,xmin=0.25,xmax=0.75, linestyle ='--', c="black",linewidth=1.5)

    #         handles, labels = axs[1].get_legend_handles_labels()

    #         leg1 = axs[grid_size-1].legend(reversed(handles), reversed(labels), loc='lower left',bbox_to_anchor=(1,0),
    #                   facecolor='inherit', frameon=True)

    #         #Legend 2
    #         leg2 = axs[grid_size-1].legend(['Load'], loc='upper left',bbox_to_anchor=(1, 0.95),
    #                       facecolor='inherit', frameon=True)

    #         fig2.add_artist(leg1)

    #         i=i+1

    #     all_axes = fig2.get_axes()

    #     self.xlabels = pd.Series(self.xlabels).str.replace('_',' ').str.wrap(10, break_long_words=False)

    #     j=0
    #     k=0
    #     for ax in all_axes:
    #         if ax.is_last_row():
    #             ax.set_xlabel(xlabel=(self.xlabels[j]),  color='black')
    #             j=j+1
    #         if ax.is_first_col():
    #             ax.set_ylabel(ylabel=(self.ylabels[k]),  color='black', rotation='vertical')
    #             k=k+1

    #     fig2.add_subplot(111, frameon=False)
    #     plt.tick_params(labelcolor='none', top=False, bottom=False, left=False, right=False)
    #     plt.ylabel('Total Genertaion (GWh)',  color='black', rotation='vertical', labelpad=60)

    #     return {'fig': fig2, 'data_table': Data_Table_Out}<|MERGE_RESOLUTION|>--- conflicted
+++ resolved
@@ -3,7 +3,6 @@
 Created on Mon Dec  9 13:20:56 2019
 
 This code creates total generation stacked bar plots and is called from Marmot_plot_main.py
-
 
 @author: dlevie
 """
@@ -48,7 +47,7 @@
         self.ordered_gen = argument_list[9]
         self.PLEXOS_color_dict = argument_list[10]
         self.Multi_Scenario = argument_list[11]
-        self.PLEXOS_Scenarios = argument_list[13]
+        self.Marmot_Solutions_folder = argument_list[13]
         self.ylabels = argument_list[14]
         self.xlabels = argument_list[15]
         self.gen_names_dict = argument_list[18]
@@ -64,26 +63,26 @@
         Unserved_Energy_Collection = {}
 
         for scenario in self.Multi_Scenario:
-            Stacked_Gen_Collection[scenario] = pd.read_hdf(os.path.join(self.PLEXOS_Scenarios, scenario,"Processed_HDF5_folder", scenario+ "_formatted.h5"),"generator_Generation")
+            Stacked_Gen_Collection[scenario] = pd.read_hdf(os.path.join(self.Marmot_Solutions_folder, scenario,"Processed_HDF5_folder", scenario+ "_formatted.h5"),"generator_Generation")
             try:     
-                Pump_Load_Collection[scenario] = pd.read_hdf(os.path.join(self.PLEXOS_Scenarios, scenario,"Processed_HDF5_folder", scenario+ "_formatted.h5"), "generator_Pump_Load" )
+                Pump_Load_Collection[scenario] = pd.read_hdf(os.path.join(self.Marmot_Solutions_folder, scenario,"Processed_HDF5_folder", scenario+ "_formatted.h5"), "generator_Pump_Load" )
             except:
                 Pump_Load_Collection[scenario] = Stacked_Gen_Collection[scenario].copy()
                 Pump_Load_Collection[scenario].iloc[:,0] = 0
                 
-            Curtailment_Collection[scenario] = pd.read_hdf(os.path.join(self.PLEXOS_Scenarios, scenario,"Processed_HDF5_folder", scenario+ "_formatted.h5"), "generator_Curtailment")
+            Curtailment_Collection[scenario] = pd.read_hdf(os.path.join(self.Marmot_Solutions_folder, scenario,"Processed_HDF5_folder", scenario+ "_formatted.h5"), "generator_Curtailment")
             # If data is to be agreagted by zone, then zone properties are loaded, else region properties are loaded
             if self.AGG_BY == "zone":
-                Stacked_Load_Collection[scenario] = pd.read_hdf(os.path.join(self.PLEXOS_Scenarios, scenario,"Processed_HDF5_folder", scenario+ "_formatted.h5"), "zone_Load")
+                Stacked_Load_Collection[scenario] = pd.read_hdf(os.path.join(self.Marmot_Solutions_folder, scenario,"Processed_HDF5_folder", scenario+ "_formatted.h5"), "zone_Load")
                 try:
-                    Unserved_Energy_Collection[scenario] = pd.read_hdf(os.path.join(self.PLEXOS_Scenarios, scenario, "Processed_HDF5_folder", scenario + "_formatted.h5"), "zone_Unserved_Energy" )
+                    Unserved_Energy_Collection[scenario] = pd.read_hdf(os.path.join(self.Marmot_Solutions_folder, scenario, "Processed_HDF5_folder", scenario + "_formatted.h5"), "zone_Unserved_Energy" )
                 except:
                     Unserved_Energy_Collection[scenario] = Stacked_Load_Collection[scenario].copy()
                     Unserved_Energy_Collection[scenario].iloc[:,0] = 0
             else:
-                Stacked_Load_Collection[scenario] = pd.read_hdf(os.path.join(self.PLEXOS_Scenarios, scenario,"Processed_HDF5_folder", scenario+ "_formatted.h5"),  "region_Load")
+                Stacked_Load_Collection[scenario] = pd.read_hdf(os.path.join(self.Marmot_Solutions_folder, scenario,"Processed_HDF5_folder", scenario+ "_formatted.h5"),  "region_Load")
                 try:
-                    Unserved_Energy_Collection[scenario] = pd.read_hdf(os.path.join(self.PLEXOS_Scenarios, scenario, "Processed_HDF5_folder", scenario + "_formatted.h5"), "region_Unserved_Energy" )
+                    Unserved_Energy_Collection[scenario] = pd.read_hdf(os.path.join(self.Marmot_Solutions_folder, scenario, "Processed_HDF5_folder", scenario + "_formatted.h5"), "region_Unserved_Energy" )
                 except:
                     Unserved_Energy_Collection[scenario] = Stacked_Load_Collection[scenario].copy()
                     Unserved_Energy_Collection[scenario].iloc[:,0] = 0
@@ -221,11 +220,7 @@
                           facecolor='inherit', frameon=True)  
             #Legend 2
             if Pump_Load_Out.values.sum() > 0:
-<<<<<<< HEAD
-                leg2 = fig1.legend(lp1, ['Demand + Pumped Load'], loc='center left',bbox_to_anchor=(0.8, 1.25), 
-=======
                 leg2 = fig1.legend(lp1, ['Demand + Pumped Load'], loc='center left',bbox_to_anchor=(1, 1.2), 
->>>>>>> b52da7d4
                           facecolor='inherit', frameon=True)
             else:
                 leg2 = fig1.legend(lp1, ['Demand'], loc='center left',bbox_to_anchor=(1, 1.2), 
@@ -238,11 +233,7 @@
                 
             #Legend 4
             if Pump_Load_Out.values.sum() > 0:
-<<<<<<< HEAD
-                fig1.legend(lp2, ['Demand'], loc='upper left',bbox_to_anchor=(0.8, 1.2), 
-=======
                 fig1.legend(lp2, ['Demand'], loc='upper left',bbox_to_anchor=(1, 1.1), 
->>>>>>> b52da7d4
                           facecolor='inherit', frameon=True)
             
             # Manually add the first legend back
@@ -261,8 +252,8 @@
         Curtailment_Collection = {}
         
         for scenario in self.Multi_Scenario:
-            Stacked_Gen_Collection[scenario] = pd.read_hdf(os.path.join(self.PLEXOS_Scenarios, scenario,"Processed_HDF5_folder", scenario+ "_formatted.h5"),"generator_Generation")
-            Curtailment_Collection[scenario] = pd.read_hdf(os.path.join(self.PLEXOS_Scenarios, scenario,"Processed_HDF5_folder", scenario+ "_formatted.h5"), "generator_Curtailment")
+            Stacked_Gen_Collection[scenario] = pd.read_hdf(os.path.join(self.Marmot_Solutions_folder, scenario,"Processed_HDF5_folder", scenario+ "_formatted.h5"),"generator_Generation")
+            Curtailment_Collection[scenario] = pd.read_hdf(os.path.join(self.Marmot_Solutions_folder, scenario,"Processed_HDF5_folder", scenario+ "_formatted.h5"), "generator_Curtailment")
  
         outputs = {}
         for zone_input in self.Zones:        
@@ -315,7 +306,7 @@
             fig1, ax = plt.subplots(figsize=(9,6))
     
             
-            Total_Generation_Stack_Out.plot.bar(stacked=True, figsize=(9,6), rot=0, 
+            Total_Generation_Stack_Out.plot.bar(stacked=True, figsize=(6,4), rot=0, 
                              color=[self.PLEXOS_color_dict.get(x, '#333333') for x in Total_Generation_Stack_Out.columns], edgecolor='black', linewidth='0.1',ax=ax)
             
             
@@ -354,13 +345,13 @@
 
     #     for scenario in self.Multi_Scenario:
     #         try:
-    #             Gen_Collection[scenario] = pd.read_hdf(os.path.join(self.PLEXOS_Scenarios, scenario,"Processed_HDF5_folder", scenario+ "_formatted.h5"), "generator_Generation")
-    #             Curtailment_Collection[scenario] = pd.read_hdf(os.path.join(self.PLEXOS_Scenarios, scenario,"Processed_HDF5_folder", scenario+ "_formatted.h5"),  "generator_Curtailment")
+    #             Gen_Collection[scenario] = pd.read_hdf(os.path.join(self.Marmot_Solutions_folder, scenario,"Processed_HDF5_folder", scenario+ "_formatted.h5"), "generator_Generation")
+    #             Curtailment_Collection[scenario] = pd.read_hdf(os.path.join(self.Marmot_Solutions_folder, scenario,"Processed_HDF5_folder", scenario+ "_formatted.h5"),  "generator_Curtailment")
     #             # If data is to be agreagted by zone, then zone properties are loaded, else region properties are loaded
     #             if self.AGG_BY == "zone":
-    #                 Load_Collection[scenario] = pd.read_hdf(os.path.join(self.PLEXOS_Scenarios, scenario,"Processed_HDF5_folder", scenario+ "_formatted.h5"), "zone_Load")
+    #                 Load_Collection[scenario] = pd.read_hdf(os.path.join(self.Marmot_Solutions_folder, scenario,"Processed_HDF5_folder", scenario+ "_formatted.h5"), "zone_Load")
     #             else:
-    #                 Load_Collection[scenario] = pd.read_hdf(os.path.join(self.PLEXOS_Scenarios, scenario,"Processed_HDF5_folder", scenario+ "_formatted.h5"),  "region_Load")
+    #                 Load_Collection[scenario] = pd.read_hdf(os.path.join(self.Marmot_Solutions_folder, scenario,"Processed_HDF5_folder", scenario+ "_formatted.h5"),  "region_Load")
 
     #         except Exception:
     #             pass
