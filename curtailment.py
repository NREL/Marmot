--- conflicted
+++ resolved
@@ -51,12 +51,6 @@
         Total_Gen_Cost_Collection = {}
         
         for scenario in self.Multi_Scenario:
-<<<<<<< HEAD
-            Gen_Collection[scenario] = pd.read_hdf(os.path.join(self.Marmot_Solutions_folder, scenario,"Processed_HDF5_folder", scenario + "_formatted.h5"), "generator_Generation")
-            Avail_Gen_Collection[scenario] = pd.read_hdf(os.path.join(self.Marmot_Solutions_folder, scenario, "Processed_HDF5_folder",scenario + "_formatted.h5"), "generator_Available_Capacity")
-            Curtailment_Collection[scenario] = pd.read_hdf(os.path.join(self.Marmot_Solutions_folder, scenario, "Processed_HDF5_folder",scenario + "_formatted.h5"),  "generator_Curtailment")
-            Total_Gen_Cost_Collection[scenario] = pd.read_hdf(os.path.join(self.Marmot_Solutions_folder, scenario, "Processed_HDF5_folder", scenario + "_formatted.h5"), "generator_Total_Generation_Cost")
-=======
             Gen_Collection[scenario] = pd.read_hdf(os.path.join(self.PLEXOS_Scenarios, scenario,"Processed_HDF5_folder", scenario + "_formatted.h5"), "generator_Generation")
             Avail_Gen_Collection[scenario] = pd.read_hdf(os.path.join(self.PLEXOS_Scenarios, scenario, "Processed_HDF5_folder",scenario + "_formatted.h5"), "generator_Available_Capacity")
             Curtailment_Collection[scenario] = pd.read_hdf(os.path.join(self.PLEXOS_Scenarios, scenario, "Processed_HDF5_folder",scenario + "_formatted.h5"),  "generator_Curtailment")
@@ -65,7 +59,6 @@
         outputs = {}
         for zone_input in self.Zones:     
             Penetration_Curtailment_out = pd.DataFrame()
->>>>>>> 905f6678
             
             print(self.AGG_BY +  " = " + zone_input)
             
