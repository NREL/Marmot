# -*- coding: utf-8 -*-
"""

price analysis

@author: adyreson
"""

import os
import pandas as pd
#import datetime as dt
import matplotlib.pyplot as plt
#import matplotlib as mpl
import matplotlib.dates as mdates
<<<<<<< HEAD
import numpy as np
=======
#import numpy as np 
>>>>>>> 905f6678



#===============================================================================

class mplot(object):
    def __init__(self,argument_list):

        self.prop = argument_list[0]
        self.start = argument_list[1]
        self.end = argument_list[2]
        self.timezone = argument_list[3]
        self.start_date = argument_list[4]
        self.end_date = argument_list[5]
        self.hdf_out_folder = argument_list[6]
        self.Zones =argument_list[7]
        self.AGG_BY = argument_list[8]
        self.ordered_gen = argument_list[9]
        self.PLEXOS_color_dict = argument_list[10]
        self.Multi_Scenario = argument_list[11]
        self.Scenario_Diff = argument_list[12]
        self.Marmot_Solutions_folder = argument_list[13]
        self.ylabels = argument_list[14]
        self.xlabels = argument_list[15]
        self.color_list = argument_list[16]
        self.gen_names_dict = argument_list[18]
        self.re_gen_cat = argument_list[20]
<<<<<<< HEAD



    def price_region(self):          #Duration curve of individual region prices

        Price_Collection = {}        # Create Dictionary to hold Datframes for each scenario

        for scenario in self.Multi_Scenario:
            Price_Collection[scenario] = pd.read_hdf(os.path.join(self.Marmot_Solutions_folder, scenario,"Processed_HDF5_folder", scenario+ "_formatted.h5"),"region_Price")


        print("Zone = " + self.zone_input)

        fig3, ax3 = plt.subplots(len(self.Multi_Scenario),figsize=(4,4*len(self.Multi_Scenario)),sharey=True) # Set up subplots for all scenarios

        n=0 #Counter for scenario subplots

        Data_Out=pd.DataFrame()

        for scenario in self.Multi_Scenario:

            print("Scenario = " + str(scenario))

            Price = Price_Collection.get(scenario)
            Price = Price.xs(self.zone_input,level=self.AGG_BY,drop_level=False) #Filter to the AGGBY level and keep all levels


            for region in Price.index.get_level_values(level='region').unique() :
                duration_curve = Price.xs(region,level="region").sort_values(by=0,ascending=False).reset_index()

                if len(self.Multi_Scenario)>1:                  #Multi scenario
                    ax3[n].plot(duration_curve[0],label=region)
                    ax3[n].set_ylabel(scenario,  color='black', rotation='vertical')
                    ax3[n].set_xlabel('Intervals',  color='black', rotation='horizontal')
                    ax3[n].spines['right'].set_visible(False)
                    ax3[n].spines['top'].set_visible(False)

                    if (self.prop!=self.prop)==False: # This checks for a nan in string. If no limit selected, do nothing
                        ax3[n].set_ylim(top=int(self.prop))
                else: #Single scenario
                    ax3.plot(duration_curve[0],label=region)

                    ax3.set_ylabel(scenario,  color='black', rotation='vertical')
                    ax3.set_xlabel('Intervals',  color='black', rotation='horizontal')
                    ax3.spines['right'].set_visible(False)
                    ax3.spines['top'].set_visible(False)

                    if (self.prop!=self.prop)==False: # This checks for a nan in string. If no limit selected, do nothing
                        plt.ylim(top=int(self.prop))

                del duration_curve

            if len(Price.index.get_level_values(level='region').unique()) <10:# Add legend if legible
                if len(self.Multi_Scenario)>1:
                    ax3[n].legend(loc='upper right')
                else:
                    ax3.legend(loc='upper right')

            Price=Price.reset_index(['timestamp','region']).set_index(['timestamp'])
            Price.rename(columns={0:scenario},inplace=True)
            Data_Out=pd.concat([Data_Out,Price],axis=1)

            del Price

            n=n+1
        #end scenario loop
        fig3.add_subplot(111, frameon=False)
        plt.tick_params(labelcolor='none', top=False, bottom=False, left=False, right=False)
        plt.ylabel('Region Price $/MWh ',  color='black', rotation='vertical', labelpad=60)
        return {'fig': fig3, 'data_table':Data_Out}

    def price_region_chron(self):          #Timeseries of individual region prices

        Price_Collection = {}        # Create Dictionary to hold Datframes for each scenario

        for scenario in self.Multi_Scenario:
            Price_Collection[scenario] = pd.read_hdf(os.path.join(self.PLEXOS_Scenarios, scenario,"Processed_HDF5_folder", scenario+ "_formatted.h5"),"region_Price")


        print("Zone = " + self.zone_input)

        fig3, ax3 = plt.subplots(len(self.Multi_Scenario),figsize=(4,4*len(self.Multi_Scenario)),sharey=True) # Set up subplots for all scenarios

        n=0 #Counter for scenario subplots

        Data_Out=pd.DataFrame()

        for scenario in self.Multi_Scenario:

            print("Scenario = " + str(scenario))

            Price = Price_Collection.get(scenario)
            Price = Price.xs(self.zone_input,level=self.AGG_BY,drop_level=False) #Filter to the AGGBY level and keep all levels

            Price = pd.read_hdf(os.path.join(self.Marmot_Solutions_folder, scenario,"Processed_HDF5_folder", scenario + "_formatted.h5"),"region_Price")
            Price = Price.xs(self.zone_input,level = self.AGG_BY,drop_level=False) #Filter to the AGGBY level and keep all levels

            locator = mdates.AutoDateLocator(minticks=6, maxticks=12)
            formatter = mdates.ConciseDateFormatter(locator)
            formatter.formats[2] = '%d\n %b'
            formatter.zero_formats[1] = '%b\n %Y'
            formatter.zero_formats[2] = '%d\n %b'
            formatter.zero_formats[3] = '%H:%M\n %d-%b'
            formatter.offset_formats[3] = '%b %Y'
            formatter.show_offset = False

            Data_Table_Out = Price
            for region in Price.index.get_level_values(level='region').unique() :
                timeseries = Price.xs(region,level="region").reset_index().set_index('timestamp')
                if '2008' not in self.Marmot_Solutions_folder and '2012' not in self.Marmot_Solutions_folder and timeseries.index[0] > dt.datetime(2024,2,28,0,0):
                    timeseries.index = timeseries.index.shift(1,freq = 'D') #TO DEAL WITH LEAP DAYS, SPECIFIC TO MARTY'S PROJECT, REMOVE AFTER.
                if len(self.Multi_Scenario) > 1:
                    axs[i].plot(timeseries[0],label = region)
                    axs[i].spines['right'].set_visible(False)
                    axs[i].spines['top'].set_visible(False)
                    axs[i].xaxis.set_major_locator(locator)
                    axs[i].xaxis.set_major_formatter(formatter)
                    if (self.prop!=self.prop)==False: # This checks for a nan in string. If no limit selected, do nothing
                        axs[i].set_ylim(bottom = min(Price[0]), top = int(self.prop))
                    if i == (len(self.Multi_Scenario) - 1) and len(Price.index.get_level_values(level='region').unique()) <10:  #Add legend if legible.
                      axs[i].legend(loc='lower left',bbox_to_anchor=(1,0),facecolor='inherit', frameon=True)

                else:
                    axs.plot(timeseries[0],label = region)
                    axs.spines['right'].set_visible(False)
                    axs.spines['top'].set_visible(False)
                    axs.xaxis.set_major_locator(locator)
                    axs.xaxis.set_major_formatter(formatter)
                    if (self.prop!=self.prop) == False:
                        axs.set_ylim(bottom = min(Price[0]),top = int(self.prop))
                    if len(Price.index.get_level_values(level='region').unique()) <10:
                        axs.legend(loc='lower left',bbox_to_anchor=(1,0),facecolor='inherit', frameon=True)

                del timeseries
            del Price
            i = i + 1

      all_axes = fig3.get_axes()

      self.xlabels = pd.Series(self.xlabels).str.replace('_',' ').str.wrap(10, break_long_words=False)

      j=0
      k=0
      for ax in all_axes:
            if ax.is_last_row():
                ax.set_xlabel(xlabel=(self.xlabels[j]),  color='black')
                j=j+1
            if ax.is_first_col():
                ax.set_ylabel(ylabel=(self.ylabels[k]),  color='black', rotation='vertical')
                k=k+1


                else:

                    ax3.plot(timeseries[0],label=region)
                    ax3.set_ylabel(scenario,  color='black', rotation='vertical')
                    ax3.spines['right'].set_visible(False)
                    ax3.spines['top'].set_visible(False)
                    locator = mdates.AutoDateLocator(minticks=6, maxticks=12)
                    formatter = mdates.ConciseDateFormatter(locator)
                    formatter.formats[2] = '%d\n %b'
                    formatter.zero_formats[1] = '%b\n %Y'
                    formatter.zero_formats[2] = '%d\n %b'
                    formatter.zero_formats[3] = '%H:%M\n %d-%b'
                    formatter.offset_formats[3] = '%b %Y'
                    formatter.show_offset = False
                    ax3.xaxis.set_major_locator(locator)
                    ax3.xaxis.set_major_formatter(formatter)

                    if (self.prop!=self.prop)==False: # This checks for a nan in string. If no limit selected, do nothing
                        plt.ylim(top=int(self.prop))

                del timeseries

            if len(Price.index.get_level_values(level='region').unique()) <10:# Add legend if legible
=======
        
       
  
    def price_region(self):          #Duration curve of individual region prices 
        Price_Collection = {}        # Create Dictionary to hold Datframes for each scenario 
        
        for scenario in self.Multi_Scenario:
            Price_Collection[scenario] = pd.read_hdf(os.path.join(self.PLEXOS_Scenarios, scenario,"Processed_HDF5_folder", scenario+ "_formatted.h5"),self.AGG_BY + "_Price")

        outputs = {}
        for zone_input in self.Zones:              
            print(self.AGG_BY + " = " + zone_input)
            
            fig3, ax3 = plt.subplots(len(self.Multi_Scenario),figsize=(4,4*len(self.Multi_Scenario)),sharey=True) # Set up subplots for all scenarios
         
            n=0 #Counter for scenario subplots
            
            Data_Out=pd.DataFrame()
            
            for scenario in self.Multi_Scenario:
                
                print("Scenario = " + str(scenario))
                
                Price = Price_Collection.get(scenario)
                Price = Price.xs(zone_input,level=self.AGG_BY,drop_level=False) #Filter to the AGGBY level and keep all levels
                
                
                for region in Price.index.get_level_values(level=self.AGG_BY).unique() :
                    duration_curve = Price.xs(region,level=self.AGG_BY).sort_values(by=0,ascending=False).reset_index()
                            
                    if len(self.Multi_Scenario)>1:                  #Multi scenario
                        ax3[n].plot(duration_curve[0],label=region)
                        ax3[n].set_ylabel(scenario,  color='black', rotation='vertical')
                        ax3[n].set_xlabel('Intervals',  color='black', rotation='horizontal')
                        ax3[n].spines['right'].set_visible(False)
                        ax3[n].spines['top'].set_visible(False)                         
                       
                        if (self.prop!=self.prop)==False: # This checks for a nan in string. If no limit selected, do nothing
                            ax3[n].set_ylim(top=int(self.prop))           
                    else: #Single scenario
                        ax3.plot(duration_curve[0],label=region)
                     
                        ax3.set_ylabel(scenario,  color='black', rotation='vertical')
                        ax3.set_xlabel('Intervals',  color='black', rotation='horizontal')
                        ax3.spines['right'].set_visible(False)
                        ax3.spines['top'].set_visible(False)   
                       
                        if (self.prop!=self.prop)==False: # This checks for a nan in string. If no limit selected, do nothing
                            plt.ylim(top=int(self.prop))   
                                          
                    del duration_curve
                   
                if len(Price.index.get_level_values(level=self.AGG_BY).unique()) <10:# Add legend if legible
                    if len(self.Multi_Scenario)>1:
                        ax3[n].legend(loc='upper right')
                    else:
                        ax3.legend(loc='upper right')
                
                Price=Price.reset_index(['timestamp',self.AGG_BY]).set_index(['timestamp'])
                Price.rename(columns={0:scenario},inplace=True)
                Data_Out=pd.concat([Data_Out,Price],axis=1)
    
                del Price 
                   
                n=n+1
            #end scenario loop
            fig3.add_subplot(111, frameon=False)
            plt.tick_params(labelcolor='none', top=False, bottom=False, left=False, right=False)
            plt.ylabel(self.AGG_BY + ' Price $/MWh ',  color='black', rotation='vertical', labelpad=60)                      
            outputs[zone_input] = {'fig': fig3, 'data_table':Data_Out}
        return outputs
    
    def price_region_chron(self):          #Timeseries of individual region prices 
        Price_Collection = {}        # Create Dictionary to hold Datframes for each scenario 
        
        for scenario in self.Multi_Scenario:
            Price_Collection[scenario] = pd.read_hdf(os.path.join(self.PLEXOS_Scenarios, scenario,"Processed_HDF5_folder", scenario+ "_formatted.h5"), self.AGG_BY + "_Price")
        
        outputs = {}
        for zone_input in self.Zones:              
            print(self.AGG_BY + " = " + zone_input)
            
            fig3, ax3 = plt.subplots(len(self.Multi_Scenario),figsize=(4,4*len(self.Multi_Scenario)),sharey=True) # Set up subplots for all scenarios
         
            n=0 #Counter for scenario subplots
            
            Data_Out=pd.DataFrame()
            
            for scenario in self.Multi_Scenario:
                
                print("Scenario = " + str(scenario))
                
                Price = Price_Collection.get(scenario)
                Price = Price.xs(zone_input,level=self.AGG_BY,drop_level=False) #Filter to the AGGBY level and keep all levels
    
                for region in Price.index.get_level_values(level=self.AGG_BY).unique() :
                    timeseries = Price.xs(region,level=self.AGG_BY).reset_index().set_index('timestamp')
                            
>>>>>>> 905f6678
                    if len(self.Multi_Scenario)>1:
                        ax3[n].plot(timeseries[0],label=region)
                        ax3[n].set_ylabel(scenario,  color='black', rotation='vertical')
                        ax3[n].spines['right'].set_visible(False)
                        ax3[n].spines['top'].set_visible(False)                         
                       
                        locator = mdates.AutoDateLocator(minticks=6, maxticks=12)
                        formatter = mdates.ConciseDateFormatter(locator)
                        formatter.formats[2] = '%d\n %b'
                        formatter.zero_formats[1] = '%b\n %Y'
                        formatter.zero_formats[2] = '%d\n %b'
                        formatter.zero_formats[3] = '%H:%M\n %d-%b'
                        formatter.offset_formats[3] = '%b %Y'
                        formatter.show_offset = False
                        ax3[n].xaxis.set_major_locator(locator)
                        ax3[n].xaxis.set_major_formatter(formatter)
                        
                        if (self.prop!=self.prop)==False: # This checks for a nan in string. If no limit selected, do nothing
                            ax3[n].set_ylim(top=int(self.prop))           
    
    
                    else:
<<<<<<< HEAD
                        ax3.legend()

            Price=Price.reset_index(['timestamp','region']).set_index(['timestamp'])
            Price.rename(columns={0:scenario},inplace=True)
            Data_Out=pd.concat([Data_Out,Price],axis=1)

            del Price


            n=n+1
        #end scenario loop
        fig3.add_subplot(111, frameon=False)
        plt.tick_params(labelcolor='none', top=False, bottom=False, left=False, right=False)
        plt.ylabel('Region Price $/MWh ',  color='black', rotation='vertical', labelpad=60)

        return {'fig': fig3, 'data_table':Data_Out}
=======
    
                        ax3.plot(timeseries[0],label=region)
                        ax3.set_ylabel(scenario,  color='black', rotation='vertical')
                        ax3.spines['right'].set_visible(False)
                        ax3.spines['top'].set_visible(False)   
                        locator = mdates.AutoDateLocator(minticks=6, maxticks=12)
                        formatter = mdates.ConciseDateFormatter(locator)
                        formatter.formats[2] = '%d\n %b'
                        formatter.zero_formats[1] = '%b\n %Y'
                        formatter.zero_formats[2] = '%d\n %b'
                        formatter.zero_formats[3] = '%H:%M\n %d-%b'
                        formatter.offset_formats[3] = '%b %Y'
                        formatter.show_offset = False
                        ax3.xaxis.set_major_locator(locator)
                        ax3.xaxis.set_major_formatter(formatter)
                        
                        if (self.prop!=self.prop)==False: # This checks for a nan in string. If no limit selected, do nothing
                            plt.ylim(top=int(self.prop))   
                    
                    del timeseries
                    
                if len(Price.index.get_level_values(level=self.AGG_BY).unique()) <10:# Add legend if legible
                        if len(self.Multi_Scenario)>1:
                            ax3[n].legend()
                        else:
                            ax3.legend()
                                
                Price=Price.reset_index(['timestamp',self.AGG_BY]).set_index(['timestamp'])
                Price.rename(columns={0:scenario},inplace=True)
                Data_Out=pd.concat([Data_Out,Price],axis=1)
                
                del Price 
                
                               
                n=n+1
            #end scenario loop
            fig3.add_subplot(111, frameon=False)
            plt.tick_params(labelcolor='none', top=False, bottom=False, left=False, right=False)
            plt.ylabel(self.AGG_BY + ' Price $/MWh ',  color='black', rotation='vertical', labelpad=60)          
                          
            outputs[zone_input] = {'fig': fig3, 'data_table':Data_Out}
        return outputs
    
>>>>>>> 905f6678
<|MERGE_RESOLUTION|>--- conflicted
+++ resolved
@@ -12,13 +12,7 @@
 import matplotlib.pyplot as plt
 #import matplotlib as mpl
 import matplotlib.dates as mdates
-<<<<<<< HEAD
-import numpy as np
-=======
-#import numpy as np 
->>>>>>> 905f6678
-
-
+#import numpy as np
 
 #===============================================================================
 
@@ -44,288 +38,108 @@
         self.color_list = argument_list[16]
         self.gen_names_dict = argument_list[18]
         self.re_gen_cat = argument_list[20]
-<<<<<<< HEAD
-
-
 
     def price_region(self):          #Duration curve of individual region prices
-
         Price_Collection = {}        # Create Dictionary to hold Datframes for each scenario
 
-        for scenario in self.Multi_Scenario:
-            Price_Collection[scenario] = pd.read_hdf(os.path.join(self.Marmot_Solutions_folder, scenario,"Processed_HDF5_folder", scenario+ "_formatted.h5"),"region_Price")
-
-
-        print("Zone = " + self.zone_input)
-
-        fig3, ax3 = plt.subplots(len(self.Multi_Scenario),figsize=(4,4*len(self.Multi_Scenario)),sharey=True) # Set up subplots for all scenarios
-
-        n=0 #Counter for scenario subplots
-
-        Data_Out=pd.DataFrame()
-
-        for scenario in self.Multi_Scenario:
-
-            print("Scenario = " + str(scenario))
-
-            Price = Price_Collection.get(scenario)
-            Price = Price.xs(self.zone_input,level=self.AGG_BY,drop_level=False) #Filter to the AGGBY level and keep all levels
-
-
-            for region in Price.index.get_level_values(level='region').unique() :
-                duration_curve = Price.xs(region,level="region").sort_values(by=0,ascending=False).reset_index()
-
-                if len(self.Multi_Scenario)>1:                  #Multi scenario
-                    ax3[n].plot(duration_curve[0],label=region)
-                    ax3[n].set_ylabel(scenario,  color='black', rotation='vertical')
-                    ax3[n].set_xlabel('Intervals',  color='black', rotation='horizontal')
-                    ax3[n].spines['right'].set_visible(False)
-                    ax3[n].spines['top'].set_visible(False)
-
-                    if (self.prop!=self.prop)==False: # This checks for a nan in string. If no limit selected, do nothing
-                        ax3[n].set_ylim(top=int(self.prop))
-                else: #Single scenario
-                    ax3.plot(duration_curve[0],label=region)
-
-                    ax3.set_ylabel(scenario,  color='black', rotation='vertical')
-                    ax3.set_xlabel('Intervals',  color='black', rotation='horizontal')
-                    ax3.spines['right'].set_visible(False)
-                    ax3.spines['top'].set_visible(False)
-
-                    if (self.prop!=self.prop)==False: # This checks for a nan in string. If no limit selected, do nothing
-                        plt.ylim(top=int(self.prop))
-
-                del duration_curve
-
-            if len(Price.index.get_level_values(level='region').unique()) <10:# Add legend if legible
-                if len(self.Multi_Scenario)>1:
-                    ax3[n].legend(loc='upper right')
-                else:
-                    ax3.legend(loc='upper right')
-
-            Price=Price.reset_index(['timestamp','region']).set_index(['timestamp'])
-            Price.rename(columns={0:scenario},inplace=True)
-            Data_Out=pd.concat([Data_Out,Price],axis=1)
-
-            del Price
-
-            n=n+1
-        #end scenario loop
-        fig3.add_subplot(111, frameon=False)
-        plt.tick_params(labelcolor='none', top=False, bottom=False, left=False, right=False)
-        plt.ylabel('Region Price $/MWh ',  color='black', rotation='vertical', labelpad=60)
-        return {'fig': fig3, 'data_table':Data_Out}
-
-    def price_region_chron(self):          #Timeseries of individual region prices
-
-        Price_Collection = {}        # Create Dictionary to hold Datframes for each scenario
-
-        for scenario in self.Multi_Scenario:
-            Price_Collection[scenario] = pd.read_hdf(os.path.join(self.PLEXOS_Scenarios, scenario,"Processed_HDF5_folder", scenario+ "_formatted.h5"),"region_Price")
-
-
-        print("Zone = " + self.zone_input)
-
-        fig3, ax3 = plt.subplots(len(self.Multi_Scenario),figsize=(4,4*len(self.Multi_Scenario)),sharey=True) # Set up subplots for all scenarios
-
-        n=0 #Counter for scenario subplots
-
-        Data_Out=pd.DataFrame()
-
-        for scenario in self.Multi_Scenario:
-
-            print("Scenario = " + str(scenario))
-
-            Price = Price_Collection.get(scenario)
-            Price = Price.xs(self.zone_input,level=self.AGG_BY,drop_level=False) #Filter to the AGGBY level and keep all levels
-
-            Price = pd.read_hdf(os.path.join(self.Marmot_Solutions_folder, scenario,"Processed_HDF5_folder", scenario + "_formatted.h5"),"region_Price")
-            Price = Price.xs(self.zone_input,level = self.AGG_BY,drop_level=False) #Filter to the AGGBY level and keep all levels
-
-            locator = mdates.AutoDateLocator(minticks=6, maxticks=12)
-            formatter = mdates.ConciseDateFormatter(locator)
-            formatter.formats[2] = '%d\n %b'
-            formatter.zero_formats[1] = '%b\n %Y'
-            formatter.zero_formats[2] = '%d\n %b'
-            formatter.zero_formats[3] = '%H:%M\n %d-%b'
-            formatter.offset_formats[3] = '%b %Y'
-            formatter.show_offset = False
-
-            Data_Table_Out = Price
-            for region in Price.index.get_level_values(level='region').unique() :
-                timeseries = Price.xs(region,level="region").reset_index().set_index('timestamp')
-                if '2008' not in self.Marmot_Solutions_folder and '2012' not in self.Marmot_Solutions_folder and timeseries.index[0] > dt.datetime(2024,2,28,0,0):
-                    timeseries.index = timeseries.index.shift(1,freq = 'D') #TO DEAL WITH LEAP DAYS, SPECIFIC TO MARTY'S PROJECT, REMOVE AFTER.
-                if len(self.Multi_Scenario) > 1:
-                    axs[i].plot(timeseries[0],label = region)
-                    axs[i].spines['right'].set_visible(False)
-                    axs[i].spines['top'].set_visible(False)
-                    axs[i].xaxis.set_major_locator(locator)
-                    axs[i].xaxis.set_major_formatter(formatter)
-                    if (self.prop!=self.prop)==False: # This checks for a nan in string. If no limit selected, do nothing
-                        axs[i].set_ylim(bottom = min(Price[0]), top = int(self.prop))
-                    if i == (len(self.Multi_Scenario) - 1) and len(Price.index.get_level_values(level='region').unique()) <10:  #Add legend if legible.
-                      axs[i].legend(loc='lower left',bbox_to_anchor=(1,0),facecolor='inherit', frameon=True)
-
-                else:
-                    axs.plot(timeseries[0],label = region)
-                    axs.spines['right'].set_visible(False)
-                    axs.spines['top'].set_visible(False)
-                    axs.xaxis.set_major_locator(locator)
-                    axs.xaxis.set_major_formatter(formatter)
-                    if (self.prop!=self.prop) == False:
-                        axs.set_ylim(bottom = min(Price[0]),top = int(self.prop))
-                    if len(Price.index.get_level_values(level='region').unique()) <10:
-                        axs.legend(loc='lower left',bbox_to_anchor=(1,0),facecolor='inherit', frameon=True)
-
-                del timeseries
-            del Price
-            i = i + 1
-
-      all_axes = fig3.get_axes()
-
-      self.xlabels = pd.Series(self.xlabels).str.replace('_',' ').str.wrap(10, break_long_words=False)
-
-      j=0
-      k=0
-      for ax in all_axes:
-            if ax.is_last_row():
-                ax.set_xlabel(xlabel=(self.xlabels[j]),  color='black')
-                j=j+1
-            if ax.is_first_col():
-                ax.set_ylabel(ylabel=(self.ylabels[k]),  color='black', rotation='vertical')
-                k=k+1
-
-
-                else:
-
-                    ax3.plot(timeseries[0],label=region)
-                    ax3.set_ylabel(scenario,  color='black', rotation='vertical')
-                    ax3.spines['right'].set_visible(False)
-                    ax3.spines['top'].set_visible(False)
-                    locator = mdates.AutoDateLocator(minticks=6, maxticks=12)
-                    formatter = mdates.ConciseDateFormatter(locator)
-                    formatter.formats[2] = '%d\n %b'
-                    formatter.zero_formats[1] = '%b\n %Y'
-                    formatter.zero_formats[2] = '%d\n %b'
-                    formatter.zero_formats[3] = '%H:%M\n %d-%b'
-                    formatter.offset_formats[3] = '%b %Y'
-                    formatter.show_offset = False
-                    ax3.xaxis.set_major_locator(locator)
-                    ax3.xaxis.set_major_formatter(formatter)
-
-                    if (self.prop!=self.prop)==False: # This checks for a nan in string. If no limit selected, do nothing
-                        plt.ylim(top=int(self.prop))
-
-                del timeseries
-
-            if len(Price.index.get_level_values(level='region').unique()) <10:# Add legend if legible
-=======
-        
-       
-  
-    def price_region(self):          #Duration curve of individual region prices 
-        Price_Collection = {}        # Create Dictionary to hold Datframes for each scenario 
-        
         for scenario in self.Multi_Scenario:
             Price_Collection[scenario] = pd.read_hdf(os.path.join(self.PLEXOS_Scenarios, scenario,"Processed_HDF5_folder", scenario+ "_formatted.h5"),self.AGG_BY + "_Price")
 
         outputs = {}
-        for zone_input in self.Zones:              
+        for zone_input in self.Zones:
             print(self.AGG_BY + " = " + zone_input)
-            
+
             fig3, ax3 = plt.subplots(len(self.Multi_Scenario),figsize=(4,4*len(self.Multi_Scenario)),sharey=True) # Set up subplots for all scenarios
-         
+
             n=0 #Counter for scenario subplots
-            
+
             Data_Out=pd.DataFrame()
-            
+
             for scenario in self.Multi_Scenario:
-                
+
                 print("Scenario = " + str(scenario))
-                
+
                 Price = Price_Collection.get(scenario)
                 Price = Price.xs(zone_input,level=self.AGG_BY,drop_level=False) #Filter to the AGGBY level and keep all levels
-                
-                
+
+
                 for region in Price.index.get_level_values(level=self.AGG_BY).unique() :
                     duration_curve = Price.xs(region,level=self.AGG_BY).sort_values(by=0,ascending=False).reset_index()
-                            
+
                     if len(self.Multi_Scenario)>1:                  #Multi scenario
                         ax3[n].plot(duration_curve[0],label=region)
                         ax3[n].set_ylabel(scenario,  color='black', rotation='vertical')
                         ax3[n].set_xlabel('Intervals',  color='black', rotation='horizontal')
                         ax3[n].spines['right'].set_visible(False)
-                        ax3[n].spines['top'].set_visible(False)                         
-                       
-                        if (self.prop!=self.prop)==False: # This checks for a nan in string. If no limit selected, do nothing
-                            ax3[n].set_ylim(top=int(self.prop))           
+                        ax3[n].spines['top'].set_visible(False)
+
+                        if (self.prop!=self.prop)==False: # This checks for a nan in string. If no limit selected, do nothing
+                            ax3[n].set_ylim(top=int(self.prop))
                     else: #Single scenario
                         ax3.plot(duration_curve[0],label=region)
-                     
+
                         ax3.set_ylabel(scenario,  color='black', rotation='vertical')
                         ax3.set_xlabel('Intervals',  color='black', rotation='horizontal')
                         ax3.spines['right'].set_visible(False)
-                        ax3.spines['top'].set_visible(False)   
-                       
-                        if (self.prop!=self.prop)==False: # This checks for a nan in string. If no limit selected, do nothing
-                            plt.ylim(top=int(self.prop))   
-                                          
+                        ax3.spines['top'].set_visible(False)
+
+                        if (self.prop!=self.prop)==False: # This checks for a nan in string. If no limit selected, do nothing
+                            plt.ylim(top=int(self.prop))
+
                     del duration_curve
-                   
+
                 if len(Price.index.get_level_values(level=self.AGG_BY).unique()) <10:# Add legend if legible
                     if len(self.Multi_Scenario)>1:
                         ax3[n].legend(loc='upper right')
                     else:
                         ax3.legend(loc='upper right')
-                
+
                 Price=Price.reset_index(['timestamp',self.AGG_BY]).set_index(['timestamp'])
                 Price.rename(columns={0:scenario},inplace=True)
                 Data_Out=pd.concat([Data_Out,Price],axis=1)
-    
-                del Price 
-                   
+
+                del Price
+
                 n=n+1
             #end scenario loop
             fig3.add_subplot(111, frameon=False)
             plt.tick_params(labelcolor='none', top=False, bottom=False, left=False, right=False)
-            plt.ylabel(self.AGG_BY + ' Price $/MWh ',  color='black', rotation='vertical', labelpad=60)                      
+            plt.ylabel(self.AGG_BY + ' Price $/MWh ',  color='black', rotation='vertical', labelpad=60)
             outputs[zone_input] = {'fig': fig3, 'data_table':Data_Out}
         return outputs
-    
-    def price_region_chron(self):          #Timeseries of individual region prices 
-        Price_Collection = {}        # Create Dictionary to hold Datframes for each scenario 
-        
+
+    def price_region_chron(self):          #Timeseries of individual region prices
+        Price_Collection = {}        # Create Dictionary to hold Datframes for each scenario
+
         for scenario in self.Multi_Scenario:
             Price_Collection[scenario] = pd.read_hdf(os.path.join(self.PLEXOS_Scenarios, scenario,"Processed_HDF5_folder", scenario+ "_formatted.h5"), self.AGG_BY + "_Price")
-        
+
         outputs = {}
-        for zone_input in self.Zones:              
+        for zone_input in self.Zones:
             print(self.AGG_BY + " = " + zone_input)
-            
+
             fig3, ax3 = plt.subplots(len(self.Multi_Scenario),figsize=(4,4*len(self.Multi_Scenario)),sharey=True) # Set up subplots for all scenarios
-         
+
             n=0 #Counter for scenario subplots
-            
+
             Data_Out=pd.DataFrame()
-            
+
             for scenario in self.Multi_Scenario:
-                
+
                 print("Scenario = " + str(scenario))
-                
+
                 Price = Price_Collection.get(scenario)
                 Price = Price.xs(zone_input,level=self.AGG_BY,drop_level=False) #Filter to the AGGBY level and keep all levels
-    
+
                 for region in Price.index.get_level_values(level=self.AGG_BY).unique() :
                     timeseries = Price.xs(region,level=self.AGG_BY).reset_index().set_index('timestamp')
-                            
->>>>>>> 905f6678
+
                     if len(self.Multi_Scenario)>1:
                         ax3[n].plot(timeseries[0],label=region)
                         ax3[n].set_ylabel(scenario,  color='black', rotation='vertical')
                         ax3[n].spines['right'].set_visible(False)
-                        ax3[n].spines['top'].set_visible(False)                         
-                       
+                        ax3[n].spines['top'].set_visible(False)
+
                         locator = mdates.AutoDateLocator(minticks=6, maxticks=12)
                         formatter = mdates.ConciseDateFormatter(locator)
                         formatter.formats[2] = '%d\n %b'
@@ -336,35 +150,17 @@
                         formatter.show_offset = False
                         ax3[n].xaxis.set_major_locator(locator)
                         ax3[n].xaxis.set_major_formatter(formatter)
-                        
-                        if (self.prop!=self.prop)==False: # This checks for a nan in string. If no limit selected, do nothing
-                            ax3[n].set_ylim(top=int(self.prop))           
-    
-    
+
+                        if (self.prop!=self.prop)==False: # This checks for a nan in string. If no limit selected, do nothing
+                            ax3[n].set_ylim(top=int(self.prop))
+
+
                     else:
-<<<<<<< HEAD
-                        ax3.legend()
-
-            Price=Price.reset_index(['timestamp','region']).set_index(['timestamp'])
-            Price.rename(columns={0:scenario},inplace=True)
-            Data_Out=pd.concat([Data_Out,Price],axis=1)
-
-            del Price
-
-
-            n=n+1
-        #end scenario loop
-        fig3.add_subplot(111, frameon=False)
-        plt.tick_params(labelcolor='none', top=False, bottom=False, left=False, right=False)
-        plt.ylabel('Region Price $/MWh ',  color='black', rotation='vertical', labelpad=60)
-
-        return {'fig': fig3, 'data_table':Data_Out}
-=======
-    
+
                         ax3.plot(timeseries[0],label=region)
                         ax3.set_ylabel(scenario,  color='black', rotation='vertical')
                         ax3.spines['right'].set_visible(False)
-                        ax3.spines['top'].set_visible(False)   
+                        ax3.spines['top'].set_visible(False)
                         locator = mdates.AutoDateLocator(minticks=6, maxticks=12)
                         formatter = mdates.ConciseDateFormatter(locator)
                         formatter.formats[2] = '%d\n %b'
@@ -375,32 +171,30 @@
                         formatter.show_offset = False
                         ax3.xaxis.set_major_locator(locator)
                         ax3.xaxis.set_major_formatter(formatter)
-                        
-                        if (self.prop!=self.prop)==False: # This checks for a nan in string. If no limit selected, do nothing
-                            plt.ylim(top=int(self.prop))   
-                    
+
+                        if (self.prop!=self.prop)==False: # This checks for a nan in string. If no limit selected, do nothing
+                            plt.ylim(top=int(self.prop))
+
                     del timeseries
-                    
+
                 if len(Price.index.get_level_values(level=self.AGG_BY).unique()) <10:# Add legend if legible
                         if len(self.Multi_Scenario)>1:
                             ax3[n].legend()
                         else:
                             ax3.legend()
-                                
+
                 Price=Price.reset_index(['timestamp',self.AGG_BY]).set_index(['timestamp'])
                 Price.rename(columns={0:scenario},inplace=True)
                 Data_Out=pd.concat([Data_Out,Price],axis=1)
-                
-                del Price 
-                
-                               
+
+                del Price
+
+
                 n=n+1
             #end scenario loop
             fig3.add_subplot(111, frameon=False)
             plt.tick_params(labelcolor='none', top=False, bottom=False, left=False, right=False)
-            plt.ylabel(self.AGG_BY + ' Price $/MWh ',  color='black', rotation='vertical', labelpad=60)          
-                          
+            plt.ylabel(self.AGG_BY + ' Price $/MWh ',  color='black', rotation='vertical', labelpad=60)
+
             outputs[zone_input] = {'fig': fig3, 'data_table':Data_Out}
-        return outputs
-    
->>>>>>> 905f6678
+        return outputs