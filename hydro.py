# -*- coding: utf-8 -*-
"""
Created on Mon Dec  9 10:34:48 2019

This code creates hydro analysis and is called from Marmot_plot_main.py

@author: adyreson
"""

import pandas as pd
import datetime as dt
import matplotlib.pyplot as plt
import matplotlib as mpl
import matplotlib.dates as mdates
import os
from matplotlib.patches import Patch



#===============================================================================

def df_process_gen_inputs(df, self):
    df = df.reset_index(['timestamp','tech'])
    df = df.groupby(["timestamp", "tech"], as_index=False).sum()
    df.tech = df.tech.astype("category")
    df.tech.cat.set_categories(self.ordered_gen, inplace=True)
    df = df.sort_values(["tech"]) 
    df = df.pivot(index='timestamp', columns='tech', values=0)
    return df  
    


custom_legend_elements = [Patch(facecolor='#DD0200',
                            alpha=0.5, edgecolor='#DD0200',
                         label='Unserved Energy')]

class mplot(object):
      
    def __init__(self,argument_list):
        
        self.prop = argument_list[0]
        self.start = argument_list[1]     
        self.end = argument_list[2]
        self.timezone = argument_list[3]
        self.start_date = argument_list[4]
        self.end_date = argument_list[5]
        self.hdf_out_folder = argument_list[6]
        self.Zones =argument_list[7]
        self.AGG_BY = argument_list[8]
        self.ordered_gen = argument_list[9]
        self.PLEXOS_color_dict = argument_list[10]
        self.Multi_Scenario = argument_list[11]
        self.Scenario_Diff = argument_list[12]
        self.Marmot_Solutions_folder = argument_list[13]
        self.ylabels = argument_list[14]
        self.xlabels = argument_list[15]
        self.gen_names_dict = argument_list[18]
        self.vre_gen_cat = argument_list[21]
        self.figure_folder = argument_list[26]
    

    def hydro_net_load(self):
        outputs = {}
        for zone_input in self.Zones:
        #Location to save to
            hydro_figures = os.path.join(self.figure_folder, self.AGG_BY + '_Hydro')
    
            Stacked_Gen_read = pd.read_hdf(self.hdf_out_folder + "/" + self.Multi_Scenario[0]+"_formatted.h5", 'generator_Generation')
            
            print("Zone = "+ zone_input)
           # try:   #The rest of the function won't work if this particular zone can't be found in the solution file (e.g. if it doesn't include Mexico)
            Stacked_Gen = Stacked_Gen_read.xs(zone_input,level=self.AGG_BY)  
            del Stacked_Gen_read
            Stacked_Gen = df_process_gen_inputs(Stacked_Gen, self)
               
            # Calculates Net Load by removing variable gen
            # Adjust list of values to drop depending on if it exhists in Stacked_Gen df
            self.vre_gen_cat = [name for name in self.vre_gen_cat if name in Stacked_Gen.columns]
            Net_Load = Stacked_Gen.drop(labels = self.vre_gen_cat, axis=1)
            Net_Load = Net_Load.sum(axis=1)
            
            # Removes columns that only contain 0
            Stacked_Gen = Stacked_Gen.loc[:, (Stacked_Gen != 0).any(axis=0)]
            try:
                Hydro_Gen = Stacked_Gen['Hydro']
            except KeyError:
                print("No hydro in "+ zone_input+".")
                Hydro_Gen=pd.DataFrame()
                continue
                
            del Stacked_Gen
            
            first_date=Net_Load.index[0]
            for wk in range(1,53): #assumes weekly, could be something else if user changes self.end Marmot_plot_select
                        
                period_start=first_date+dt.timedelta(days=(wk-1)*7) 
                period_end=period_start+dt.timedelta(days=self.end)
                print(str(period_start)+" and next "+str(self.end)+" days.")
                Hydro_Period = Hydro_Gen[period_start:period_end]
                Net_Load_Period = Net_Load[period_start:period_end]
                #print(Net_Load_Period)              
                    
                # Data table of values to return to main program
                Data_Table_Out = pd.concat([Net_Load_Period, Hydro_Period], axis=1, sort=False)
                
                fig1, ax = plt.subplots(figsize=(9,6))
    
                ax.plot(Hydro_Period, linewidth=2, 
                       color=self.PLEXOS_color_dict.get('Hydro','#333333'),label='Hydro')            
    
        
                ax.plot(Net_Load_Period, color='black',label='Load')
                
                           
                
                ax.set_ylabel('Generation (MW)',  color='black', rotation='vertical')
                ax.set_xlabel('Date ' + '(' + str(self.timezone) + ')',  color='black', rotation='horizontal')
                ax.spines['right'].set_visible(False)
                ax.spines['top'].set_visible(False)
                ax.tick_params(axis='y', which='major', length=5, width=1)
                ax.tick_params(axis='x', which='major', length=5, width=1)
                ax.yaxis.set_major_formatter(mpl.ticker.StrMethodFormatter('{x:,.0f}'))
                ax.margins(x=0.01)
                
                locator = mdates.AutoDateLocator(minticks=6, maxticks=12)
                formatter = mdates.ConciseDateFormatter(locator)
                formatter.formats[2] = '%d\n %b'
                formatter.zero_formats[1] = '%b\n %Y'
                formatter.zero_formats[2] = '%d\n %b'
                formatter.zero_formats[3] = '%H:%M\n %d-%b'
                formatter.offset_formats[3] = '%b %Y'
                formatter.show_offset = False
                ax.xaxis.set_major_locator(locator)
                ax.xaxis.set_major_formatter(formatter)
                 
                        
               
                handles, labels = ax.get_legend_handles_labels()
                
             
                #Legend 1
                leg1 = ax.legend(reversed(handles), reversed(labels), loc='lower left',bbox_to_anchor=(1,0), 
                              facecolor='inherit', frameon=True)  
               
                
                
                # Manually add the first legend back
                ax.add_artist(leg1)
                
        
                fig1.savefig(os.path.join(hydro_figures, zone_input + "_" + "Hydro_And_Net_Load" + "_" + self.Multi_Scenario[0]+"_period_"+str(wk)), dpi=600, bbox_inches='tight')
                Data_Table_Out.to_csv(os.path.join(hydro_figures, zone_input + "_" + "Hydro_Versus_Net_Load" + "_" + self.Multi_Scenario[0]+"_period_"+str(wk)+ ".csv"))
                del fig1
                del Data_Table_Out
                mpl.pyplot.close('all')
            #end weekly loop
            
            
            #Scatter plot 
            fig2, ax2 = plt.subplots(figsize=(9,6))
    
            ax2.scatter(Net_Load,Hydro_Gen,color='black',s=5)        
    
            ax2.set_ylabel('In-Region Hydro Generation (MW)',  color='black', rotation='vertical')
            ax2.set_xlabel('In-Region Net Load (MW)',  color='black', rotation='horizontal')
            ax2.spines['right'].set_visible(False)
            ax2.spines['top'].set_visible(False)
            ax2.tick_params(axis='y', which='major', length=5, width=1)
            ax2.tick_params(axis='x', which='major', length=5, width=1)
            ax2.yaxis.set_major_formatter(mpl.ticker.StrMethodFormatter('{x:,.0f}'))
            ax2.xaxis.set_major_formatter(mpl.ticker.StrMethodFormatter('{x:,.0f}'))
            ax2.margins(x=0.01)
            
            handles, labels = ax2.get_legend_handles_labels()
                
            leg1 = ax2.legend(reversed(handles), reversed(labels), loc='lower left',bbox_to_anchor=(1,0), 
                              facecolor='inherit', frameon=True)  
         
              
            ax2.add_artist(leg1)
            
            fig2.savefig(os.path.join(hydro_figures, zone_input + "_" + "Hydro_Versus_Net_Load" + "_" + self.Multi_Scenario[0]), dpi=600, bbox_inches='tight')
            outputs[zone_input] = pd.DataFrame()
        return outputs
    
    def hydro_continent_net_load(self):
        outputs = {}
        for zone_input in self.Zones:    
            #Location to save to
            hydro_figures = os.path.join(self.figure_folder, self.AGG_BY + '_Hydro')
    
            Stacked_Gen_read = pd.read_hdf(self.hdf_out_folder + "/" + self.Multi_Scenario[0]+"_formatted.h5", 'generator_Generation')
            
            print("Zone = "+ zone_input)
            print("Winter is defined as date range:")
            print(str(self.start_date) + '  to  ' + str(self.end_date))       
            Net_Load = df_process_gen_inputs(Stacked_Gen_read, self)
        
            # Calculates Net Load by removing variable gen
            # Adjust list of values to drop depending on if it exhists in Stacked_Gen df
            self.vre_gen_cat = [name for name in self.vre_gen_cat if name in Net_Load.columns]
            Net_Load = Net_Load.drop(labels = self.vre_gen_cat, axis=1) 
            Net_Load = Net_Load.sum(axis=1) # Continent net load
            
            Stacked_Gen = Stacked_Gen_read.xs(zone_input,level=self.AGG_BY)  
            del Stacked_Gen_read
            Stacked_Gen= df_process_gen_inputs(Stacked_Gen, self)
            Stacked_Gen = Stacked_Gen.loc[:, (Stacked_Gen != 0).any(axis=0)] #Removes columns only containing 0
    
<<<<<<< HEAD
            fig1.savefig(os.path.join(hydro_figures, self.zone_input + "_" + "Hydro_And_Net_Load" + "_" + self.Multi_Scenario[0]+"_period_"+str(wk)), dpi=600, bbox_inches='tight')
            Data_Table_Out.to_csv(os.path.join(hydro_figures, self.zone_input + "_" + "Hydro_Versus_Net_Load" + "_" + self.Multi_Scenario[0]+"_period_"+str(wk)+ ".csv"))
            del fig1
            del Data_Table_Out
            mpl.pyplot.close('all')
        #end weekly loop
        
        
        #Scatter plot 
        fig2, ax2 = plt.subplots(figsize=(9,6))

        ax2.scatter(Net_Load,Hydro_Gen,color='black',s=0.5,alpha=0.25)        

        ax2.set_ylabel(self.zone_input+' Hydro Generation (MW)',  color='black', rotation='vertical')
        ax2.set_xlabel(self.zone_input+' Net Load (MW)',  color='black', rotation='horizontal')
        ax2.spines['right'].set_visible(False)
        ax2.spines['top'].set_visible(False)
        ax2.tick_params(axis='y', which='major', length=5, width=1)
        ax2.tick_params(axis='x', which='major', length=5, width=1)
        ax2.yaxis.set_major_formatter(mpl.ticker.StrMethodFormatter('{x:,.0f}'))
        ax2.xaxis.set_major_formatter(mpl.ticker.StrMethodFormatter('{x:,.0f}'))
        ax2.margins(x=0.01)
        
        handles, labels = ax2.get_legend_handles_labels()
=======
            try:
                Hydro_Gen = Stacked_Gen['Hydro']
            except KeyError:
                print("No hydro in "+ zone_input+".")
                Hydro_Gen=pd.DataFrame()
                continue
                
            del Stacked_Gen
>>>>>>> 905f6678
            
                   
            
            #Scatter plot by season
            fig2, ax2 = plt.subplots(figsize=(9,6))
    
            ax2.scatter(Net_Load[self.end_date:self.start_date],
                        Hydro_Gen[self.end_date:self.start_date],color='black',s=5,label='Non-winter')        
            ax2.scatter(Net_Load[self.start_date:],Hydro_Gen[self.start_date:],color='blue',s=5,label='Winter',alpha=0.5)
            ax2.scatter(Net_Load[:self.end_date],Hydro_Gen[:self.end_date],color='blue',s=5,alpha=0.5)
    
    
            ax2.set_ylabel('In Region Hydro Generation (MW)',  color='black', rotation='vertical')
            ax2.set_xlabel('Continent Net Load (MW)',  color='black', rotation='horizontal')
            ax2.spines['right'].set_visible(False)
            ax2.spines['top'].set_visible(False)
            ax2.tick_params(axis='y', which='major', length=5, width=1)
            ax2.tick_params(axis='x', which='major', length=5, width=1)
            ax2.yaxis.set_major_formatter(mpl.ticker.StrMethodFormatter('{x:,.0f}'))
            ax2.xaxis.set_major_formatter(mpl.ticker.StrMethodFormatter('{x:,.0f}'))
            ax2.margins(x=0.01)
            
<<<<<<< HEAD
        del Stacked_Gen
        
               
        
        #Scatter plot by season
        fig2, ax2 = plt.subplots(figsize=(9,6))

        ax2.scatter(Net_Load[self.end_date:self.start_date],
                    Hydro_Gen[self.end_date:self.start_date],color='black',s=5,label='Non-winter')        
        ax2.scatter(Net_Load[self.start_date:],Hydro_Gen[self.start_date:],color='blue',s=0.5,label='Winter',alpha=0.5)
        ax2.scatter(Net_Load[:self.end_date],Hydro_Gen[:self.end_date],color='blue',s=0.5,alpha=0.5)


        ax2.set_ylabel(self.zone_input+' Hydro Generation (MW)',  color='black', rotation='vertical')
        ax2.set_xlabel('Continent Net Load (MW)',  color='black', rotation='horizontal')
        ax2.spines['right'].set_visible(False)
        ax2.spines['top'].set_visible(False)
        ax2.tick_params(axis='y', which='major', length=5, width=1)
        ax2.tick_params(axis='x', which='major', length=5, width=1)
        ax2.yaxis.set_major_formatter(mpl.ticker.StrMethodFormatter('{x:,.0f}'))
        ax2.xaxis.set_major_formatter(mpl.ticker.StrMethodFormatter('{x:,.0f}'))
        ax2.margins(x=0.01)
        
        handles, labels = ax2.get_legend_handles_labels()
=======
            handles, labels = ax2.get_legend_handles_labels()
                
            leg1 = ax2.legend(reversed(handles), reversed(labels), loc='lower left',bbox_to_anchor=(1,0), 
                              facecolor='inherit', frameon=True)  
         
              
            ax2.add_artist(leg1)
>>>>>>> 905f6678
            
            fig2.savefig(os.path.join(hydro_figures, zone_input + "_" + "Hydro_Versus_Continent_Net_Load" + "_" + self.Multi_Scenario[0]), dpi=600, bbox_inches='tight')
            outputs[zone_input] = pd.DataFrame()
        return outputs<|MERGE_RESOLUTION|>--- conflicted
+++ resolved
@@ -207,32 +207,8 @@
             Stacked_Gen= df_process_gen_inputs(Stacked_Gen, self)
             Stacked_Gen = Stacked_Gen.loc[:, (Stacked_Gen != 0).any(axis=0)] #Removes columns only containing 0
     
-<<<<<<< HEAD
-            fig1.savefig(os.path.join(hydro_figures, self.zone_input + "_" + "Hydro_And_Net_Load" + "_" + self.Multi_Scenario[0]+"_period_"+str(wk)), dpi=600, bbox_inches='tight')
-            Data_Table_Out.to_csv(os.path.join(hydro_figures, self.zone_input + "_" + "Hydro_Versus_Net_Load" + "_" + self.Multi_Scenario[0]+"_period_"+str(wk)+ ".csv"))
-            del fig1
-            del Data_Table_Out
-            mpl.pyplot.close('all')
         #end weekly loop
         
-        
-        #Scatter plot 
-        fig2, ax2 = plt.subplots(figsize=(9,6))
-
-        ax2.scatter(Net_Load,Hydro_Gen,color='black',s=0.5,alpha=0.25)        
-
-        ax2.set_ylabel(self.zone_input+' Hydro Generation (MW)',  color='black', rotation='vertical')
-        ax2.set_xlabel(self.zone_input+' Net Load (MW)',  color='black', rotation='horizontal')
-        ax2.spines['right'].set_visible(False)
-        ax2.spines['top'].set_visible(False)
-        ax2.tick_params(axis='y', which='major', length=5, width=1)
-        ax2.tick_params(axis='x', which='major', length=5, width=1)
-        ax2.yaxis.set_major_formatter(mpl.ticker.StrMethodFormatter('{x:,.0f}'))
-        ax2.xaxis.set_major_formatter(mpl.ticker.StrMethodFormatter('{x:,.0f}'))
-        ax2.margins(x=0.01)
-        
-        handles, labels = ax2.get_legend_handles_labels()
-=======
             try:
                 Hydro_Gen = Stacked_Gen['Hydro']
             except KeyError:
@@ -241,10 +217,7 @@
                 continue
                 
             del Stacked_Gen
->>>>>>> 905f6678
-            
-                   
-            
+           
             #Scatter plot by season
             fig2, ax2 = plt.subplots(figsize=(9,6))
     
@@ -264,41 +237,13 @@
             ax2.xaxis.set_major_formatter(mpl.ticker.StrMethodFormatter('{x:,.0f}'))
             ax2.margins(x=0.01)
             
-<<<<<<< HEAD
-        del Stacked_Gen
-        
-               
-        
-        #Scatter plot by season
-        fig2, ax2 = plt.subplots(figsize=(9,6))
-
-        ax2.scatter(Net_Load[self.end_date:self.start_date],
-                    Hydro_Gen[self.end_date:self.start_date],color='black',s=5,label='Non-winter')        
-        ax2.scatter(Net_Load[self.start_date:],Hydro_Gen[self.start_date:],color='blue',s=0.5,label='Winter',alpha=0.5)
-        ax2.scatter(Net_Load[:self.end_date],Hydro_Gen[:self.end_date],color='blue',s=0.5,alpha=0.5)
-
-
-        ax2.set_ylabel(self.zone_input+' Hydro Generation (MW)',  color='black', rotation='vertical')
-        ax2.set_xlabel('Continent Net Load (MW)',  color='black', rotation='horizontal')
-        ax2.spines['right'].set_visible(False)
-        ax2.spines['top'].set_visible(False)
-        ax2.tick_params(axis='y', which='major', length=5, width=1)
-        ax2.tick_params(axis='x', which='major', length=5, width=1)
-        ax2.yaxis.set_major_formatter(mpl.ticker.StrMethodFormatter('{x:,.0f}'))
-        ax2.xaxis.set_major_formatter(mpl.ticker.StrMethodFormatter('{x:,.0f}'))
-        ax2.margins(x=0.01)
-        
-        handles, labels = ax2.get_legend_handles_labels()
-=======
             handles, labels = ax2.get_legend_handles_labels()
                 
             leg1 = ax2.legend(reversed(handles), reversed(labels), loc='lower left',bbox_to_anchor=(1,0), 
                               facecolor='inherit', frameon=True)  
-         
-              
+                      
             ax2.add_artist(leg1)
->>>>>>> 905f6678
-            
+
             fig2.savefig(os.path.join(hydro_figures, zone_input + "_" + "Hydro_Versus_Continent_Net_Load" + "_" + self.Multi_Scenario[0]), dpi=600, bbox_inches='tight')
             outputs[zone_input] = pd.DataFrame()
         return outputs