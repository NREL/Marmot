--- conflicted
+++ resolved
@@ -422,11 +422,8 @@
 
             mfunc.remove_excess_axs(axs,excess_axs,grid_size)
             axs[n].axhline(y = single_exp_lim, ls = '--',label = 'Export Limit',color = 'red')
-<<<<<<< HEAD
-            axs[n].axhline(y = single_imp_lim, ls = '--',label = 'Import Limit',color = 'green')
-=======
             axs[n].axhline(y = single_imp_lim, ls = '--',label = 'Import Limit', color = 'green')
->>>>>>> 4da754af
+
             axs[n].set_title(line)
             handles, labels = axs[n].get_legend_handles_labels()
             if not self.duration_curve:
@@ -470,53 +467,35 @@
         The plot includes every interchange that originates or ends in the aggregation zone. 
         Figures and data tables are returned to plot_main
         """
-<<<<<<< HEAD
+
         if pd.isna(self.start_date):
             self.logger.warning('You are attempting to plot a time series facetted by two seasons, \n but you are missing a value in the "Start Date" column of "Marmot_plot_select.csv" Please enter dates in "Start Date" and "End Date". These will define the bounds of one of your two seasons. The other season will be comprised of the rest of the year.')
             return mfunc.MissingInputData()
-=======
->>>>>>> 4da754af
+
 
         check_input_data = []
         Flow_Collection = {}
         Import_Limit_Collection = {}
         Export_Limit_Collection = {}
 
-<<<<<<< HEAD
         check_input_data.extend([mfunc.get_data(Flow_Collection,"line_Flow",self.Marmot_Solutions_folder, self.Scenarios)])
         check_input_data.extend([mfunc.get_data(Import_Limit_Collection,"line_Import_Limit",self.Marmot_Solutions_folder, self.Scenarios)])
         check_input_data.extend([mfunc.get_data(Export_Limit_Collection,"line_Export_Limit",self.Marmot_Solutions_folder, self.Scenarios)])
 
         if 1 in check_input_data:
             return mfunc.MissingInputData()
-=======
-        check_input_data.extend([mfunc.get_data(Flow_Collection,"line_Flow",self.Marmot_Solutions_folder, self.Multi_Scenario)])
-        check_input_data.extend([mfunc.get_data(Import_Limit_Collection,"line_Import_Limit",self.Marmot_Solutions_folder, self.Multi_Scenario)])
-        check_input_data.extend([mfunc.get_data(Export_Limit_Collection,"line_Export_Limit",self.Marmot_Solutions_folder, self.Multi_Scenario)])
-
-        if 1 in check_input_data:
-            outputs = mfunc.MissingInputData()
-            return outputs
->>>>>>> 4da754af
+
 
         #Select only lines specified in Marmot_plot_select.csv.
         select_lines = self.prop.split(",")
         if select_lines == None:
-<<<<<<< HEAD
             return mfunc.InputSheetError()
-=======
-            outpus = mfunc.InputSheetError()
-            return outputs
->>>>>>> 4da754af
+
 
         self.logger.info('Plotting only lines specified in Marmot_plot_select.csv')
         self.logger.info(select_lines) 
 
-<<<<<<< HEAD
         scenario = self.Scenarios[0]
-=======
-        scenario = self.Scenario_name
->>>>>>> 4da754af
 
         #Line limits are seasonal.
         export_limits = Export_Limit_Collection.get(scenario).droplevel('timestamp')
@@ -528,24 +507,15 @@
         import_limits = import_limits[import_limits[0].abs() < 99998] #Filter out unenforced lines.
 
         #Extract time index
-<<<<<<< HEAD
         ti = Flow_Collection[self.Scenarios[0]].index.get_level_values('timestamp').unique()
         reported_lines = Flow_Collection[self.Scenarios[0]].index.get_level_values('line_name').unique()
-=======
-        ti = Flow_Collection[self.Multi_Scenario[0]].index.get_level_values('timestamp').unique()
-
-        reported_lines = Flow_Collection[self.Multi_Scenario[0]].index.get_level_values('line_name').unique()
->>>>>>> 4da754af
 
         xdim = 2
         ydim = len(select_lines)
         grid_size = xdim * ydim
         excess_axs = grid_size - len(select_lines)
-<<<<<<< HEAD
         fig2, axs = plt.subplots(ydim,xdim, figsize=((6*xdim),(4*ydim)), sharey=False, squeeze=False) #Not using mfunc.setup_plot here, I used two dimensional axis array so don't want to axs.ravel().
-=======
-        fig2, axs = mfunc.setup_plot(xdim,ydim,sharey = False)
->>>>>>> 4da754af
+
         #plt.subplots_adjust(wspace=0.05, hspace=0.2)
 
         i = -1
@@ -558,13 +528,9 @@
             if line[0] == ' ':
                 line = line[1:]
             if line in reported_lines:
-<<<<<<< HEAD
-                
+ 
                 chunks_line = []
-=======
-                chunks_line = []
-
->>>>>>> 4da754af
+
                 single_exp_lim = export_limits.loc[line]
                 single_exp_lim.index = ti
                 single_imp_lim = import_limits.loc[line]
@@ -573,11 +539,8 @@
                 limits = pd.concat([single_exp_lim,single_imp_lim])
                 limits_chunks.append(limits)
 
-<<<<<<< HEAD
                 for scenario in self.Scenarios:
-=======
-                for scenario in self.Multi_Scenario:
->>>>>>> 4da754af
+
                     flow = Flow_Collection[scenario]
                     single_line = flow.xs(line,level = 'line_name')
                     single_line_out = single_line.copy()
@@ -587,11 +550,8 @@
 
                     #Split into seasons.
                     summer = single_line[self.start_date : self.end_date]
-<<<<<<< HEAD
                     winter = single_line.drop(summer.index)
-=======
-                    winter = pd.concat([single_line,summer,summer]).drop_duplicates(keep = False)
->>>>>>> 4da754af
+
 
                     if self.duration_curve:
                         def sort_duration(df):
@@ -602,8 +562,6 @@
                         summer = sort_duration(summer) 
                         winter = sort_duration(winter)
 
-<<<<<<< HEAD
-
                     linestyle_dict = {'flow': '-','export_limit': '--', 'import_limit': '--'}
                     color_dict = {'flow': 'blue','export_limit': 'red', 'import_limit': 'green'}
 
@@ -611,11 +569,6 @@
                         axs[i,0].plot(summer[col],linewidth = 1,linestyle = linestyle_dict[col],color = color_dict[col],label = col)
                         axs[i,1].plot(winter[col],linewidth = 1,linestyle = linestyle_dict[col],color = color_dict[col],label = col)
                     
-=======
-                    axs[i,0].plot(summer,linewidth = 1)
-                    axs[i,1].plot(winter,linewidth = 1)
-
->>>>>>> 4da754af
 
                     for j in [0,1]:
                         axs[i,j].spines['right'].set_visible(False)
@@ -623,10 +576,8 @@
                         axs[i,j].tick_params(axis='y', which='major', length=5, width=1)
                         axs[i,j].tick_params(axis='x', which='major', length=5, width=1)
                         axs[i,j].set_title(line)
-<<<<<<< HEAD
                         axs[i,j].legend(loc = 'lower left',bbox_to_anchor=(1.05,0),facecolor='inherit', frameon=True)
-=======
->>>>>>> 4da754af
+
 
                     #For output time series .csv
                     scenario_names = pd.Series([scenario] * len(single_line_out),name = 'Scenario')
@@ -637,11 +588,8 @@
                 Data_out_line = pd.concat(chunks_line,axis = 0)
                 chunks.append(Data_out_line)
             else:
-<<<<<<< HEAD
                 self.logger.warning(line + ' not found in' + self.Scenarios[0] + '. Have you tagged it with the "Must Report" property in PLEXOS?')
-=======
-                self.logger.warning(line + ' not found in results. Have you tagged it with the "Must Report" property in PLEXOS?')
->>>>>>> 4da754af
+
                 excess_axs += 1
                 missing_lines += 1
                 continue
@@ -663,23 +611,13 @@
 
         fn_suffix = '_duration_curve' if self.duration_curve else ''
 
-<<<<<<< HEAD
+
         fig2.savefig(os.path.join(self.Marmot_Solutions_folder, 'Figures_Output',self.AGG_BY + '_transmission','Individual_Line_Flow' + fn_suffix + '_seasonal.svg'), dpi=600, bbox_inches='tight')
         Data_Table_Out.to_csv(os.path.join(self.Marmot_Solutions_folder, 'Figures_Output',self.AGG_BY + '_transmission','Individual_Line_Flow' + fn_suffix + '_seasonal.csv'))
         #Limits_Out.to_csv(os.path.join(self.Marmot_Solutions_folder, 'Figures_Output',self.AGG_BY + '_transmission','Individual_Line_Limits.csv'))
-=======
-        fig2.savefig(os.path.join(self.Marmot_Solutions_folder, self.Scenario_name, 'Figures_Output',self.AGG_BY + '_transmission','Individual_Line_Flow' + fn_suffix + '_seasonal.svg'), dpi=600, bbox_inches='tight')
-        Data_Table_Out.to_csv(os.path.join(self.Marmot_Solutions_folder, self.Scenario_name, 'Figures_Output',self.AGG_BY + '_transmission','Individual_Line_Flow' + fn_suffix + '_seasonal.csv'))
-        #Limits_Out.to_csv(os.path.join(self.Marmot_Solutions_folder, self.Scenario_name, 'Figures_Output',self.AGG_BY + '_transmission','Individual_Line_Limits.csv'))
->>>>>>> 4da754af
-
         outputs = mfunc.DataSavedInModule()
         return outputs
 
-<<<<<<< HEAD
-
-=======
->>>>>>> 4da754af
     def extract_tx_cap(self):
 
         check_input_data = []
