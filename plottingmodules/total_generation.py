--- conflicted
+++ resolved
@@ -12,13 +12,10 @@
 import matplotlib as mpl
 from matplotlib.patches import Patch
 import logging
-<<<<<<< HEAD
 import os
-=======
 import plottingmodules.marmot_plot_functions as mfunc
 import config.mconfig as mconfig
 
->>>>>>> 4da754af
 
 #===============================================================================
 
@@ -159,22 +156,10 @@
             Total_Generation_Stack_Out = Total_Generation_Stack_Out.loc[:, (Total_Generation_Stack_Out != 0).any(axis=0)]
 
             # Data table of values to return to main program
-<<<<<<< HEAD
-            Data_Table_Out = pd.concat([Total_Load_Out/1000000, Total_Demand_Out/1000000, unserved_eng_data_table_out/1000000, Total_Generation_Stack_Out],  axis=1, sort=False)
-
-            Total_Generation_Stack_Out.index = Total_Generation_Stack_Out.index.str.replace('_',' ')
-            Total_Generation_Stack_Out.index = Total_Generation_Stack_Out.index.str.wrap(5, break_long_words=False)
-
-            Total_Load_Out = Total_Load_Out/1000000 #Convert to TWh
-            Pump_Load_Out = Pump_Load_Out.T/1000000 #Convert to TWh
-            Total_Demand_Out = Total_Demand_Out.T/1000000 #Convert to TWh
-            Unserved_Energy_Out = Unserved_Energy_Out.T/1000000
-=======
             Data_Table_Out = pd.concat([Total_Load_Out, 
                                         Total_Demand_Out, 
                                         unserved_eng_data_table_out, 
                                         Total_Generation_Stack_Out],  axis=1, sort=False)
->>>>>>> 4da754af
 
             if Total_Generation_Stack_Out.empty:
                 out = mfunc.MissingZoneData()
@@ -199,11 +184,9 @@
 
             fig1.spines['right'].set_visible(False)
             fig1.spines['top'].set_visible(False)
-<<<<<<< HEAD
-            fig1.set_ylabel('Total Generation (TWh)',  color='black', rotation='vertical')
-=======
+
             fig1.set_ylabel('Total Genertaion ({}h)'.format(unitconversion['units']),  color='black', rotation='vertical')
->>>>>>> 4da754af
+
             #adds comma to y axis data
             fig1.yaxis.set_major_formatter(mpl.ticker.StrMethodFormatter('{x:,.1f}'))
             fig1.tick_params(axis='y', which='major', length=5, width=1)
@@ -213,34 +196,25 @@
             for scenario in self.Scenarios:
 
                 x = [fig1.patches[n].get_x(), fig1.patches[n].get_x() + fig1.patches[n].get_width()]
-                height1 = [int(Total_Load_Out.loc[scenario].sum())]*2
+                height1 = [int(Total_Load_Out[scenario].sum())]*2
                 lp1 = plt.plot(x,height1, c='black', linewidth=3)
-                #if Pump_Load_Out[scenario].values.sum() > 0:
-                    # height2 = [int(Total_Demand_Out[scenario])]*2
-                    # lp2 = plt.plot(x,height2, 'r--', c='black', linewidth=1.5)
-
-                # if Unserved_Energy_Out[scenario].values.sum() > 0:
-                #     height3 = [int(Unserved_Energy_Out[scenario])]*2
-                #     plt.plot(x,height3, c='#DD0200', linewidth=1.5)
-                #     fig1.fill_between(x, height3, height1,
-                #                 facecolor = '#DD0200',
-                #                 alpha=0.5)
+                if Pump_Load_Out[scenario].values.sum() > 0:
+                    height2 = [int(Total_Demand_Out[scenario])]*2
+                    lp2 = plt.plot(x,height2, 'r--', c='black', linewidth=1.5)
+
+                if Unserved_Energy_Out[scenario].values.sum() > 0:
+                    height3 = [int(Unserved_Energy_Out[scenario])]*2
+                    plt.plot(x,height3, c='#DD0200', linewidth=1.5)
+                    fig1.fill_between(x, height3, height1,
+                                facecolor = '#DD0200',
+                                alpha=0.5)
                 n=n+1
 
             handles, labels = fig1.get_legend_handles_labels()
 
             #Combine all legends into one.
             #Legend 2
-<<<<<<< HEAD
-            # if Pump_Load_Out.values.sum() > 0:
-            #     handles.append(lp2[0])
-            #     handles.append(lp1[0])
-            #     labels += ['Demand','Demand + \n Storage Charging']
-   
-            # else:
-            #     handles.append(lp1[0])
-            #     labels += ['Demand']
-=======
+
             if Pump_Load_Out.values.sum() > 0:
                 handles.append(lp2[0])
                 handles.append(lp1[0])
@@ -249,7 +223,6 @@
             else:
                 handles.append(lp1[0])
                 labels += ['Demand']
->>>>>>> 4da754af
 
             #Legend 3
             if Unserved_Energy_Out.values.sum() > 0:
@@ -326,12 +299,9 @@
                 out = mfunc.MissingZoneData()
                 outputs[zone_input] = out
                 continue
-<<<<<<< HEAD
+
             Total_Generation_Stack_Out.drop(self.Scenarios[0],inplace=True) #Drop base entry
-=======
-            Total_Generation_Stack_Out.drop(self.Multi_Scenario[0],inplace=True) #Drop base entry
-            
->>>>>>> 4da754af
+
             # Data table of values to return to main program
             Data_Table_Out = pd.concat([Total_Generation_Stack_Out],  axis=1, sort=False)
 
@@ -374,13 +344,10 @@
                 n += 1
 
             locs,labels=plt.xticks()
-<<<<<<< HEAD
-            ax.set_ylabel('Generation Change (TWh) \n relative to '+ self.Scenarios[0],  color='black', rotation='vertical')
+
+            ax.set_ylabel('Generation Change ({}h) \n relative to '.format(unitconversion['units']) + self.Scenarios[0].replace('_',' '),  color='black', rotation='vertical')
             self.xlabels = pd.Series(self.Scenarios).str.replace('_',' ').str.wrap(10, break_long_words=False)
-=======
-            ax.set_ylabel('Generation Change ({}h) \n relative to '.format(unitconversion['units']) + self.Multi_Scenario[0].replace('_',' '),  color='black', rotation='vertical')
-            self.xlabels = pd.Series(self.Multi_Scenario).str.replace('_',' ').str.wrap(10, break_long_words=False)
->>>>>>> 4da754af
+
             plt.xticks(ticks=locs,labels=self.xlabels[1:])
             ax.margins(x=0.01)
 
