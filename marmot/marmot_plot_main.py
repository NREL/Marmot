--- conflicted
+++ resolved
@@ -594,24 +594,8 @@
             
             # Main loop to process each figure and pass 
             # plot specific variables to methods
-<<<<<<< HEAD
-            for index, row in module_plots.iterrows(): 
-                
-                # Set Plot defaults
-                mpl.rc('xtick', labelsize=font_defaults['xtick_size'])
-                mpl.rc('ytick', labelsize=font_defaults['ytick_size'])
-                mpl.rc('axes', labelsize=font_defaults['axes_label_size'])
-                mpl.rc('legend', fontsize=font_defaults['legend_size'])
-                mpl.rc('font', family=font_defaults['font_family'])
-                mpl.rc('figure', max_open_warning = 0)
-                mpl.rc('axes', titlesize=font_defaults['title_size'], 
-                       titlepad=text_position['title_height'])
-                
-                
-=======
             for _, row in module_plots.iterrows(): 
                                 
->>>>>>> d036353a
                 print("\n\n\n")
                 self.logger.info(f"Plot =  {row['Figure Output Name']}")
                 
