# -*- coding: utf-8 -*-
"""
First Created on Thu Dec  5 14:16:30 2019

marmot_plot_main.py is the main plotting script within Marmot which calls on supporting files to read in data, 
create the plot, and then return the plot and data to marmot_plot_main.py. 
The supporting modules can be viewed within the repo plottingmodules folder and 
have descriptive names such as total_generation.py, generation_stack.py, curtaiment.py etc.

@author: Daniel Levie
"""
#===============================================================================
# Import Python Libraries
#===============================================================================

import os
import sys
import pathlib
FILE_DIR = pathlib.Path(__file__).parent.absolute() # Location of this module
if __name__ == '__main__': # Add Marmot directory to sys path if running from __main__
    #If running from top level of repo.
    if os.path.dirname(os.path.dirname(__file__)) not in sys.path:
        sys.path.append(os.path.dirname(os.path.dirname(__file__)))
        os.chdir(pathlib.Path(__file__).parent.absolute().parent.absolute())
import importlib
import time
import pandas as pd
import matplotlib as mpl
import matplotlib.pyplot as plt
import logging 
import logging.config
import yaml
try:
    from marmot.meta_data import MetaData
except ModuleNotFoundError:
    print("Attempted import of Marmot as a module from a Git directory. ", end='')
    print("Import of Marmot will not function in this way. ", end='') 
    print("To import Marmot as a module use the preferred method of pip installing Marmot, ", end='')
    print("or add the Marmot directory to you sys path. See ReadME for details.\n")
    print("System will now exit")
    sys.exit()
import marmot.plottingmodules.marmot_plot_functions as mfunc
import marmot.config.mconfig as mconfig

#===============================================================================

#A bug in pandas requires this to be included, otherwise df.to_string truncates long strings
#Fix available in Pandas 1.0 but leaving here in case user version not up to date
pd.set_option("display.max_colwidth", 1000)


class SetupLogger():
    """Sets up the python logger.

    Allows an optional suffix to be included which will be appended to the
    end of the log file name, this is useful when running multiple
    processes in parallel to allow logging to seperate files.
    
    Allows log_directory to be changed from default
    
    SetupLogger is a subclass of all other module classes
    """

    def __init__(self, log_directory='logs', log_suffix=None):
        """Setuplogger __init__ method.
        
        Formats log filename, 
        configures logger from marmot_logging_config.yml file,
        handles rollover of log file on each instantiation.
        
        Allows log_directory to be changed from default
        
        Parameters
        ----------
        log_directory : string, optional
            log directory to save logs, The default is 'logs'
        log_suffix : string, optional
            optional suffix to add to end of log file. The default is None.

        Returns
        -------
        None.

        """
        if log_suffix is None:
            self.log_suffix = ''
        else:
             self.log_suffix = f'_{log_suffix}'
                 
        current_dir = os.getcwd()
        os.chdir(FILE_DIR)

        try:
            os.makedirs(log_directory)
        except FileExistsError:
            # log directory already exists
            pass
        
        with open('config/marmot_logging_config.yml', 'rt') as f:
            conf = yaml.safe_load(f.read())
            conf['handlers']['warning_handler']['filename'] = \
                (conf['handlers']['warning_handler']['filename']
                .format(log_directory, 'plotter', self.log_suffix))
            conf['handlers']['info_handler']['filename'] = \
                (conf['handlers']['info_handler']['filename']
                .format(log_directory, 'plotter', self.log_suffix))
            logging.config.dictConfig(conf)
            
        self.logger = logging.getLogger('marmot_plot')
        # Creates a new log file for next run 
        self.logger.handlers[1].doRollover()
        self.logger.handlers[2].doRollover()
        
        os.chdir(current_dir)


class MarmotPlot(SetupLogger):
    """Main module class to be instantiated to run the plotter.
    
    MarmotPlot handles the selection of plotting module to create the desired 
    figure and saving of outputs. 
    It also handles the area aggregation selection
    """
    
    def __init__(self,Scenarios, AGG_BY, PLEXOS_Solutions_folder, gen_names, Marmot_plot_select, 
                 Marmot_Solutions_folder=None,
                 mapping_folder='mapping_folder',
                 Scenario_Diff=None,
                 zone_region_sublist=None,
                 xlabels=None,
                 ylabels=None,
                 ticklabels=None,
                 Region_Mapping=pd.DataFrame(),
                 **kwargs):
        """Marmotplot class __init__ method.

        Parameters
        ----------
        Scenarios : string/list
            Name of scenarios to process.
        AGG_BY : string
            Informs region type to aggregate by when creating plots.
        PLEXOS_Solutions_folder : string directory
            Folder containing h5plexos results files.
        gen_names : string directory/pd.DataFrame
            Mapping file to rename generator technologies.
        Marmot_plot_select : string directory/pd.DataFrame
            selection of plots to plot.
        Marmot_Solutions_folder : string directory, optional
            Folder to save Marmot solution files. The default is None.
        mapping_folder : string directory, optional
            The location of the Marmot mapping folder. The default is 'mapping_folder'.
        Scenario_Diff : string/list, optional
            2 value string or list, used to compare 2 sceanrios. The default is None.
        zone_region_sublist : string/list, optional
            subset of regions to plot from AGG_BY. The default is None.
        xlabels : string/list, optional
            x axis labels for facet plots. The default is None.
        ylabels : string/list, optional
            y axis labels for facet plots. The default is None.
        ticklabels : string/list, optional
            custom ticklabels for plots, not available for every plot type. The default is None.
        Region_Mapping : string directory/pd.DataFrame, optional
            Mapping file to map custom regions/zones to create custom aggregations. 
            Aggregations are created by grouping PLEXOS regions.
            The default is pd.DataFrame().

        Returns
        -------
        None.

        """
        super().__init__(**kwargs) # Instantiation of SetupLogger
        
        if isinstance(Scenarios, str):
            self.Scenarios = pd.Series(Scenarios.split(",")).str.strip().tolist()
        elif isinstance(Scenarios, list):
            self.Scenarios = Scenarios
        
        
        self.AGG_BY = AGG_BY
        self.PLEXOS_Solutions_folder = PLEXOS_Solutions_folder
        
        if isinstance(gen_names, str):
            try:
                gen_names = pd.read_csv(gen_names) 
                self.gen_names = gen_names.rename(columns={gen_names.columns[0]:'Original',gen_names.columns[1]:'New'})
            except FileNotFoundError:
                self.logger.warning('Could not find specified gen_names file; check file name. This is required to run Marmot, system will now exit')
                sys.exit()
        elif isinstance(gen_names, pd.DataFrame):
            self.gen_names = gen_names.rename(columns={gen_names.columns[0]:'Original',gen_names.columns[1]:'New'})
        
        if isinstance(Marmot_plot_select, str):
            try:
                self.Marmot_plot_select = pd.read_csv(Marmot_plot_select)   
            except FileNotFoundError:
                self.logger.warning('Could not find specified Marmot_plot_select file; check file name. This is required to run Marmot, system will now exit')
                sys.exit()
        elif isinstance(Marmot_plot_select, pd.DataFrame):
            self.Marmot_plot_select = Marmot_plot_select
        
        self.Marmot_Solutions_folder = Marmot_Solutions_folder
        
        if self.Marmot_Solutions_folder is None:
            self.Marmot_Solutions_folder = self.PLEXOS_Solutions_folder
            
        self.mapping_folder = mapping_folder
        
        if isinstance(Scenario_Diff, str):
            self.Scenario_Diff = pd.Series(Scenario_Diff.split(",")).str.strip().tolist() 
        elif isinstance(Scenario_Diff, list):
            self.Scenario_Diff = Scenario_Diff
        if Scenario_Diff == ['nan'] or Scenario_Diff is None: 
            self.Scenario_Diff = [""]
        
        if isinstance(zone_region_sublist, str):
            self.zone_region_sublist = pd.Series(zone_region_sublist.split(",")).str.strip().tolist()
        elif isinstance(zone_region_sublist, list):
            self.zone_region_sublist = zone_region_sublist
        else:
            self.zone_region_sublist = []
        
        if isinstance(xlabels, str):
            self.xlabels = pd.Series(xlabels.split(",")).str.strip().tolist()
        elif isinstance(xlabels, list):
            self.xlabels = xlabels
        if xlabels == ['nan'] or xlabels is None: 
            self.xlabels = [""]
        
        if isinstance(ylabels, str):
            self.ylabels = pd.Series(ylabels.split(",")).str.strip().tolist()
        elif isinstance(ylabels, list):
            self.ylabels = ylabels
        if ylabels == ['nan'] or ylabels is None:
            self.ylabels = [""]
        
        if isinstance(ticklabels, str):
            self.custom_xticklabels = pd.Series(ticklabels.split(",")).str.strip().tolist()
        elif isinstance(ticklabels, list):
<<<<<<< HEAD
            self.ticklabels = ticklabels
        if ticklabels == ['nan'] or ticklabels is None:
            self.ticklabels = [""]
=======
            self.custom_xticklabels = ticklabels
        if self.custom_xticklabels == ['nan'] or self.custom_xticklabels is None : self.custom_xticklabels = [""]
>>>>>>> 6cb79195
        
        if isinstance(Region_Mapping, str):
            try:
                self.Region_Mapping = pd.read_csv(Region_Mapping)
                if not self.Region_Mapping.empty:  
                    self.Region_Mapping = self.Region_Mapping.astype(str)
            except FileNotFoundError:
                self.logger.warning('Could not find specified Region Mapping file; check file name\n')
                self.Region_Mapping = pd.DataFrame()
        elif isinstance(Region_Mapping, pd.DataFrame):
            self.Region_Mapping = Region_Mapping
            if not self.Region_Mapping.empty:           
                self.Region_Mapping = self.Region_Mapping.astype(str)
        try:
            self.Region_Mapping = self.Region_Mapping.drop(["category"],axis=1) # delete category columns if exists
        except KeyError:
            pass     
                        
        
    def run_plotter(self):
        '''
        Main method to call to begin plotting figures, this method takes 
        no input variables, all required varibales are passed in via the __init__ method.

        Returns
        -------
        None.

        '''
        
        self.logger.info(f"Aggregation selected: {self.AGG_BY}")
        
        if self.zone_region_sublist != ['nan'] and self.zone_region_sublist !=[]:
            self.logger.info(f"Only plotting {self.AGG_BY}: {self.zone_region_sublist}")

        #metadata_HDF5_folder_in = os.path.join(self.PLEXOS_Solutions_folder, self.Scenarios[0])
        metadata_HDF5_folder_in = os.path.join(self.Marmot_Solutions_folder,'Processed_HDF5_folder')
        
        figure_format = mconfig.parser("figure_file_format")
        if figure_format == 'nan':
            figure_format = 'png'
        
        shift_leapday = str(mconfig.parser("shift_leapday")).upper()
        font_defaults = mconfig.parser("font_settings")
        text_position = mconfig.parser("text_position")
        minticks = mconfig.parser("axes_options","x_axes_minticks")
        maxticks = mconfig.parser("axes_options","x_axes_maxticks")
        
        #===============================================================================
        # Input and Output Directories
        #===============================================================================
        
        figure_folder = os.path.join(self.Marmot_Solutions_folder,'Figures_Output')
        try:
            os.makedirs(figure_folder)
        except FileExistsError:
            # directory already exists
            pass
        
        hdf_out_folder = os.path.join(self.Marmot_Solutions_folder,'Processed_HDF5_folder')
        try:
            os.makedirs(hdf_out_folder)
        except FileExistsError:
            # directory already exists
            pass
        
        #===============================================================================
        # Standard Generation Order, Gen Categorization Lists, Plotting Colors
        #===============================================================================
        
        try:
            ordered_gen = pd.read_csv(os.path.join(self.mapping_folder,
                                                   mconfig.parser('ordered_gen_file')),
                                      squeeze=True).str.strip().tolist()
        except FileNotFoundError:
            self.logger.warning((f'Could not find "{os.path.join(self.mapping_folder, "ordered_gen.csv")}"; Check file name in config file. This is required to run Marmot, system will now exit'))
            sys.exit()
        
        try:
            pv_gen_cat = pd.read_csv(os.path.join(self.mapping_folder,
                                                  mconfig.parser('category_file_names','pv_gen_cat')),
                                     squeeze=True).str.strip().tolist()
        except FileNotFoundError:
            self.logger.warning(f'Could not find "{os.path.join(self.mapping_folder, "pv_gen_cat.csv")}"; Check file name in config file. This is required for certain plots to display correctly')
            pv_gen_cat = []
        
        try:
            re_gen_cat = pd.read_csv(os.path.join(self.mapping_folder,
                                                  mconfig.parser('category_file_names','re_gen_cat')),
                                     squeeze=True).str.strip().tolist()
        except FileNotFoundError:
            self.logger.warning(f'Could not find "{os.path.join(self.mapping_folder, "re_gen_cat.csv")}"; Check file name in config file. This is required for certain plots to display correctly')
            re_gen_cat = []
        
        try:
            vre_gen_cat = pd.read_csv(os.path.join(self.mapping_folder,
                                                   mconfig.parser('category_file_names','vre_gen_cat')),
                                      squeeze=True).str.strip().tolist()
        except FileNotFoundError:
            self.logger.warning(f'Could not find "{os.path.join(self.mapping_folder, "vre_gen_cat.csv")}"; Check file name in config file. This is required for certain plots to display correctly')
            vre_gen_cat = []
        
        try:
            thermal_gen_cat = pd.read_csv(os.path.join(self.mapping_folder,
                                                       mconfig.parser('category_file_names','thermal_gen_cat')),
                                          squeeze = True).str.strip().tolist()
        except FileNotFoundError:
            self.logger.warning(f'Could not find "{os.path.join(self.mapping_folder, "thermal_gen_cat.csv")}"; Check file name in config file. This is required for certain plots to display correctly')
            thermal_gen_cat = []
        
        
        if set(self.gen_names["New"].unique()).issubset(ordered_gen) == False:
                            self.logger.warning(f"The new categories from the gen_names csv do not exist in ordered_gen! \
                               (Ignore this message if you are downselecting technology types on purpose.) \
                          {set(self.gen_names.New.unique()) - (set(ordered_gen))}")
        
        try:
            PLEXOS_color_dict = pd.read_csv(os.path.join(self.mapping_folder,
                                                         mconfig.parser('color_dictionary_file')))
            PLEXOS_color_dict = PLEXOS_color_dict.rename(columns={PLEXOS_color_dict.columns[0]:'Generator',PLEXOS_color_dict.columns[1]:'Colour'})
            PLEXOS_color_dict["Generator"] = PLEXOS_color_dict["Generator"].str.strip()
            PLEXOS_color_dict["Colour"] = PLEXOS_color_dict["Colour"].str.strip()
            PLEXOS_color_dict = PLEXOS_color_dict[['Generator','Colour']].set_index("Generator").to_dict()["Colour"]
        except FileNotFoundError:
            self.logger.warning(f'Could not find "{os.path.join(self.mapping_folder, "colour_dictionary.csv")}"; Check file name in config file. Random colors will now be used')
            cmap = plt.cm.get_cmap(lut=len(ordered_gen))
            colors = []
            for i in range(cmap.N):
                colors.append(mpl.colors.rgb2hex(cmap(i)))  
            PLEXOS_color_dict = dict(zip(ordered_gen,colors))
        
        
        color_list = ['#396AB1', '#CC2529','#3E9651','#ff7f00','#6B4C9A','#922428','#cab2d6', '#6a3d9a', '#fb9a99', '#b15928']
        marker_style = ["^", "*", "o", "D", "x", "<", "P", "H", "8", "+"]
        
        gen_names_dict=self.gen_names[['Original','New']].set_index("Original").to_dict()["New"]
        
        #===============================================================================
        # Set aggregation
        #===============================================================================
        
        # Create an instance of MetaData, and pass that as a variable to get data.
        meta_file = self.Scenarios[0] + '_formatted.h5'
        meta = MetaData(metadata_HDF5_folder_in, True, self.Region_Mapping,file=meta_file)
        
        if self.AGG_BY in {"zone", "zones", "Zone", "Zones"}:
            self.AGG_BY = 'zone'
            zones = meta.zones()
            if zones.empty == True:
                self.logger.warning("Input Sheet Data Incorrect! Your model does not contain Zones, enter a different aggregation")
                sys.exit()
            Zones = zones['name'].unique()
        
            if self.zone_region_sublist != ['nan'] and self.zone_region_sublist !=[]:
                zsub = []
                for zone in self.zone_region_sublist:
                    if zone in Zones:
                        zsub.append(zone)
                    else:
                        self.logger.info(f"metadata does not contain zone: {zone}, SKIPPING ZONE")
                if zsub:
                    Zones = zsub
                else:
                    self.logger.warning(f"None of: {self.zone_region_sublist} in model Zones. Plotting all Zones")
        
        elif self.AGG_BY in {"region", "regions", "Region", "Regions"}:
            self.AGG_BY = 'region'
            regions = meta.regions()
            if regions.empty == True:
                self.logger.warning("Input Sheet Data Incorrect! Your model does not contain Regions, enter a different aggregation")
                sys.exit()
            Zones = regions['region'].unique()
            if self.zone_region_sublist != ['nan'] and self.zone_region_sublist !=[]:
                zsub = []
                for region in self.zone_region_sublist:
                    if region in Zones:
                        zsub.append(region)
                    else:
                        self.logger.info(f"metadata does not contain region: {region}, SKIPPING REGION")
                if zsub:
                    Zones = zsub
                else:
                    self.logger.warning(f"None of: {self.zone_region_sublist} in model Regions. Plotting all Regions")
        
        elif not self.Region_Mapping.empty:
            self.logger.info("Plotting Custom region aggregation from Region_Mapping File")
            regions = meta.regions()
            self.Region_Mapping = regions.merge(self.Region_Mapping, how='left', on='region')
            self.Region_Mapping.dropna(axis=1, how='all', inplace=True)
            
            try:
                Zones = self.Region_Mapping[self.AGG_BY].unique()
            except KeyError:
                self.logger.warning(f"AGG_BY = '{self.AGG_BY}' is not in the Region_Mapping File, enter a different aggregation")
                sys.exit()
            
            # remove any nan that might end  up in list
            Zones = [x for x in Zones if str(x) != 'nan']
            
            if self.zone_region_sublist != ['nan'] and self.zone_region_sublist !=[]:
                zsub = []
                for region in self.zone_region_sublist:
                    if region in Zones:
                        zsub.append(region)
                    else:
                        self.logger.info(f"Region_Mapping File does not contain region: {region}, SKIPPING REGION")
                if zsub:
                    Zones = zsub
                else:
                    self.logger.warning(f"None of: {self.zone_region_sublist} in Region_Mapping File. Plotting all Regions of aggregation '{self.AGG_BY}'")
        else:
            self.logger.warning("AGG_BY is not defined correctly, aggregation specified was not found, system will now exit")
            sys.exit()
        
        #===============================================================================
        # Start Main plotting loop
        #===============================================================================
        
        # Filter for chosen figures to plot
        plot_selection = self.Marmot_plot_select.loc[self.Marmot_plot_select["Plot Graph"] == True]
        plot_selection = plot_selection.sort_values(by=['Marmot Module','Method'])
        
        list_modules = plot_selection['Marmot Module'].unique()
        
        start_timer = time.time()
        
        for module in list_modules:
            module_plots = plot_selection.loc[plot_selection['Marmot Module'] == module]
            # dictionary of arguments passed to plotting modules; 
            # key names match the instance variables in each module            
            argument_dict = {
                "hdf_out_folder": hdf_out_folder,
                "Zones": Zones,
                "AGG_BY": self.AGG_BY,
                "ordered_gen": ordered_gen,
                "PLEXOS_color_dict": PLEXOS_color_dict,
                "Scenarios": self.Scenarios,
                "Scenario_Diff": self.Scenario_Diff,
                "Marmot_Solutions_folder": self.Marmot_Solutions_folder,
                "ylabels": self.ylabels,
                "xlabels": self.xlabels,
                "custom_xticklabels": self.custom_xticklabels,
                "minticks": minticks,
                "maxticks": maxticks,
                "color_list": color_list,
                "marker_style": marker_style,
                "gen_names_dict": gen_names_dict,
                "pv_gen_cat": pv_gen_cat,
                "re_gen_cat": re_gen_cat,
                "vre_gen_cat": vre_gen_cat,
                "thermal_gen_cat": thermal_gen_cat,
                "Region_Mapping": self.Region_Mapping,
                "figure_folder": figure_folder,
                "meta": meta,
                "shift_leapday": shift_leapday
                }
            
            # Create ouput folder for each plotting module
            figures = os.path.join(figure_folder, f"{self.AGG_BY}_{module}")
            try:
                os.makedirs(figures)
            except FileExistsError:
                pass
            
            # Import plot module from plottingmodules package
            plot_module = importlib.import_module('marmot.plottingmodules.' + module)
            # Instantiate the module class
            instantiate_mplot = plot_module.MPlot(argument_dict)
            
            # Main loop to process each figure and pass plot specific variables to methods
            for index, row in module_plots.iterrows(): 
                
                # Set Plot defauts
                mpl.rc('xtick', labelsize=font_defaults['xtick_size'])
                mpl.rc('ytick', labelsize=font_defaults['ytick_size'])
                mpl.rc('axes', labelsize=font_defaults['axes_label_size'])
                mpl.rc('legend', fontsize=font_defaults['legend_size'])
                mpl.rc('font', family=font_defaults['font_family'])
                mpl.rc('figure', max_open_warning = 0)
                mpl.rc('axes', titlesize=font_defaults['title_size'], 
                       titlepad=text_position['title_height'])
                
                print("\n\n\n")
                self.logger.info(f"Plot =  {row['Figure Output Name']}")
                
                # Modifes timezone string before plotting
                if pd.isnull(row.iloc[5]):
                    row.iloc[5] = "Date"
                else:
                    row.iloc[5] = f"Date ({row.iloc[5]})"

                # Get figure method and run plot
                figure_method = getattr(instantiate_mplot, row['Method'])
                Figure_Out = figure_method(figure_name = row.iloc[0], 
                                           prop = row.iloc[2],
                                           start = row.iloc[3],
                                           end=row.iloc[4],
                                           timezone = row.iloc[5],
                                           start_date_range = row.iloc[6],
                                           end_date_range = row.iloc[7])
                
                if isinstance(Figure_Out, mfunc.MissingInputData):
                    self.logger.info("Add Inputs With Formatter Before Attempting to Plot!\n")
                    continue
                
                if isinstance(Figure_Out, mfunc.DataSavedInModule):
                    self.logger.info(f'Plotting Completed for {row["Figure Output Name"]}\n')
                    self.logger.info("Plots & Data Saved Within Module!\n")
                    continue
                
                if isinstance(Figure_Out, mfunc.UnderDevelopment):
                    self.logger.info("Plot is Under Development, Plotting Skipped!\n")
                    continue
                
                if isinstance(Figure_Out, mfunc.InputSheetError):
                    self.logger.info("Input Sheet Data Incorrect!\n")
                    continue
                
                if isinstance(Figure_Out, mfunc.MissingMetaData):
                    self.logger.info("Required Meta Data Not Available For This Plot!\n")
                    continue
                
                if isinstance(Figure_Out, mfunc.UnsupportedAggregation):
                    self.logger.info(f"Aggregation Type: '{self.AGG_BY}' not supported for This plot!\n")
                    continue
                
                for zone_input in Zones:
                    if isinstance(Figure_Out[zone_input], mfunc.MissingZoneData):

                        self.logger.info(f"No Data to Plot in {zone_input}")

                    else:
                        # Save figures
                        Figure_Out[zone_input]["fig"].savefig(os.path.join(figures,
                                                                                f'{zone_input}_{row["Figure Output Name"]}.{figure_format}'),
                                                                  dpi=600,
                                                                  bbox_inches='tight')

                        # Save .csv's.
                        if Figure_Out[zone_input]['data_table'].empty:
                            self.logger.info(f'{row["Figure Output Name"]} does not return a data table')
                        else:
                            Figure_Out[zone_input]["data_table"].to_csv(os.path.join(figures,
                                                                                     f'{zone_input}_{row["Figure Output Name"]}.csv'))

                self.logger.info(f'Plotting Completed for {row["Figure Output Name"]}\n')

                mpl.pyplot.close('all')
        
        end_timer = time.time()
        time_elapsed = end_timer - start_timer
        self.logger.info(f'Main Plotting loop took {round(time_elapsed/60,2)} minutes')
        self.logger.info('All Plotting COMPLETED')
        meta.close_file()


def main():
    '''
    The following code is run if the formatter is run directly,
    it does not run if the formatter is imported as a module. 
    '''
    #===============================================================================
    # Load Input Properties
    #===============================================================================
    
    #changes working directory to location of this python file
    os.chdir(FILE_DIR)

    Marmot_user_defined_inputs = pd.read_csv(mconfig.parser("user_defined_inputs_file"), usecols=['Input','User_defined_value'],
                                         index_col='Input', skipinitialspace=True)

    Marmot_plot_select = pd.read_csv(mconfig.parser("plot_select_file"))
    
    # Folder to save your processed solutions
    if pd.isna(Marmot_user_defined_inputs.loc['Marmot_Solutions_folder','User_defined_value']):
        Marmot_Solutions_folder = None
    else:
        Marmot_Solutions_folder = Marmot_user_defined_inputs.loc['Marmot_Solutions_folder'].to_string(index=False).strip()
        
    Scenarios = pd.Series(Marmot_user_defined_inputs.loc['Scenarios'].squeeze().split(",")).str.strip().tolist()
    
    # These variables (along with Region_Mapping) are used to initialize MetaData
    PLEXOS_Solutions_folder = Marmot_user_defined_inputs.loc['PLEXOS_Solutions_folder'].to_string(index=False).strip()
    
    # For plots using the differnec of the values between two scenarios.
    # Max two entries, the second scenario is subtracted from the first.
    Scenario_Diff = pd.Series(str(Marmot_user_defined_inputs.loc['Scenario_Diff_plot'].squeeze()).split(",")).str.strip().tolist()
    if Scenario_Diff == ['nan']: Scenario_Diff = [""]
    
    Mapping_folder = 'mapping_folder'
    
    if pd.isna(Marmot_user_defined_inputs.loc['Region_Mapping.csv_name', 'User_defined_value']) is True:
        Region_Mapping = pd.DataFrame()
    else:
        Region_Mapping = pd.read_csv(os.path.join(Mapping_folder, Marmot_user_defined_inputs.loc['Region_Mapping.csv_name'].to_string(index=False).strip()))
        Region_Mapping = Region_Mapping.astype(str)
    
    gen_names = pd.read_csv(os.path.join(Mapping_folder, Marmot_user_defined_inputs.loc['gen_names.csv_name'].to_string(index=False).strip()))
    
    AGG_BY = Marmot_user_defined_inputs.loc['AGG_BY'].squeeze().strip()
    # Facet Grid Labels (Based on Scenarios)
    zone_region_sublist = pd.Series(str(Marmot_user_defined_inputs.loc['zone_region_sublist'].squeeze()).split(",")).str.strip().tolist()

    ylabels = pd.Series(str(Marmot_user_defined_inputs.loc['Facet_ylabels'].squeeze()).split(",")).str.strip().tolist()
    if ylabels == ['nan']: ylabels = [""]
    xlabels = pd.Series(str(Marmot_user_defined_inputs.loc['Facet_xlabels'].squeeze()).split(",")).str.strip().tolist()
    if xlabels == ['nan']: xlabels = [""]
    
    # option to change tick labels on plot
    ticklabels = pd.Series(str(Marmot_user_defined_inputs.loc['Tick_labels'].squeeze()).split(",")).str.strip().tolist()
    if ticklabels == ['nan']: ticklabels = [""]
    
    initiate = MarmotPlot(Scenarios,AGG_BY,PLEXOS_Solutions_folder,gen_names,Marmot_plot_select,
                          Marmot_Solutions_folder,Mapping_folder,Scenario_Diff,zone_region_sublist,
                          xlabels,ylabels,ticklabels,Region_Mapping)
    
    initiate.run_plotter()


if __name__ == '__main__':
    main()
    <|MERGE_RESOLUTION|>--- conflicted
+++ resolved
@@ -238,15 +238,10 @@
         if isinstance(ticklabels, str):
             self.custom_xticklabels = pd.Series(ticklabels.split(",")).str.strip().tolist()
         elif isinstance(ticklabels, list):
-<<<<<<< HEAD
-            self.ticklabels = ticklabels
+            self.custom_xticklabels = ticklabels
         if ticklabels == ['nan'] or ticklabels is None:
-            self.ticklabels = [""]
-=======
-            self.custom_xticklabels = ticklabels
-        if self.custom_xticklabels == ['nan'] or self.custom_xticklabels is None : self.custom_xticklabels = [""]
->>>>>>> 6cb79195
-        
+            self.custom_xticklabels = [""]
+
         if isinstance(Region_Mapping, str):
             try:
                 self.Region_Mapping = pd.read_csv(Region_Mapping)
