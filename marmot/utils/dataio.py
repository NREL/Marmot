--- conflicted
+++ resolved
@@ -1,4 +1,3 @@
-<<<<<<< HEAD
 """Module containing all data import and export functions 
 
 Handles the reading and writing of data to h5 files and csv files
@@ -6,8 +5,6 @@
 @author: Daniel Levie
 """
 
-=======
->>>>>>> 113fb0db
 import logging
 from pathlib import Path
 
