"""Write SIIP metadata to Marmot formatted results file 
"""
import json
from pathlib import Path

import pandas as pd

from marmot.utils.dataio import write_metadata_to_h5

META_KEYS_TO_FUNCTIONS: dict = {
    "Regions": [("format_regions_meta", "objects/regions")],
    "Generator_fuel_mapping": [
        ("format_generator_category_meta", "objects/generators")
    ],
    "Generator_region_mapping": [
        ("format_region_generators_meta", "relations/regions_generators")
    ],
    "Generator_reserve_mapping": [
        ("format_reserve_generators_meta", "relations/reserves_generators")
    ],
    "Lines": [
        ("format_region_intraregionallines", "relations/region_intraregionallines"),
        ("format_region_interregionallines", "relations/region_interregionallines"),
    ],
}
"""json metadata keys to functions and Marmot metadata keys."""


def metadata_to_h5(
    metadata_file: Path, output_file_path: Path, partition: str = "SIIP_metadata"
) -> None:
    """Process and write all SIIP metadata to hdf5 file

    Args:
        metadata_file (Path): Path to SIIP metadata json file
        output_file_path (Path): Path to formatted h5 output file.
        partition (str, optional): Metadata partition.
            Defaults to "SIIP_metadata".
    """
    with open(metadata_file) as f:
        json_data = json.load(f)

    for key in json_data.keys():
        func_key_tup_list = META_KEYS_TO_FUNCTIONS.get(key)
        for func_key in func_key_tup_list:
            meta_func = globals()[func_key[0]]
            df = meta_func(json_data[key])
            write_metadata_to_h5(df, output_file_path, func_key[1], partition)


def format_regions_meta(data: dict) -> pd.DataFrame:
    """Format SIIP regions metadata

    Args:
        data (dict): "Regions" SIIP json metadata entry

    Returns:
        pd.DataFrame: Formatted metadata
    """
    df = pd.DataFrame(data).rename(columns={0: "name"})
    df["category"] = "-"
    return df


def format_generator_category_meta(data: dict) -> pd.DataFrame:
    """Format SIIP generator category metadata

    Args:
        data (dict): "Generator_fuel_mapping" SIIP json metadata entry

    Returns:
        pd.DataFrame: Formatted metadata
    """
    return pd.DataFrame(data.items()).rename(columns={0: "name", 1: "category"})


def format_region_generators_meta(data: dict) -> pd.DataFrame:
<<<<<<< HEAD
    """Format SIIP region generator metadata
=======
    """ "Format SIIP region generator metadata
>>>>>>> 113fb0db

    Args:
        data (dict): "Generator_region_mapping" SIIP json metadata entry

    Returns:
        pd.DataFrame: Formatted metadata
    """
    return pd.DataFrame(data.items()).rename(columns={0: "child", 1: "parent"})


def format_reserve_generators_meta(data: dict) -> pd.DataFrame:
<<<<<<< HEAD
    """Format SIIP reserve generators metadata
=======
    """ "Format SIIP reserve generators metadata
>>>>>>> 113fb0db

    Args:
        data (dict): "Generator_reserve_mapping" SIIP json metadata entry

    Returns:
        pd.DataFrame: Formatted metadata
    """
    df = pd.DataFrame.from_dict(data, orient="index", columns=["child", "parent"])
    df = df.reset_index().rename(columns={"index": "gen_name_reserve"})
    return df


def format_region_intraregionallines(data: dict) -> pd.DataFrame:
<<<<<<< HEAD
    """Format SIIP region_intraregionallines metadata
=======
    """ "Format SIIP region_intraregionallines metadata
>>>>>>> 113fb0db

    Args:
        data (dict): "Lines" SIIP json metadata entry

    Returns:
        pd.DataFrame: Formatted metadata
    """
    df = pd.DataFrame.from_dict(
        data, orient="index", columns=["from_region", "to_region"]
    )
    df = df.loc[df.from_region == df.to_region]["from_region"]
    return df.reset_index().rename(columns={"index": "child", "from_region": "parent"})[
        ["parent", "child"]
    ]


def format_region_interregionallines(data: dict) -> pd.DataFrame:
<<<<<<< HEAD
    """Format SIIP region_interregionallines metadata
=======
    """ "Format SIIP region_interregionallines metadata
>>>>>>> 113fb0db

    Args:
        data (dict): "Lines" SIIP json metadata entry

    Returns:
        pd.DataFrame: Formatted metadata
    """
    df = pd.DataFrame.from_dict(
        data, orient="index", columns=["from_region", "to_region"]
    )
    df = df.loc[(df.from_region != df.to_region)]
    df = pd.concat([df.from_region, df.to_region])
    return df.reset_index().rename(columns={"index": "child", 0: "parent"})[
        ["parent", "child"]
    ]<|MERGE_RESOLUTION|>--- conflicted
+++ resolved
@@ -75,11 +75,7 @@
 
 
 def format_region_generators_meta(data: dict) -> pd.DataFrame:
-<<<<<<< HEAD
     """Format SIIP region generator metadata
-=======
-    """ "Format SIIP region generator metadata
->>>>>>> 113fb0db
 
     Args:
         data (dict): "Generator_region_mapping" SIIP json metadata entry
@@ -91,11 +87,7 @@
 
 
 def format_reserve_generators_meta(data: dict) -> pd.DataFrame:
-<<<<<<< HEAD
     """Format SIIP reserve generators metadata
-=======
-    """ "Format SIIP reserve generators metadata
->>>>>>> 113fb0db
 
     Args:
         data (dict): "Generator_reserve_mapping" SIIP json metadata entry
@@ -109,11 +101,7 @@
 
 
 def format_region_intraregionallines(data: dict) -> pd.DataFrame:
-<<<<<<< HEAD
     """Format SIIP region_intraregionallines metadata
-=======
-    """ "Format SIIP region_intraregionallines metadata
->>>>>>> 113fb0db
 
     Args:
         data (dict): "Lines" SIIP json metadata entry
@@ -131,11 +119,7 @@
 
 
 def format_region_interregionallines(data: dict) -> pd.DataFrame:
-<<<<<<< HEAD
     """Format SIIP region_interregionallines metadata
-=======
-    """ "Format SIIP region_interregionallines metadata
->>>>>>> 113fb0db
 
     Args:
         data (dict): "Lines" SIIP json metadata entry
