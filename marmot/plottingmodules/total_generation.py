--- conflicted
+++ resolved
@@ -101,10 +101,6 @@
 
                 Total_Gen_Stack = Total_Gen_Stack/interval_count
 
-<<<<<<< HEAD
-
-=======
->>>>>>> 9914a2bf
                 if not pd.isnull(start_date_range):
                     self.logger.info(f"Plotting specific date range: \
                                       {str(start_date_range)} to {str(end_date_range)}")
@@ -196,13 +192,8 @@
             Data_Table_Out = Data_Table_Out.add_suffix(f" ({unitconversion['units']}h)")
 
             Total_Generation_Stack_Out.index = Total_Generation_Stack_Out.index.str.replace('_',' ')
-<<<<<<< HEAD
             
             Total_Generation_Stack_Out, angle = mfunc.check_label_angle(Total_Generation_Stack_Out, False)
-=======
-            Total_Generation_Stack_Out.index = Total_Generation_Stack_Out.index.str.wrap(5, break_long_words=False)
-
->>>>>>> 9914a2bf
             fig1, ax = plt.subplots(figsize=(self.x,self.y))
 
             Total_Generation_Stack_Out.plot.bar(stacked=True, rot=angle, ax=ax,
@@ -359,13 +350,9 @@
             net_diff = net_diff.sum(axis = 1)
 
             Total_Generation_Stack_Out.index = Total_Generation_Stack_Out.index.str.replace('_',' ')
-<<<<<<< HEAD
+
             Total_Generation_Stack_Out, angle = mfunc.check_label_angle(Total_Generation_Stack_Out, False)
             
-=======
-            Total_Generation_Stack_Out.index = Total_Generation_Stack_Out.index.str.wrap(8, break_long_words=False)
-
->>>>>>> 9914a2bf
             fig1, ax = plt.subplots(figsize=(self.x,self.y))
             Total_Generation_Stack_Out.plot.bar(stacked=True, rot=angle,
                              color=[self.PLEXOS_color_dict.get(x, '#333333') for x in Total_Generation_Stack_Out.columns], edgecolor='black', linewidth='0.1',ax=ax)
@@ -390,23 +377,10 @@
 
             ax.set_ylabel(f"Generation Change ({format(unitconversion['units'])}h) \n relative to {self.Scenarios[0].replace('_',' ')}",  color='black', rotation='vertical')
             
-<<<<<<< HEAD
             # xlabels = [textwrap.fill(x.replace('_',' '),10) for x in self.xlabels]
 
             # plt.xticks(ticks=locs,labels=xlabels[1:])
             # ax.margins(x=0.01)
-=======
-            # replace x-axis with custom labels if present 
-            if len(self.ticklabels) > 1:
-                ticklabels = [textwrap.fill(x.replace('_', ' '), 8) for x in self.ticklabels]
-                ax.set_xticklabels(ticklabels)
-            
-            
-            # xlabels = [textwrap.fill(x.replace('_',' '),10) for x in self.xlabels]
-
-            # plt.xticks(ticks=locs,labels=xlabels[1:])
-            ax.margins(x=0.01)
->>>>>>> 9914a2bf
 
             plt.axhline(linewidth=0.5,linestyle='--',color='grey')
 
