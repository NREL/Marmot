--- conflicted
+++ resolved
@@ -193,30 +193,6 @@
                                         Total_Generation_Stack_Out],  axis=1, sort=False)
             Data_Table_Out = Data_Table_Out.add_suffix(f" ({unitconversion['units']}h)")
             
-<<<<<<< HEAD
-            # Data table of values to return to main program
-            Data_Table_Out = pd.concat([Total_Load_Out.T, 
-                                        Total_Demand_Out.T, 
-                                        Unserved_Energy_Out.T, 
-                                        Total_Generation_Stack_Out],  axis=1, sort=False)
-            Data_Table_Out = Data_Table_Out.add_suffix(f" ({unitconversion['units']}h)")
-
-            Total_Generation_Stack_Out.index = Total_Generation_Stack_Out.index.str.replace('_',' ')
-            Total_Generation_Stack_Out.index = Total_Generation_Stack_Out.index.str.wrap(5, break_long_words=False)
-
-            fig1, ax = plt.subplots(figsize=(self.x,self.y))
-            Total_Generation_Stack_Out.plot.bar(stacked=True, figsize=(self.x,self.y), rot=0,
-                             color=[self.PLEXOS_color_dict.get(x, '#333333') for x in Total_Generation_Stack_Out.columns], edgecolor='black', linewidth='0.1',ax = ax)
-
-
-            ax.spines['right'].set_visible(False)
-            ax.spines['top'].set_visible(False)
-
-            ax.set_ylabel('Total Genertaion ({}h)'.format(unitconversion['units']),  color='black', rotation='vertical')
-            if mconfig.parser("plot_title_as_region"):
-                ax.set_title(zone_input)
-            #adds comma to y axis data
-=======
             Total_Generation_Stack_Out.index = Total_Generation_Stack_Out.index.str.replace('_',' ')
             Total_Generation_Stack_Out.index = Total_Generation_Stack_Out.index.str.wrap(5, break_long_words=False)
             
@@ -227,11 +203,12 @@
             ax.spines['right'].set_visible(False)
             ax.spines['top'].set_visible(False)
             ax.set_ylabel(f"Total Genertaion ({unitconversion['units']}h)",  color='black', rotation='vertical')
->>>>>>> 6ce97e6b
             ax.yaxis.set_major_formatter(mpl.ticker.FuncFormatter(lambda x, p: format(x, f',.{self.y_axes_decimalpt}f')))
             ax.tick_params(axis='y', which='major', length=5, width=1)
             ax.tick_params(axis='x', which='major', length=5, width=1)
-
+            if mconfig.parser("plot_title_as_region"):
+                ax.set_title(zone_input)
+            
             for n, scenario in enumerate(self.Scenarios):
 
                 x = [ax.patches[n].get_x(), ax.patches[n].get_x() + ax.patches[n].get_width()]
