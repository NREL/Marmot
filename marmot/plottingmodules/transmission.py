--- conflicted
+++ resolved
@@ -31,13 +31,9 @@
         self.logger = logging.getLogger('marmot_plot.'+__name__)
         self.y_axes_decimalpt = mconfig.parser("axes_options","y_axes_decimalpt")
         self.font_defaults = mconfig.parser("font_settings")
-
-<<<<<<< HEAD
-=======
         self.mplot_data_dict = {}
 
 
->>>>>>> 6ce97e6b
     #Duration curve of individual line utilization for all hours
     def line_util(self, **kwargs):
         """
@@ -116,15 +112,11 @@
                 flow = self.mplot_data_dict["line_Flow"].get(scenario).copy()
                 flow = flow[flow.index.get_level_values('line_name').isin(zone_lines)] #Limit to only lines touching to this zone
 
-<<<<<<< HEAD
                 if self.shift_leapday == True:
                     flow = mfunc.shift_leapday(flow,self.Marmot_Solutions_folder)
-
-                limits = Limit_Collection.get(scenario).droplevel('timestamp')
-=======
                 limits = self.mplot_data_dict["line_Import_Limit"].get(scenario).copy()
                 limits = limits.droplevel('timestamp').drop_duplicates()
->>>>>>> 6ce97e6b
+
                 limits.mask(limits[0]==0.0,other=0.01,inplace=True) #if limit is zero set to small value
 
                 # This checks for a nan in string. If no scenario selected, do nothing.
@@ -318,24 +310,14 @@
                         single_int.columns = [interf]
                         single_int = single_int.reset_index().set_index('timestamp')
                         limits = limits.reset_index().set_index('timestamp')
-<<<<<<< HEAD
 
                         if self.shift_leapday == True:
                             single_int = mfunc.shift_leapday(single_int,self.Marmot_Solutions_folder)
-                        if not pd.isnull(self.start_date):
-        
-                            single_int = single_int[self.start_date : self.end_date]
-                            limits = limits[self.start_date : self.end_date]
-=======
                         if not pd.isnull(start_date_range):
-
                             single_int = single_int[start_date_range : end_date_range]
                             limits = limits[start_date_range : end_date_range]
->>>>>>> 6ce97e6b
-
                         if duration_curve:
                             single_int = mfunc.sort_duration(single_int,interf)
-
 
                         mfunc.create_line_plot(axs,single_int,interf,label = scenario + '\n interface flow', n = n)
 
@@ -531,16 +513,9 @@
                     single_int = flow.xs(interf,level = 'interface_name') / 1000
                     single_int.index = single_int.index.droplevel('interface_category')
                     single_int.columns = [interf]
-<<<<<<< HEAD
-                    
                     if self.shift_leapday == True:
                         single_int = mfunc.shift_leapday(single_int,self.Marmot_Solutions_folder)
-
-                    summer = single_int[self.start_date:self.end_date]
-=======
-
                     summer = single_int[start_date_range:end_date_range]
->>>>>>> 6ce97e6b
                     winter = single_int.drop(summer.index)
                     summer_lim = limits[start_date_range:end_date_range]
                     winter_lim = limits.drop(summer.index)
@@ -611,8 +586,9 @@
         return outputs
 
 
-<<<<<<< HEAD
-    def int_flow_ind_diff(self):
+    #TODO: re-organize parameters (self vs. not self)
+    def int_flow_ind_diff(self, figure_name=None, prop=None, start=None, end=None, 
+                        timezone=None, start_date_range=None, end_date_range=None):
 
         """
         This method plots the hourly difference in interface flow between two scenarios for individual interfaces, with a facet for each interface.
@@ -810,14 +786,7 @@
             #Limits_Out.to_csv(os.path.join(self.Marmot_Solutions_folder, 'Figures_Output',self.AGG_BY + '_transmission','Individual_Interface_Limits.csv'))
         return outputs
 
-    def line_flow_ind(self):
-
-        """
-        This method plots flow, import and export limit, for individual transmission lines, with a facet for each line.
-        The lines are specified in the plot properties field of Marmot_plot_select.csv (column 4).
-        The plot includes every interchange that originates or ends in the aggregation zone. 
-        Figures and data tables are saved in the module.
-=======
+
     def line_flow_ind(self, figure_name=None, prop=None, start=None, end=None, 
                         timezone=None, start_date_range=None, end_date_range=None):
         """
@@ -825,7 +794,6 @@
         The lines are specified in the plot properties field of Marmot_plot_select.csv (column 4).
         The plot includes every interchange that originates or ends in the aggregation zone.
         Figures and data tables are returned to plot_main
->>>>>>> 6ce97e6b
         """
         
         duration_curve=False
@@ -1100,13 +1068,9 @@
 
         This method plots flow, import and export limit, for individual transmission lines, with a facet for each line.
         The lines are specified in the plot properties field of Marmot_plot_select.csv (column 4).
-<<<<<<< HEAD
         The plot includes every interchange that originates or ends in the aggregation zone. 
         Figures and data tables saved in the module.
-=======
-        The plot includes every interchange that originates or ends in the aggregation zone.
-        Figures and data tables are returned to plot_main
->>>>>>> 6ce97e6b
+
         """
 
         if pd.isna(start_date_range):
@@ -1273,6 +1237,8 @@
 
     def extract_tx_cap(self, figure_name=None, prop=None, start=None, end=None, 
                         timezone=None, start_date_range=None, end_date_range=None):
+     
+        return mfunc.UnderDevelopment()
         
         # List of properties needed by the plot, properties are a set of tuples and contain 3 parts:
         # required True/False, property name and scenarios required, scenarios must be a list.
@@ -1411,14 +1377,10 @@
             n=0
             for scenario in scenario_type:
 
-<<<<<<< HEAD
-                rr_int = net_interchange_collection.get(scenario)
+                rr_int = self.mplot_data_dict[f"{agg}_{agg}s_Net_Interchange"].get(scenario)
                 if self.shift_leapday == True:
                     rr_int = mfunc.shift_leapday(rr_int,self.Marmot_Solutions_folder)
-=======
-                rr_int = self.mplot_data_dict[f"{agg}_{agg}s_Net_Interchange"].get(scenario)
-
->>>>>>> 6ce97e6b
+
                 # For plot_main handeling - need to find better solution
                 if plot_scenario == False:
                     outputs={}
@@ -1515,13 +1477,11 @@
                 Data_Table_Out.to_csv(os.path.join(save_figures, "Region_Region_Interchange_{}.csv".format(self.Scenarios[0])))
                 outputs = mfunc.DataSavedInModule()
                 return outputs
-<<<<<<< HEAD
             if mconfig.parser("plot_title_as_region"):
                 plt.title(zone_input)
-=======
 
             Data_Out = pd.concat(data_table_chunks, copy=False, axis=0)
->>>>>>> 6ce97e6b
+
             # if plotting all scenarios return figures to plot_main
             outputs[zone_input] = {'fig': fig3,'data_table':Data_Out}
         return outputs
@@ -1562,14 +1522,9 @@
         Data_Out = []
         n=0
         for scenario in self.Scenarios:
-
-<<<<<<< HEAD
-            rr_int = net_interchange_collection.get(scenario)
+            rr_int = self.mplot_data_dict[f"{agg}_{agg}s_Net_Interchange"].get(scenario)
             if self.shift_leapday == True:
                 rr_int = mfunc.shift_leapday(rr_int,self.Marmot_Solutions_folder)
-=======
-            rr_int = self.mplot_data_dict[f"{agg}_{agg}s_Net_Interchange"].get(scenario)
->>>>>>> 6ce97e6b
 
             if self.AGG_BY != 'region' and self.AGG_BY != 'zone':
                     agg_region_mapping = self.Region_Mapping[['region',self.AGG_BY]].set_index('region').to_dict()[self.AGG_BY]
@@ -1742,14 +1697,10 @@
                 handles, labels = ax.get_legend_handles_labels()
                 ax.legend(handles, labels, loc='best',facecolor='inherit', frameon=True)
 
-<<<<<<< HEAD
-            axs[n].set_ylabel('Line violations (MW)',  color='black', rotation='vertical')
             if mconfig.parser("plot_title_as_region"):
                 fig5.set_title(zone_input)
-=======
             ax.set_ylabel(f"Line violations ({unitconversion['units']})",  color='black', rotation='vertical')
 
->>>>>>> 6ce97e6b
             outputs[zone_input] = {'fig': fig5,'data_table':Data_Table_Out}
 
         return outputs
@@ -1788,15 +1739,12 @@
 
             for scenario in self.Scenarios:
 
-<<<<<<< HEAD
-                self.logger.info("Scenario = " + str(scenario))
-                net_export_read = net_interchange_collection.get(scenario)
+
+                self.logger.info(f"Scenario = {scenario}")
+                net_export_read = self.mplot_data_dict[f"{agg}_Net_Interchange"].get(scenario)
                 if self.shift_leapday == True:
                     net_export_read = mfunc.shift_leapday(net_export_read,self.Marmot_Solutions_folder)                
-=======
-                self.logger.info(f"Scenario = {str(scenario)}")
-                net_export_read = self.mplot_data_dict[f"{agg}_Net_Interchange"].get(scenario)
->>>>>>> 6ce97e6b
+
                 net_export = net_export_read.xs(zone_input, level = self.AGG_BY)
                 net_export = net_export.groupby("timestamp").sum()
                 net_export.columns = [scenario]
@@ -1804,7 +1752,6 @@
                 if not pd.isnull(start_date_range):
                     self.logger.info(f"Plotting specific date range: \
                     {str(start_date_range)} to {str(end_date_range)}")
-
                     net_export = net_export[start_date_range : end_date_range]
 
                 net_export_all_scenarios = pd.concat([net_export_all_scenarios,net_export], axis = 1)
@@ -1917,15 +1864,9 @@
 
             for n, scenario in enumerate(self.Scenarios):
                 net_exports = []
-<<<<<<< HEAD
-                self.logger.info("Scenario = " + str(scenario))
-                flow = line_flow_collection[scenario].copy()
-                if self.shift_leapday == True:
-=======
                 self.logger.info(f"Scenario = {str(scenario)}")
                 flow = self.mplot_data_dict["line_Flow"][scenario].copy()
-                if self.shift_leapday:
->>>>>>> 6ce97e6b
+                if self.shift_leapday == True:
                     flow = mfunc.shift_leapday(flow,self.Marmot_Solutions_folder)
                 flow = flow.reset_index()
 
@@ -2008,24 +1949,13 @@
 
             fig7.add_subplot(111, frameon=False)
             plt.tick_params(labelcolor='none', top=False, bottom=False, left=False, right=False)
-<<<<<<< HEAD
-            plt.ylabel('Net export ({})'.format(unitconversion['units']),  color='black', rotation='vertical', labelpad=60)
-            if self.set_title:
-                plt.title(zone_input)
-            if self.duration_curve:
-                plt.xlabel('Sorted hour of the year',color = 'black', labelpad = 30)
-            
             net_exports_all = pd.concat(net_exports_all)
             if mconfig.parser("plot_title_as_region"):
                 plt.title(zone_input)
-=======
             plt.ylabel(f"Net export ({unitconversion['units']})",  color='black', rotation='vertical', labelpad=60)
             if duration_curve:
                 plt.xlabel('Sorted hour of the year',color = 'black', labelpad = 30)
-
             Data_Table_Out = pd.concat(net_exports_all).add_suffix(f" ({unitconversion['units']})")
-
->>>>>>> 6ce97e6b
             # if plotting all scenarios return figures to plot_main
             outputs[zone_input] = {'fig': fig7,'data_table' : Data_Table_Out}
 
@@ -2136,23 +2066,6 @@
                     unitconversion = mfunc.capacity_energy_unitconversion(max_val)
 
                 both = pd.concat([positive,negative],axis = 1)
-<<<<<<< HEAD
-                both.columns = ['Total export','Total import']                    
-                both = round(both / unitconversion['divisor'],1)
-
-                #For output time series .csv
-                scenario_names = pd.Series([scenario] * len(both),name = 'Scenario')
-                both = both.set_index([scenario_names],append = True)
-                net_exports_all.append(both)
-            
-            Data_Table_Out = pd.concat(net_exports_all)
-
-            fig10 = mfunc.create_clustered_stacked_bar_plot(net_exports_all,self.Scenarios)
-            fig10.hlines(y = 0, xmin = fig10.get_xlim()[0], xmax = fig10.get_xlim()[1], linestyle = ':')
-            fig10.set_ylabel('Interchange ({}h)'.format(unitconversion['units']),  color='black', rotation='vertical')
-            if mconfig.parser("plot_title_as_region"):
-                fig10.set_title(zone_input)
-=======
                 both.columns = ['Total export','Total import']
                 both = both / unitconversion['divisor']
                 net_exports_all.append(both)
@@ -2167,13 +2080,14 @@
             fig10 = mfunc.create_clustered_stacked_bar_plot(net_exports_all,self.Scenarios)
             fig10.hlines(y = 0, xmin = fig10.get_xlim()[0], xmax = fig10.get_xlim()[1], linestyle = ':')
             fig10.set_ylabel(f"Interchange ({unitconversion['units']}h)",  color='black', rotation='vertical')
->>>>>>> 6ce97e6b
+            if mconfig.parser("plot_title_as_region"):
+                fig10.set_title(zone_input)
+
 
             outputs[zone_input] = {'fig': fig10,'data_table': Data_Table_Out}
 
         return outputs
 
-<<<<<<< HEAD
     def total_int_flow_ind(self):
         
         """
@@ -2182,6 +2096,8 @@
         Figures and data tables are returned to plot_main.
         The method will only work if agg_by = "zone".
         """
+        return mfunc.UnderDevelopment()
+        
         int_flow_collection = {}
         check_input_data = []
         check_input_data.extend([mfunc.get_data(int_flow_collection,"interface_Flow",self.Marmot_Solutions_folder, self.Scenarios)])
@@ -2213,17 +2129,16 @@
         #xdimension,ydimension = mfunc.set_x_y_dimension(len(self.Scenarios))
         fig11, axs = mfunc.setup_plot(xdimension,ydimension,sharey = True)
         plt.subplots_adjust(wspace=0.6, hspace=0.3)
-        i = -1
         missing_lines = 0
         net_flows_all = []
 
-        for scenario in self.Scenarios:
+        for i,scenario in enumerate(self.Scenarios):
             flow_all = int_flow_collection[scenario]
             pos = pd.Series(name = 'Positive flow')
             neg = pd.Series(name = 'Negative flow')
 
             for inter in select_ints:
-                i += 1
+
                 #Remove leading spaces
                 if inter[0] == ' ':
                     inter = inter[1:]
@@ -2267,9 +2182,6 @@
         outputs = mfunc.DataSavedInModule()
         return outputs
                 
-
-=======
->>>>>>> 6ce97e6b
     ### Archived Code ####
 
     # def line_util_agged(self):
