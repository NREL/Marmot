# -*- coding: utf-8 -*-
"""
Created on Tue Dec 17 16:24:40 2019

@author: dlevie
"""

import pandas as pd
import matplotlib.pyplot as plt
import matplotlib as mpl
import marmot.plottingmodules.marmot_plot_functions as mfunc
import logging
import marmot.config.mconfig as mconfig

#===============================================================================

class mplot(object):
    def __init__(self, argument_dict):
        # iterate over items in argument_dict and set as properties of class
        # see key_list in Marmot_plot_main for list of properties
        for prop in argument_dict:
            self.__setattr__(prop, argument_dict[prop])
        self.logger = logging.getLogger('marmot_plot.'+__name__)
        
        self.x = mconfig.parser("figure_size","xdimension")
        self.y = mconfig.parser("figure_size","ydimension")
        self.y_axes_decimalpt = mconfig.parser("axes_options","y_axes_decimalpt")
        
        self.mplot_data_dict = {}

    def prod_cost(self, figure_name=None, prop=None, start=None, end=None, 
                  timezone=None, start_date_range=None, end_date_range=None):
        
        outputs = {}
        
        # List of properties needed by the plot, properties are a set of tuples and contain 3 parts:
        # required True/False, property name and scenarios required, scenarios must be a list.
        properties = [(True,"generator_Total_Generation_Cost",self.Scenarios),
                      (True,"generator_Pool_Revenue",self.Scenarios),
                      (True,"generator_Reserves_Revenue",self.Scenarios),
                      (True,"generator_Installed_Capacity",self.Scenarios)]
        
        # Runs get_data to populate mplot_data_dict with all required properties, returns a 1 if required data is missing
        check_input_data = mfunc.get_data(self.mplot_data_dict, properties,self.Marmot_Solutions_folder)
        
        # Checks if all data required by plot is available, if 1 in list required data is missing
        if 1 in check_input_data:
            return mfunc.MissingInputData()
        
        for zone_input in self.Zones:
            total_cost_chunk = []
            self.logger.info(f"{self.AGG_BY} = {zone_input}")
            for scenario in self.Scenarios:
                self.logger.info(f"Scenario = {scenario}")
                Total_Systems_Cost = pd.DataFrame()

                Total_Installed_Capacity = self.mplot_data_dict["generator_Installed_Capacity"].get(scenario)
                #Check if zone has installed generation, if not skips
                try:
                    Total_Installed_Capacity = Total_Installed_Capacity.xs(zone_input,level=self.AGG_BY)
                except KeyError:
                    self.logger.warning(f"No installed capacity in : {zone_input}")
                    continue
                Total_Installed_Capacity = mfunc.df_process_gen_inputs(Total_Installed_Capacity, self.ordered_gen)
                Total_Installed_Capacity.reset_index(drop=True, inplace=True)
                Total_Installed_Capacity = Total_Installed_Capacity.iloc[0]

                Total_Gen_Cost = self.mplot_data_dict["generator_Total_Generation_Cost"].get(scenario)
                Total_Gen_Cost = Total_Gen_Cost.xs(zone_input,level=self.AGG_BY)
                Total_Gen_Cost = mfunc.df_process_gen_inputs(Total_Gen_Cost, self.ordered_gen)
                Total_Gen_Cost = Total_Gen_Cost.sum(axis=0)*-1
                Total_Gen_Cost = Total_Gen_Cost/Total_Installed_Capacity #Change to $/MW-year
                Total_Gen_Cost.rename("Total_Gen_Cost", inplace=True)

                Pool_Revenues = self.mplot_data_dict["generator_Pool_Revenue"].get(scenario)
                Pool_Revenues = Pool_Revenues.xs(zone_input,level=self.AGG_BY)
                Pool_Revenues = mfunc.df_process_gen_inputs(Pool_Revenues, self.ordered_gen)
                Pool_Revenues = Pool_Revenues.sum(axis=0)
                Pool_Revenues = Pool_Revenues/Total_Installed_Capacity #Change to $/MW-year
                Pool_Revenues.rename("Energy_Revenues", inplace=True)

                ### Might cvhnage to Net Reserve Revenue at later date
                Reserve_Revenues = self.mplot_data_dict["generator_Reserves_Revenue"].get(scenario)
                Reserve_Revenues = Reserve_Revenues.xs(zone_input,level=self.AGG_BY)
                Reserve_Revenues = mfunc.df_process_gen_inputs(Reserve_Revenues, self.ordered_gen)
                Reserve_Revenues = Reserve_Revenues.sum(axis=0)
                Reserve_Revenues = Reserve_Revenues/Total_Installed_Capacity #Change to $/MW-year
                Reserve_Revenues.rename("Reserve_Revenues", inplace=True)

                Total_Systems_Cost = pd.concat([Total_Systems_Cost, Total_Gen_Cost, Pool_Revenues, Reserve_Revenues], axis=1, sort=False)

                Total_Systems_Cost.columns = Total_Systems_Cost.columns.str.replace('_',' ')
                Total_Systems_Cost = Total_Systems_Cost.sum(axis=0)
                Total_Systems_Cost = Total_Systems_Cost.rename(scenario)
                
                total_cost_chunk.append(Total_Systems_Cost)

            Total_Systems_Cost_Out = pd.concat(total_cost_chunk, axis=1, sort=False)

            Total_Systems_Cost_Out = Total_Systems_Cost_Out.T
            Total_Systems_Cost_Out.index = Total_Systems_Cost_Out.index.str.replace('_',' ')
            Total_Systems_Cost_Out.index = Total_Systems_Cost_Out.index.str.wrap(10, break_long_words=False)

            Total_Systems_Cost_Out = Total_Systems_Cost_Out/1000 #Change to $/kW-year
            Net_Revenue = Total_Systems_Cost_Out.sum(axis=1)

            #Checks if Net_Revenue contains data, if not skips zone and does not return a plot
            if Net_Revenue.empty:
                out = mfunc.MissingZoneData()
                outputs[zone_input] = out
                continue

            # Data table of values to return to main program
            Data_Table_Out = Total_Systems_Cost_Out.add_suffix(" ($/KW-yr)")

            fig1, ax = plt.subplots(figsize=(self.x,self.y))

            net_rev = plt.plot(Net_Revenue.index, Net_Revenue.values, color='black', linestyle='None', marker='o')
            Total_Systems_Cost_Out.plot.bar(stacked=True, rot=0, edgecolor='black', linewidth='0.1', ax=ax)

            ax.spines['right'].set_visible(False)
            ax.spines['top'].set_visible(False)
            ax.set_ylabel('Total System Net Rev, Rev, & Cost ($/KW-yr)',  color='black', rotation='vertical')
            # ax.set_xticklabels(rotation='vertical')
            ax.tick_params(axis='y', which='major', length=5, width=1)
            ax.tick_params(axis='x', which='major', length=5, width=1)
            ax.yaxis.set_major_formatter(mpl.ticker.FuncFormatter(lambda x, p: format(x, f',.{self.y_axes_decimalpt}f')))
            ax.margins(x=0.01)
            plt.xticks(rotation=90)

            handles, labels = ax.get_legend_handles_labels()
            ax.legend(reversed(handles), reversed(labels), loc='upper center',bbox_to_anchor=(0.5,-0.15),
                         facecolor='inherit', frameon=True, ncol=3)

            #Legend 1
            leg1 = ax.legend(reversed(handles), reversed(labels), loc='lower left',bbox_to_anchor=(1,0),
                          facecolor='inherit', frameon=True)
            #Legend 2
            ax.legend(net_rev, ['Net Revenue'], loc='center left',bbox_to_anchor=(1, 0.9),
                          facecolor='inherit', frameon=True)

            # Manually add the first legend back
            ax.add_artist(leg1)
            if mconfig.parser("plot_title_as_region"):
                fig1.set_title(zone_input)

            outputs[zone_input] = {'fig': fig1, 'data_table': Data_Table_Out}
        return outputs


    def sys_cost(self, figure_name=None, prop=None, start=None, end=None, 
                  timezone=None, start_date_range=None, end_date_range=None):
        
        outputs = {}
        
        if self.AGG_BY == 'zone':
            agg = 'zone'
        else:
            agg = 'region'
            
        # List of properties needed by the plot, properties are a set of tuples and contain 3 parts:
        # required True/False, property name and scenarios required, scenarios must be a list.
        properties = [(True,"generator_Total_Generation_Cost",self.Scenarios),
                      (False,f"{agg}_Cost_Unserved_Energy",self.Scenarios)]
        
        # Runs get_data to populate mplot_data_dict with all required properties, returns a 1 if required data is missing
        check_input_data = mfunc.get_data(self.mplot_data_dict, properties,self.Marmot_Solutions_folder)
        
        # Checks if all data required by plot is available, if 1 in list required data is missing
        if 1 in check_input_data:
            return mfunc.MissingInputData()
        
        for zone_input in self.Zones:
            total_cost_chunk = []
            self.logger.info(f"{self.AGG_BY} = {zone_input}")

            for scenario in self.Scenarios:
                self.logger.info(f"Scenario = {scenario}")
                Total_Systems_Cost = pd.DataFrame()

                Total_Gen_Cost = self.mplot_data_dict["generator_Total_Generation_Cost"].get(scenario)

                try:
                    Total_Gen_Cost = Total_Gen_Cost.xs(zone_input,level=self.AGG_BY)
                except KeyError:
                    self.logger.warning(f"No Generators found for : {zone_input}")
                    continue

                Total_Gen_Cost = Total_Gen_Cost.sum(axis=0)
                Total_Gen_Cost.rename("Total_Gen_Cost", inplace=True)
                
                if self.mplot_data_dict[f"{agg}_Cost_Unserved_Energy"] == {}:
                    Cost_Unserved_Energy = self.mplot_data_dict["generator_Total_Generation_Cost"][scenario].copy()
                    Cost_Unserved_Energy.iloc[:,0] = 0
                else:
                    Cost_Unserved_Energy = self.mplot_data_dict[f"{agg}_Cost_Unserved_Energy"][scenario]
                Cost_Unserved_Energy = Cost_Unserved_Energy.xs(zone_input,level=self.AGG_BY)
                Cost_Unserved_Energy = Cost_Unserved_Energy.sum(axis=0)
                Cost_Unserved_Energy.rename("Cost_Unserved_Energy", inplace=True)

                Total_Systems_Cost = pd.concat([Total_Systems_Cost, Total_Gen_Cost, Cost_Unserved_Energy], axis=1, sort=False)

                Total_Systems_Cost.columns = Total_Systems_Cost.columns.str.replace('_',' ')
                Total_Systems_Cost.rename({0:scenario}, axis='index', inplace=True)
                
                total_cost_chunk.append(Total_Systems_Cost)
            
            # Checks if gen_cost_out_chunks contains data, if not skips zone and does not return a plot
            if not total_cost_chunk:
                outputs[zone_input] = mfunc.MissingZoneData()
                continue
            
            Total_Systems_Cost_Out = pd.concat(total_cost_chunk, axis=0, sort=False)
            Total_Systems_Cost_Out = Total_Systems_Cost_Out/1000000 #Convert cost to millions

            Total_Systems_Cost_Out.index = Total_Systems_Cost_Out.index.str.replace('_',' ')
            Total_Systems_Cost_Out.index = Total_Systems_Cost_Out.index.str.wrap(5, break_long_words=False)

             #Checks if Total_Systems_Cost_Out contains data, if not skips zone and does not return a plot
            if Total_Systems_Cost_Out.empty:
                outputs[zone_input] = mfunc.MissingZoneData()
                continue

            # Data table of values to return to main program
            Data_Table_Out = Total_Systems_Cost_Out.add_suffix(" (Million $)")

            fig2, ax = plt.subplots(figsize=(self.x,self.y))

            Total_Systems_Cost_Out.plot.bar(stacked=True, rot=0, edgecolor='black', linewidth='0.1', ax=ax)
            ax.spines['right'].set_visible(False)
            ax.spines['top'].set_visible(False)
            ax.set_ylabel('Total System Cost (Million $)',  color='black', rotation='vertical')
            ax.tick_params(axis='y', which='major', length=5, width=1)
            ax.tick_params(axis='x', which='major', length=5, width=1)
            ax.yaxis.set_major_formatter(mpl.ticker.FuncFormatter(lambda x, p: format(x, f',.{self.y_axes_decimalpt}f')))
            ax.margins(x=0.01)

            handles, labels = ax.get_legend_handles_labels()
            ax.legend(reversed(handles), reversed(labels), loc='lower left',bbox_to_anchor=(1,0),
                          facecolor='inherit', frameon=True)

            cost_totals = Total_Systems_Cost_Out.sum(axis=1) #holds total of each bar

            #inserts values into bar stacks
            for patch in ax.patches:
               width, height = patch.get_width(), patch.get_height()
               if height<=1:
                   continue
               x, y = patch.get_xy()
               ax.text(x+width/2,
                    y+height/2,
                    '{:,.0f}'.format(height),
                    horizontalalignment='center',
                    verticalalignment='center', fontsize=12)

            #inserts total bar value above each bar
            for k, patch in enumerate(ax.patches):
                height = cost_totals[k]
                width = patch.get_width()
                x, y = patch.get_xy()
                ax.text(x+width/2,
                    y+height + 0.05*max(ax.get_ylim()),
                    '{:,.0f}'.format(height),
                    horizontalalignment='center',
                    verticalalignment='center', fontsize=15, color='red')
                if k>=len(cost_totals)-1:
                    break
            if mconfig.parser("plot_title_as_region"):
                fig2.set_title(zone_input)

            outputs[zone_input] = {'fig': fig2, 'data_table': Data_Table_Out}
        return outputs


    def detailed_gen_cost(self, figure_name=None, prop=None, start=None, end=None, 
                  timezone=None, start_date_range=None, end_date_range=None):
        
        outputs = {}
        
        # List of properties needed by the plot, properties are a set of tuples and contain 3 parts:
        # required True/False, property name and scenarios required, scenarios must be a list.
        properties = [(True,"generator_Total_Generation_Cost",self.Scenarios),
                      (True,"generator_Fuel_Cost",self.Scenarios),
                      (True,"generator_VO&M_Cost",self.Scenarios),
                      (True,"generator_Start_&_Shutdown_Cost",self.Scenarios),
                      (False,"generator_Emissions_Cost",self.Scenarios)]
        
        # Runs get_data to populate mplot_data_dict with all required properties, returns a 1 if required data is missing
        check_input_data = mfunc.get_data(self.mplot_data_dict, properties,self.Marmot_Solutions_folder)
        
        # Checks if all data required by plot is available, if 1 in list required data is missing
        if 1 in check_input_data:
            return mfunc.MissingInputData()
        
        for zone_input in self.Zones:
            self.logger.info(f"Zone = {zone_input}")
            gen_cost_out_chunks = []

            for scenario in self.Scenarios:
                self.logger.info(f"Scenario = {scenario}")

                Fuel_Cost = self.mplot_data_dict["generator_Fuel_Cost"].get(scenario)
                # Check if Fuel_cost contains zone_input, skips if not
                try:
                    Fuel_Cost = Fuel_Cost.xs(zone_input,level=self.AGG_BY)
                except KeyError:
                    self.logger.warning(f"No Generators found for: {zone_input}")
                    continue

                Fuel_Cost = Fuel_Cost.sum(axis=0)
                Fuel_Cost.rename("Fuel_Cost", inplace=True)

                VOM_Cost = self.mplot_data_dict["generator_VO&M_Cost"].get(scenario)
                VOM_Cost = VOM_Cost.xs(zone_input,level=self.AGG_BY)
                VOM_Cost[0].values[VOM_Cost[0].values < 0] = 0
                VOM_Cost = VOM_Cost.sum(axis=0)
                VOM_Cost.rename("VO&M_Cost", inplace=True)
                
                Start_Shutdown_Cost = self.mplot_data_dict["generator_Start_&_Shutdown_Cost"].get(scenario)
                Start_Shutdown_Cost = Start_Shutdown_Cost.xs(zone_input,level=self.AGG_BY)
                Start_Shutdown_Cost = Start_Shutdown_Cost.sum(axis=0)
                Start_Shutdown_Cost.rename("Start_&_Shutdown_Cost", inplace=True)
                
                if self.mplot_data_dict["generator_Emissions_Cost"] == {}:
                    self.logger.warning(f"generator_Emissions_Cost not included in {scenario} results, Emissions_Cost will not be included in plot")
                    Emissions_Cost = self.mplot_data_dict["generator_Start_&_Shutdown_Cost"][scenario].copy()
                    Emissions_Cost.iloc[:,0] = 0
                else:
                    Emissions_Cost = self.mplot_data_dict["generator_Emissions_Cost"][scenario]
                Emissions_Cost = Emissions_Cost.xs(zone_input,level=self.AGG_BY)
                Emissions_Cost = Emissions_Cost.sum(axis=0)
                Emissions_Cost.rename("Emissions_Cost", inplace=True)

                Detailed_Gen_Cost = pd.concat([Fuel_Cost, VOM_Cost, Start_Shutdown_Cost, Emissions_Cost], axis=1, sort=False)

                Detailed_Gen_Cost.columns = Detailed_Gen_Cost.columns.str.replace('_',' ')
                Detailed_Gen_Cost = Detailed_Gen_Cost.sum(axis=0)
                Detailed_Gen_Cost = Detailed_Gen_Cost.rename(scenario)
                
                gen_cost_out_chunks.append(Detailed_Gen_Cost)
            
            # Checks if gen_cost_out_chunks contains data, if not skips zone and does not return a plot
            if not gen_cost_out_chunks:
                outputs[zone_input] = mfunc.MissingZoneData()
                continue
            
            Detailed_Gen_Cost_Out = pd.concat(gen_cost_out_chunks, axis=1, sort=False)
            Detailed_Gen_Cost_Out = Detailed_Gen_Cost_Out.T/1000000 #Convert cost to millions
            
            Detailed_Gen_Cost_Out.index = Detailed_Gen_Cost_Out.index.str.replace('_',' ')
            Detailed_Gen_Cost_Out.index = Detailed_Gen_Cost_Out.index.str.wrap(5, break_long_words=False)
            # Deletes columns that are all 0
            Detailed_Gen_Cost_Out = Detailed_Gen_Cost_Out.loc[:, (Detailed_Gen_Cost_Out != 0).any(axis=0)]
            
            # Checks if Detailed_Gen_Cost_Out contains data, if not skips zone and does not return a plot
            if Detailed_Gen_Cost_Out.empty:
                outputs[zone_input] = mfunc.MissingZoneData()
                continue
            
            # Data table of values to return to main program
            Data_Table_Out = Detailed_Gen_Cost_Out.add_suffix(" (Million $)")

            fig3, ax = plt.subplots(figsize=(self.x,self.y))

            Detailed_Gen_Cost_Out.plot.bar(stacked=True, rot=0, edgecolor='black', linewidth='0.1', ax=ax)
            ax.spines['right'].set_visible(False)
            ax.spines['top'].set_visible(False)
            ax.axhline(y = 0)
            ax.set_ylabel('Total Generation Cost (Million $)',  color='black', rotation='vertical')
            ax.tick_params(axis='y', which='major', length=5, width=1)
            ax.tick_params(axis='x', which='major', length=5, width=1)
            ax.yaxis.set_major_formatter(mpl.ticker.FuncFormatter(lambda x, p: format(x, f',.{self.y_axes_decimalpt}f')))
            ax.margins(x=0.01)

            handles, labels = ax.get_legend_handles_labels()
            ax.legend(reversed(handles), reversed(labels), loc='lower left',bbox_to_anchor=(1,0),
                          facecolor='inherit', frameon=True)

            cost_totals = Detailed_Gen_Cost_Out.sum(axis=1) #holds total of each bar

            #inserts values into bar stacks
            for patch in ax.patches:
                width, height = patch.get_width(), patch.get_height()
                if height<=2:
                   continue
                x, y = patch.get_xy()
                ax.text(x+width/2,
                    y+height/2,
                    '{:,.0f}'.format(height),
                    horizontalalignment='center',
                    verticalalignment='center', fontsize=12)

            #inserts total bar value above each bar
            for k, patch in enumerate(ax.patches):
                height = cost_totals[k]
                width = patch.get_width()
                x, y = patch.get_xy()
                ax.text(x+width/2,
                    y+height + 0.05*max(ax.get_ylim()),
                    '{:,.0f}'.format(height),
                    horizontalalignment='center',
                    verticalalignment='center', fontsize=15, color='red')
                if k>=len(cost_totals)-1:
                    break
            if mconfig.parser("plot_title_as_region"):
                ax.set_title(zone_input)
            outputs[zone_input] = {'fig': fig3, 'data_table': Data_Table_Out}
        return outputs


    def sys_cost_type(self, figure_name=None, prop=None, start=None, end=None, 
                  timezone=None, start_date_range=None, end_date_range=None):
        
        # Create Dictionary to hold Datframes for each scenario
        outputs = {}
        
        # List of properties needed by the plot, properties are a set of tuples and contain 3 parts:
        # required True/False, property name and scenarios required, scenarios must be a list.
        properties = [(True,"generator_Total_Generation_Cost",self.Scenarios)]
        
        # Runs get_data to populate mplot_data_dict with all required properties, returns a 1 if required data is missing
        check_input_data = mfunc.get_data(self.mplot_data_dict, properties,self.Marmot_Solutions_folder)
        
        # Checks if all data required by plot is available, if 1 in list required data is missing
        if 1 in check_input_data:
            return mfunc.MissingInputData()
        
        for zone_input in self.Zones:
            gen_cost_out_chunks = []
            self.logger.info(f"Zone = {zone_input}")

            for scenario in self.Scenarios:
                self.logger.info(f"Scenario = {scenario}")

                Total_Gen_Stack = self.mplot_data_dict["generator_Total_Generation_Cost"].get(scenario)
                # Check if Total_Gen_Stack contains zone_input, skips if not
                try:
                    Total_Gen_Stack = Total_Gen_Stack.xs(zone_input,level=self.AGG_BY)
                except KeyError:
                    self.logger.warning(f"No Generators found for : {zone_input}")
                    continue
                Total_Gen_Stack = mfunc.df_process_gen_inputs(Total_Gen_Stack, self.ordered_gen)

                Total_Gen_Stack = Total_Gen_Stack.sum(axis=0)
                Total_Gen_Stack.rename(scenario, inplace=True)
                gen_cost_out_chunks.append(Total_Gen_Stack)
            
            # Checks if gen_cost_out_chunks contains data, if not skips zone and does not return a plot
            if not gen_cost_out_chunks:
                outputs[zone_input] = mfunc.MissingZoneData()
                continue
            
            Total_Generation_Stack_Out = pd.concat(gen_cost_out_chunks, axis=1, sort=False).fillna(0)
            Total_Generation_Stack_Out = mfunc.df_process_categorical_index(Total_Generation_Stack_Out, self.ordered_gen)
            Total_Generation_Stack_Out = Total_Generation_Stack_Out.T/1000000 #Convert to millions
            Total_Generation_Stack_Out = Total_Generation_Stack_Out.loc[:, (Total_Generation_Stack_Out != 0).any(axis=0)]

            # Checks if Total_Generation_Stack_Out contains data, if not skips zone and does not return a plot
            if Total_Generation_Stack_Out.empty:
                outputs[zone_input] = mfunc.MissingZoneData()
                continue

            # Data table of values to return to main program
            Data_Table_Out = Total_Generation_Stack_Out.add_suffix(" (Million $)")

            Total_Generation_Stack_Out.index = Total_Generation_Stack_Out.index.str.replace('_',' ')
            Total_Generation_Stack_Out.index = Total_Generation_Stack_Out.index.str.wrap(10, break_long_words=False)

            fig1, ax = plt.subplots(figsize=(self.x,self.y))

            Total_Generation_Stack_Out.plot.bar(stacked=True, figsize=(self.x,self.y), rot=0,
                             color=[self.PLEXOS_color_dict.get(x, '#333333') for x in Total_Generation_Stack_Out.columns], edgecolor='black', linewidth='0.1',ax=ax)

            ax.spines['right'].set_visible(False)
            ax.spines['top'].set_visible(False)

            ax.set_ylabel('Total System Cost (Million $)',  color='black', rotation='vertical')
            ax.tick_params(axis='y', which='major', length=5, width=1)
            ax.tick_params(axis='x', which='major', length=5, width=1)
            ax.yaxis.set_major_formatter(mpl.ticker.FuncFormatter(lambda x, p: format(x, f',.{self.y_axes_decimalpt}f')))

            ax.margins(x=0.01)

            handles, labels = ax.get_legend_handles_labels()
            ax.legend(reversed(handles), reversed(labels), loc='lower left',bbox_to_anchor=(1,0),
                          facecolor='inherit', frameon=True)

<<<<<<< HEAD
    #        handles, labels = fig1.get_legend_handles_labels()

            #Legend 1
    #        leg1 = fig1.legend(reversed(handles), reversed(labels), loc='lower left',bbox_to_anchor=(1,0),
    #                      facecolor='inherit', frameon=True)


            # Manually add the first legend back
    #        fig1.add_artist(leg1)


            if mconfig.parser("plot_title_as_region"):
                fig1.set_title(zone_input)
=======
>>>>>>> 6ce97e6b
            outputs[zone_input] = {'fig': fig1, 'data_table': Data_Table_Out}
        return outputs


    def sys_cost_diff(self, figure_name=None, prop=None, start=None, end=None, 
                  timezone=None, start_date_range=None, end_date_range=None):
        
        if self.AGG_BY == 'zone':
            agg = 'zone'
        else:
            agg = 'region'
            
        outputs = {}
        
        # List of properties needed by the plot, properties are a set of tuples and contain 3 parts:
        # required True/False, property name and scenarios required, scenarios must be a list.
        properties = [(True, "generator_Total_Generation_Cost", self.Scenarios),
                      (False, f"{agg}_Cost_Unserved_Energy", self.Scenarios)]
        
        # Runs get_data to populate mplot_data_dict with all required properties, returns a 1 if required data is missing
        check_input_data = mfunc.get_data(self.mplot_data_dict, properties,self.Marmot_Solutions_folder)
        
        # Checks if all data required by plot is available, if 1 in list required data is missing
        if 1 in check_input_data:
            return mfunc.MissingInputData()
        
        for zone_input in self.Zones:
            total_cost_chunk = []
            self.logger.info(f"Zone = {zone_input}")

            for scenario in self.Scenarios:
                self.logger.info(f"Scenario = {scenario}")
                Total_Systems_Cost = pd.DataFrame()
                
                Total_Gen_Cost = self.mplot_data_dict["generator_Total_Generation_Cost"].get(scenario)

                try:
                    Total_Gen_Cost = Total_Gen_Cost.xs(zone_input,level=self.AGG_BY)
                except KeyError:
                    self.logger.warning(f"No Generators found for : {zone_input}")
                    continue

                Total_Gen_Cost = Total_Gen_Cost.sum(axis=0)
                Total_Gen_Cost.rename("Total_Gen_Cost", inplace=True)
                
                if self.mplot_data_dict[f"{agg}_Cost_Unserved_Energy"] == {}:
                    Cost_Unserved_Energy = self.mplot_data_dict["generator_Total_Generation_Cost"][scenario].copy()
                    Cost_Unserved_Energy.iloc[:,0] = 0
                else:
                    Cost_Unserved_Energy = self.mplot_data_dict[f"{agg}_Cost_Unserved_Energy"][scenario]
                Cost_Unserved_Energy = Cost_Unserved_Energy.xs(zone_input,level=self.AGG_BY)
                Cost_Unserved_Energy = Cost_Unserved_Energy.sum(axis=0)
                Cost_Unserved_Energy.rename("Cost_Unserved_Energy", inplace=True)

                Total_Systems_Cost = pd.concat([Total_Systems_Cost, Total_Gen_Cost, Cost_Unserved_Energy], axis=1, sort=False)

                Total_Systems_Cost.columns = Total_Systems_Cost.columns.str.replace('_',' ')
                Total_Systems_Cost.rename({0:scenario}, axis='index', inplace=True)
                total_cost_chunk.append(Total_Systems_Cost)
            
            # Checks if total_cost_chunk contains data, if not skips zone and does not return a plot
            if not total_cost_chunk:
                outputs[zone_input] = mfunc.MissingZoneData()
                continue
            
            Total_Systems_Cost_Out = pd.concat(total_cost_chunk, axis=0, sort=False)
            Total_Systems_Cost_Out = Total_Systems_Cost_Out/1000000 #Convert cost to millions
            #Ensures region has generation, else skips
            try:
                Total_Systems_Cost_Out = Total_Systems_Cost_Out-Total_Systems_Cost_Out.xs(self.Scenarios[0]) #Change to a diff on first scenario
            except KeyError:
                outputs[zone_input] = mfunc.MissingZoneData()
                continue
            Total_Systems_Cost_Out.drop(self.Scenarios[0],inplace=True) #Drop base entry

            # Checks if Total_Systems_Cost_Out contains data, if not skips zone and does not return a plot
            if Total_Systems_Cost_Out.empty:
                outputs[zone_input] = mfunc.MissingZoneData()
                continue
            
            # Data table of values to return to main program
            Data_Table_Out = Total_Systems_Cost_Out
            Data_Table_Out = Data_Table_Out.add_suffix(" (Million $)")

            fig2, ax = plt.subplots(figsize=(self.x,self.y))

            Total_Systems_Cost_Out.plot.bar(stacked=True, rot=0, edgecolor='black', linewidth='0.1', ax=ax)
            ax.spines['right'].set_visible(False)
            ax.spines['top'].set_visible(False)

            ax.tick_params(axis='y', which='major', length=5, width=1)
            ax.tick_params(axis='x', which='major', length=5, width=1)
            locs,labels=plt.xticks()
            ax.axhline(y = 0, color = 'black')
            ax.set_ylabel('Generation Cost Change (Million $) \n relative to '+ self.Scenarios[0],  color='black', rotation='vertical')
            self.xlabels = pd.Series(self.Scenarios).str.replace('_',' ').str.wrap(10, break_long_words=False)
            plt.xticks(ticks=locs,labels=self.xlabels[1:])

            ax.yaxis.set_major_formatter(mpl.ticker.FuncFormatter(lambda x, p: format(x, f',.{self.y_axes_decimalpt}f')))
            ax.margins(x=0.01)
            # plt.ylim((0,600))
            handles, labels = ax.get_legend_handles_labels()
            ax.legend(reversed(handles), reversed(labels), loc='lower left',bbox_to_anchor=(1,0),
                          facecolor='inherit', frameon=True)

            if mconfig.parser("plot_title_as_region"):
                fig1.set_title(zone_input)

            outputs[zone_input] = {'fig': fig2, 'data_table': Data_Table_Out}
        return outputs


    def sys_cost_type_diff(self, figure_name=None, prop=None, start=None, end=None, 
                  timezone=None, start_date_range=None, end_date_range=None):
        
        # Create Dictionary to hold Datframes for each scenario
        outputs = {}
        
        # List of properties needed by the plot, properties are a set of tuples and contain 3 parts:
        # required True/False, property name and scenarios required, scenarios must be a list.
        properties = [(True, "generator_Total_Generation_Cost" ,self.Scenarios)]
        
        # Runs get_data to populate mplot_data_dict with all required properties, returns a 1 if required data is missing
        check_input_data = mfunc.get_data(self.mplot_data_dict, properties,self.Marmot_Solutions_folder)
        
        # Checks if all data required by plot is available, if 1 in list required data is missing
        if 1 in check_input_data:
            return mfunc.MissingInputData()
        
        for zone_input in self.Zones:
            gen_cost_out_chunks = []
            self.logger.info(f"Zone = {zone_input}")

            for scenario in self.Scenarios:
                self.logger.info(f"Scenario = {scenario}")

                Total_Gen_Stack = self.mplot_data_dict["generator_Total_Generation_Cost"].get(scenario)

                try:
                    Total_Gen_Stack = Total_Gen_Stack.xs(zone_input,level=self.AGG_BY)
                except KeyError:
                    self.logger.warning(f"No Generators found for : {zone_input}")
                    continue
                
                Total_Gen_Stack = mfunc.df_process_gen_inputs(Total_Gen_Stack, self.ordered_gen)
                Total_Gen_Stack = Total_Gen_Stack.sum(axis=0)
                Total_Gen_Stack.rename(scenario, inplace=True)
                gen_cost_out_chunks.append(Total_Gen_Stack)
            
            # Checks if gen_cost_out_chunks contains data, if not skips zone and does not return a plot
            if not gen_cost_out_chunks:
                outputs[zone_input] = mfunc.MissingZoneData()
                continue
            
            Total_Generation_Stack_Out = pd.concat(gen_cost_out_chunks, axis=1, sort=False).fillna(0)
            Total_Generation_Stack_Out = mfunc.df_process_categorical_index(Total_Generation_Stack_Out, self.ordered_gen)
            Total_Generation_Stack_Out = Total_Generation_Stack_Out.T/1000000 #Convert to millions
            Total_Generation_Stack_Out = Total_Generation_Stack_Out.loc[:, (Total_Generation_Stack_Out != 0).any(axis=0)]
            #Ensures region has generation, else skips
            try:
                Total_Generation_Stack_Out = Total_Generation_Stack_Out-Total_Generation_Stack_Out.xs(self.Scenarios[0]) #Change to a diff on first scenario
            except KeyError:
                outputs[zone_input] = mfunc.MissingZoneData()
                continue
            Total_Generation_Stack_Out.drop(self.Scenarios[0],inplace=True) #Drop base entry

            # Checks if Total_Generation_Stack_Out contains data, if not skips zone and does not return a plot
            if Total_Generation_Stack_Out.empty == True:
                outputs[zone_input] = mfunc.MissingZoneData()
                continue

            # Data table of values to return to main program
            Data_Table_Out = Total_Generation_Stack_Out.add_suffix(" (Million $)")

            Total_Generation_Stack_Out.index = Total_Generation_Stack_Out.index.str.replace('_',' ')
            Total_Generation_Stack_Out.index = Total_Generation_Stack_Out.index.str.wrap(10, break_long_words=False)

            fig1, ax = plt.subplots(figsize=(self.x,self.y))

            Total_Generation_Stack_Out.plot.bar(stacked=True, figsize=(9,6), rot=0,
                             color=[self.PLEXOS_color_dict.get(x, '#333333') for x in Total_Generation_Stack_Out.columns], edgecolor='black', linewidth='0.1',ax=ax)

            ax.spines['right'].set_visible(False)
            ax.spines['top'].set_visible(False)

            ax.tick_params(axis='y', which='major', length=5, width=1)
            ax.tick_params(axis='x', which='major', length=5, width=1)
            ax.yaxis.set_major_formatter(mpl.ticker.FuncFormatter(lambda x, p: format(x, f',.{self.y_axes_decimalpt}f')))

            locs,labels=plt.xticks()
            ax.axhline(y = 0)
            ax.set_ylabel('Generation Cost Change (Million $) \n relative to '+ self.Scenarios[0],  color='black', rotation='vertical')
            self.xlabels = pd.Series(self.Scenarios).str.replace('_',' ').str.wrap(10, break_long_words=False)
            plt.xticks(ticks=locs,labels=self.xlabels[1:])

            ax.margins(x=0.01)
            # plt.ylim((0,600))

            handles, labels = ax.get_legend_handles_labels()
<<<<<<< HEAD
            ax.legend(reversed(handles), reversed(labels), loc='upper center',bbox_to_anchor=(0.5,-0.15),
                         facecolor='inherit', frameon=True, ncol=2)

    #        handles, labels = fig1.get_legend_handles_labels()

            #Legend 1
    #        leg1 = fig1.legend(reversed(handles), reversed(labels), loc='lower left',bbox_to_anchor=(1,0),
    #                      facecolor='inherit', frameon=True)


            # Manually add the first legend back
    #        fig1.add_artist(leg1)

            if mconfig.parser("plot_title_as_region"):
                fig1.set_title(zone_input)
=======
            ax.legend(reversed(handles), reversed(labels), loc='lower left',bbox_to_anchor=(1,0),
                          facecolor='inherit', frameon=True)
>>>>>>> 6ce97e6b

            outputs[zone_input] = {'fig': fig1, 'data_table': Data_Table_Out}
        return outputs


    def detailed_gen_cost_diff(self, figure_name=None, prop=None, start=None, end=None, 
                  timezone=None, start_date_range=None, end_date_range=None):
        
        outputs = {}
<<<<<<< HEAD
        total_gen_cost_collection = {}
        fuel_cost_collection = {}
        vom_cost_collection = {}
        start_shutdown_cost_collection = {}
        emissions_cost_collection = {}
        gen_collection = {}
        check_input_data = []
        
        check_input_data.extend([mfunc.get_data(total_gen_cost_collection,"generator_Total_Generation_Cost", self.Marmot_Solutions_folder, self.Scenarios)])
        check_input_data.extend([mfunc.get_data(fuel_cost_collection,"generator_Fuel_Cost", self.Marmot_Solutions_folder, self.Scenarios)])
        check_input_data.extend([mfunc.get_data(vom_cost_collection,"generator_VO&M_Cost", self.Marmot_Solutions_folder, self.Scenarios)])
        check_input_data.extend([mfunc.get_data(start_shutdown_cost_collection,"generator_Start_&_Shutdown_Cost", self.Marmot_Solutions_folder, self.Scenarios)])

        mfunc.get_data(emissions_cost_collection,"generator_Emissions_Cost", self.Marmot_Solutions_folder, self.Scenarios)
=======
        
        # List of properties needed by the plot, properties are a set of tuples and contain 3 parts:
        # required True/False, property name and scenarios required, scenarios must be a list.
        properties = [(True,"generator_Total_Generation_Cost",self.Scenarios),
                      (True,"generator_Fuel_Cost",self.Scenarios),
                      (True,"generator_VO&M_Cost",self.Scenarios),
                      (True,"generator_Start_&_Shutdown_Cost",self.Scenarios),
                      (False,"generator_Emissions_Cost",self.Scenarios)]
        
        # Runs get_data to populate mplot_data_dict with all required properties, returns a 1 if required data is missing
        check_input_data = mfunc.get_data(self.mplot_data_dict, properties,self.Marmot_Solutions_folder)
>>>>>>> 6ce97e6b
        
        # Checks if all data required by plot is available, if 1 in list required data is missing
        if 1 in check_input_data:
            return mfunc.MissingInputData()
        
        for zone_input in self.Zones:
            self.logger.info(f"Zone = {zone_input}")
            gen_cost_out_chunks = []

            OSW_injs = []

            for scenario in self.Scenarios:
                self.logger.info(f"Scenario = {scenario}")

                Fuel_Cost = self.mplot_data_dict["generator_Fuel_Cost"].get(scenario)
                try:
                    Fuel_Cost = Fuel_Cost.xs(zone_input,level=self.AGG_BY)
                except KeyError:
                    self.logger.warning(f"No Generators found for : {zone_input}")
                    continue
                Fuel_Cost = Fuel_Cost.sum(axis=0)
                Fuel_Cost.rename("Fuel_Cost", inplace=True)

                VOM_Cost = self.mplot_data_dict["generator_VO&M_Cost"].get(scenario)
                VOM_Cost = VOM_Cost.xs(zone_input,level=self.AGG_BY)
                VOM_Cost = VOM_Cost.sum(axis=0)
                VOM_Cost.rename("VO&M_Cost", inplace=True)

                Start_Shutdown_Cost = self.mplot_data_dict["generator_Start_&_Shutdown_Cost"].get(scenario)
                Start_Shutdown_Cost = Start_Shutdown_Cost.xs(zone_input,level=self.AGG_BY)
                Start_Shutdown_Cost = Start_Shutdown_Cost.sum(axis=0)
                Start_Shutdown_Cost.rename("Start_&_Shutdown_Cost", inplace=True)
                
                if self.mplot_data_dict["generator_Emissions_Cost"] == {}:
                    self.logger.warning(f"generator_Emissions_Cost not included in {scenario} results, Emissions_Cost will not be included in plot")
                    Emissions_Cost = self.mplot_data_dict["generator_Start_&_Shutdown_Cost"][scenario].copy()
                    Emissions_Cost.iloc[:,0] = 0
                else:
                    Emissions_Cost = self.mplot_data_dict["generator_Emissions_Cost"][scenario]
                Emissions_Cost = Emissions_Cost.xs(zone_input,level=self.AGG_BY)
                Emissions_Cost = Emissions_Cost.sum(axis=0)
                Emissions_Cost.rename("Emissions_Cost", inplace=True)

                Detailed_Gen_Cost = pd.concat([Fuel_Cost, VOM_Cost, Start_Shutdown_Cost, Emissions_Cost], axis=1, sort=False)

                Detailed_Gen_Cost.columns = Detailed_Gen_Cost.columns.str.replace('_',' ')
                Detailed_Gen_Cost = Detailed_Gen_Cost.sum(axis=0)
                Detailed_Gen_Cost = Detailed_Gen_Cost.rename(scenario)
<<<<<<< HEAD
                Detailed_Gen_Cost_Out = pd.concat([Detailed_Gen_Cost_Out, Detailed_Gen_Cost], axis=1, sort=False)

            Detailed_Gen_Cost_Out = Detailed_Gen_Cost_Out.T
            #/1000000 #Convert cost to millions
=======
                gen_cost_out_chunks.append(Detailed_Gen_Cost)
            
            # Checks if gen_cost_out_chunks contains data, if not skips zone and does not return a plot
            if not gen_cost_out_chunks:
                outputs[zone_input] = mfunc.MissingZoneData()
                continue
            
            Detailed_Gen_Cost_Out = pd.concat(gen_cost_out_chunks, axis=1, sort=False)
            Detailed_Gen_Cost_Out = Detailed_Gen_Cost_Out.T/1000000 #Convert cost to millions
>>>>>>> 6ce97e6b
            #Ensures region has generation, else skips
            try:
                Detailed_Gen_Cost_Out = Detailed_Gen_Cost_Out-Detailed_Gen_Cost_Out.xs(self.Scenarios[0]) #Change to a diff on first scenario

            except KeyError:
                outputs[zone_input] = mfunc.MissingZoneData()
                continue

            Detailed_Gen_Cost_Out.drop(self.Scenarios[0],inplace=True) #Drop base entry

            #Normalize by pre-curtailment OSW
            #OSW_injs = [10601535,19513218]
            OSW_injs = [10601535,10601535, 19513218,19513218,19513218,19513218]
            Detailed_Gen_Cost_Out = Detailed_Gen_Cost_Out.T/OSW_injs
            Detailed_Gen_Cost_Out = -1 * Detailed_Gen_Cost_Out.T

            net_cost = Detailed_Gen_Cost_Out.sum(axis = 1)

            Detailed_Gen_Cost_Out['Value of avoided capacity'] = [19.2,19.2, 20,20,20,20]

            Detailed_Gen_Cost_Out.index = Detailed_Gen_Cost_Out.index.str.replace('_',' ')
            Detailed_Gen_Cost_Out.index = Detailed_Gen_Cost_Out.index.str.wrap(10, break_long_words=False)
            # Deletes columns that are all 0
            Detailed_Gen_Cost_Out = Detailed_Gen_Cost_Out.loc[:, (Detailed_Gen_Cost_Out != 0).any(axis=0)]

            # Checks if Detailed_Gen_Cost_Out contains data, if not skips zone and does not return a plot
            if Detailed_Gen_Cost_Out.empty == True:
                outputs[zone_input] = mfunc.MissingZoneData()
                continue

            # Data table of values to return to main program
            Data_Table_Out = Detailed_Gen_Cost_Out.add_suffix(" (Million $)")

            fig3, ax = plt.subplots(figsize=(self.x,self.y))

            Detailed_Gen_Cost_Out.plot.bar(stacked=True, rot=0, edgecolor='black', linewidth='0.1', ax=ax)
            ax.spines['right'].set_visible(False)
            ax.spines['top'].set_visible(False)
            ax.axhline(y= 0 ,linewidth=0.5,linestyle='--',color='grey')
            ax.axhline(y = 65.4, linewidth = 1, linestyle = ':',color = 'orange',label = 'Avg 2032 LCOE')
            ax.tick_params(axis='y', which='major', length=5, width=1)
            ax.tick_params(axis='x', which='major', length=5, width=1)
            locs,labels=plt.xticks()
            #ax.set_ylabel('Normalized Generation Cost Change \n relative to '+ self.Scenarios[0] + ' ($/MWh)',  color='black', rotation='vertical')
            ax.set_ylabel('Operational + capacity value \nof OSW in 2036 ($/MWh)',color = 'black',rotation = 'vertical')
            self.xlabels = pd.Series(self.Scenarios).str.replace('_',' ').str.wrap(10, break_long_words=False)
            plt.xticks(ticks=locs,labels=self.xlabels[1:])

            ax.yaxis.set_major_formatter(mpl.ticker.FuncFormatter(lambda x, p: format(x, f',.{self.y_axes_decimalpt}f')))
            ax.margins(x=0.01)
<<<<<<< HEAD
            #plt.ylim((0,600))
=======
            # plt.ylim((0,600))
>>>>>>> 6ce97e6b

            #Add net cost line.
            for n, scenario in enumerate(self.Scenarios[1:]):
                x = [ax.patches[n].get_x(), ax.patches[n].get_x() + ax.patches[n].get_width()]
                y_net = [net_cost.loc[scenario]] * 2
                net_line = plt.plot(x,y_net, c='black', linewidth=1.5)

            handles, labels = ax.get_legend_handles_labels()

            #Main Legend
            leg_main = ax.legend(reversed(handles), reversed(labels), loc='lower left',bbox_to_anchor=(1,0),
                          facecolor='inherit', frameon=True)

            #Net cost legend
            leg_net = ax.legend(net_line,['Net Cost Change'],loc='center left',bbox_to_anchor=(1, -0.05),facecolor='inherit', frameon=True)
            ax.add_artist(leg_main)
            ax.add_artist(leg_net)

            if mconfig.parser("plot_title_as_region"):
                ax.set_title(zone_input)

            outputs[zone_input] = {'fig': fig3, 'data_table': Data_Table_Out}
        return outputs<|MERGE_RESOLUTION|>--- conflicted
+++ resolved
@@ -485,22 +485,9 @@
             ax.legend(reversed(handles), reversed(labels), loc='lower left',bbox_to_anchor=(1,0),
                           facecolor='inherit', frameon=True)
 
-<<<<<<< HEAD
-    #        handles, labels = fig1.get_legend_handles_labels()
-
-            #Legend 1
-    #        leg1 = fig1.legend(reversed(handles), reversed(labels), loc='lower left',bbox_to_anchor=(1,0),
-    #                      facecolor='inherit', frameon=True)
-
-
-            # Manually add the first legend back
-    #        fig1.add_artist(leg1)
-
-
             if mconfig.parser("plot_title_as_region"):
                 fig1.set_title(zone_input)
-=======
->>>>>>> 6ce97e6b
+
             outputs[zone_input] = {'fig': fig1, 'data_table': Data_Table_Out}
         return outputs
 
@@ -700,26 +687,12 @@
             # plt.ylim((0,600))
 
             handles, labels = ax.get_legend_handles_labels()
-<<<<<<< HEAD
-            ax.legend(reversed(handles), reversed(labels), loc='upper center',bbox_to_anchor=(0.5,-0.15),
-                         facecolor='inherit', frameon=True, ncol=2)
-
-    #        handles, labels = fig1.get_legend_handles_labels()
-
-            #Legend 1
-    #        leg1 = fig1.legend(reversed(handles), reversed(labels), loc='lower left',bbox_to_anchor=(1,0),
-    #                      facecolor='inherit', frameon=True)
-
-
-            # Manually add the first legend back
-    #        fig1.add_artist(leg1)
 
             if mconfig.parser("plot_title_as_region"):
                 fig1.set_title(zone_input)
-=======
+
             ax.legend(reversed(handles), reversed(labels), loc='lower left',bbox_to_anchor=(1,0),
                           facecolor='inherit', frameon=True)
->>>>>>> 6ce97e6b
 
             outputs[zone_input] = {'fig': fig1, 'data_table': Data_Table_Out}
         return outputs
@@ -729,22 +702,6 @@
                   timezone=None, start_date_range=None, end_date_range=None):
         
         outputs = {}
-<<<<<<< HEAD
-        total_gen_cost_collection = {}
-        fuel_cost_collection = {}
-        vom_cost_collection = {}
-        start_shutdown_cost_collection = {}
-        emissions_cost_collection = {}
-        gen_collection = {}
-        check_input_data = []
-        
-        check_input_data.extend([mfunc.get_data(total_gen_cost_collection,"generator_Total_Generation_Cost", self.Marmot_Solutions_folder, self.Scenarios)])
-        check_input_data.extend([mfunc.get_data(fuel_cost_collection,"generator_Fuel_Cost", self.Marmot_Solutions_folder, self.Scenarios)])
-        check_input_data.extend([mfunc.get_data(vom_cost_collection,"generator_VO&M_Cost", self.Marmot_Solutions_folder, self.Scenarios)])
-        check_input_data.extend([mfunc.get_data(start_shutdown_cost_collection,"generator_Start_&_Shutdown_Cost", self.Marmot_Solutions_folder, self.Scenarios)])
-
-        mfunc.get_data(emissions_cost_collection,"generator_Emissions_Cost", self.Marmot_Solutions_folder, self.Scenarios)
-=======
         
         # List of properties needed by the plot, properties are a set of tuples and contain 3 parts:
         # required True/False, property name and scenarios required, scenarios must be a list.
@@ -756,7 +713,6 @@
         
         # Runs get_data to populate mplot_data_dict with all required properties, returns a 1 if required data is missing
         check_input_data = mfunc.get_data(self.mplot_data_dict, properties,self.Marmot_Solutions_folder)
->>>>>>> 6ce97e6b
         
         # Checks if all data required by plot is available, if 1 in list required data is missing
         if 1 in check_input_data:
@@ -765,8 +721,6 @@
         for zone_input in self.Zones:
             self.logger.info(f"Zone = {zone_input}")
             gen_cost_out_chunks = []
-
-            OSW_injs = []
 
             for scenario in self.Scenarios:
                 self.logger.info(f"Scenario = {scenario}")
@@ -805,12 +759,7 @@
                 Detailed_Gen_Cost.columns = Detailed_Gen_Cost.columns.str.replace('_',' ')
                 Detailed_Gen_Cost = Detailed_Gen_Cost.sum(axis=0)
                 Detailed_Gen_Cost = Detailed_Gen_Cost.rename(scenario)
-<<<<<<< HEAD
-                Detailed_Gen_Cost_Out = pd.concat([Detailed_Gen_Cost_Out, Detailed_Gen_Cost], axis=1, sort=False)
-
-            Detailed_Gen_Cost_Out = Detailed_Gen_Cost_Out.T
-            #/1000000 #Convert cost to millions
-=======
+
                 gen_cost_out_chunks.append(Detailed_Gen_Cost)
             
             # Checks if gen_cost_out_chunks contains data, if not skips zone and does not return a plot
@@ -820,7 +769,8 @@
             
             Detailed_Gen_Cost_Out = pd.concat(gen_cost_out_chunks, axis=1, sort=False)
             Detailed_Gen_Cost_Out = Detailed_Gen_Cost_Out.T/1000000 #Convert cost to millions
->>>>>>> 6ce97e6b
+            #TODO: Add $ unit conversion.
+
             #Ensures region has generation, else skips
             try:
                 Detailed_Gen_Cost_Out = Detailed_Gen_Cost_Out-Detailed_Gen_Cost_Out.xs(self.Scenarios[0]) #Change to a diff on first scenario
@@ -831,15 +781,7 @@
 
             Detailed_Gen_Cost_Out.drop(self.Scenarios[0],inplace=True) #Drop base entry
 
-            #Normalize by pre-curtailment OSW
-            #OSW_injs = [10601535,19513218]
-            OSW_injs = [10601535,10601535, 19513218,19513218,19513218,19513218]
-            Detailed_Gen_Cost_Out = Detailed_Gen_Cost_Out.T/OSW_injs
-            Detailed_Gen_Cost_Out = -1 * Detailed_Gen_Cost_Out.T
-
             net_cost = Detailed_Gen_Cost_Out.sum(axis = 1)
-
-            Detailed_Gen_Cost_Out['Value of avoided capacity'] = [19.2,19.2, 20,20,20,20]
 
             Detailed_Gen_Cost_Out.index = Detailed_Gen_Cost_Out.index.str.replace('_',' ')
             Detailed_Gen_Cost_Out.index = Detailed_Gen_Cost_Out.index.str.wrap(10, break_long_words=False)
@@ -864,18 +806,13 @@
             ax.tick_params(axis='y', which='major', length=5, width=1)
             ax.tick_params(axis='x', which='major', length=5, width=1)
             locs,labels=plt.xticks()
-            #ax.set_ylabel('Normalized Generation Cost Change \n relative to '+ self.Scenarios[0] + ' ($/MWh)',  color='black', rotation='vertical')
-            ax.set_ylabel('Operational + capacity value \nof OSW in 2036 ($/MWh)',color = 'black',rotation = 'vertical')
+            ax.set_ylabel('Generation Cost Change \n relative to '+ self.Scenarios[0] + ' (Million $)',  color='black', rotation='vertical') #TODO: Add $ unit conversion.
             self.xlabels = pd.Series(self.Scenarios).str.replace('_',' ').str.wrap(10, break_long_words=False)
             plt.xticks(ticks=locs,labels=self.xlabels[1:])
 
             ax.yaxis.set_major_formatter(mpl.ticker.FuncFormatter(lambda x, p: format(x, f',.{self.y_axes_decimalpt}f')))
             ax.margins(x=0.01)
-<<<<<<< HEAD
-            #plt.ylim((0,600))
-=======
-            # plt.ylim((0,600))
->>>>>>> 6ce97e6b
+
 
             #Add net cost line.
             for n, scenario in enumerate(self.Scenarios[1:]):
