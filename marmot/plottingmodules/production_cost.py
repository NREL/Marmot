# -*- coding: utf-8 -*-
"""System operating cost plots.

This module plots figures related to the cost of operating the power system.
Plots can be broken down by cost categories, generator types etc. 

@author: Daniel Levie
"""

import logging
from pathlib import Path
from typing import List

import pandas as pd

import marmot.utils.mconfig as mconfig
from marmot.plottingmodules.plotutils.plot_data_helper import PlotDataStoreAndProcessor
from marmot.plottingmodules.plotutils.plot_data_helper import reorder_scenarios
from marmot.plottingmodules.plotutils.plot_exceptions import (
    MissingInputData,
    MissingZoneData,
)
from marmot.plottingmodules.plotutils.plot_library import PlotLibrary
from marmot.plottingmodules.plotutils.styles import GeneratorColorDict
from marmot.plottingmodules.plotutils.timeseries_modifiers import (
    set_timestamp_date_range,
)

plot_data_settings: dict = mconfig.parser("plot_data")
logger = logging.getLogger("plotter." + __name__)


# gen_names_dict = pd.read_csv('/Users/mschwarz/Marmot_local/Marmot/input_files/mapping_folder/gen_names.csv')
# gen_names_dict = gen_names_dict.set_index(gen_names_dict.columns[0]).squeeze().to_dict()

# self = SystemCosts(
#     Zones = ['USA'],
#     AGG_BY = 'Country',
#     Scenarios = ['ACDH90by35_2035','LimDH90by35_2035','LCCDH90by35_2035','VSCDH90by35_2035'],
#     ordered_gen = ['Nuclear', 'Coal', 'Gas-CC', 'Gas-CC CCS', 'Gas-CT', 'Gas', 'Gas-Steam', 'Dual Fuel', 'DualFuel', 'Oil-Gas-Steam', 'Oil', 'Hydro', 'Ocean', 'Geothermal', 'Biomass', 'Biopower', 'Other', 'VRE', 'Wind', 'Offshore Wind', 'OffshoreWind', 'Solar', 'PV', 'dPV', 'CSP', 'PV-Battery', 'Battery', 'OSW-Battery', 'PHS', 'Storage', 'Net Imports', 'Curtailment', 'curtailment', 'Demand', 'Deamand + Storage Charging'],
#     marmot_solutions_folder = '/Users/mschwarz/NTPS_local',
#     gen_names_dict = gen_names_dict
# )


class SystemCosts(PlotDataStoreAndProcessor):
    """System total cost plots.

    The cost.py module contains methods that are
    related to the capital and operating cost of the power system.

    SystemCosts inherits from the PlotDataStoreAndProcessor class to assist
    in creating figures.
    """

    def __init__(
        self,
        Zones: List[str],
        Scenarios: List[str],
        AGG_BY: str,
        ordered_gen: List[str],
        marmot_solutions_folder: Path,
        marmot_color_dict: dict = None,
        custom_xticklabels: List[str] = None,
        **kwargs,
    ):
        """
        Args:
            Zones (List[str]): List of regions/zones to plot.
            Scenarios (List[str]): List of scenarios to plot.
            AGG_BY (str): Informs region type to aggregate by when creating plots.
            ordered_gen (List[str]): Ordered list of generator technologies to plot,
                order defines the generator technology position in stacked bar and area plots.
            marmot_solutions_folder (Path): Directory containing Marmot solution outputs.
            marmot_color_dict (dict, optional): Dictionary of colors to use for
                generation technologies.
                Defaults to None.
            custom_xticklabels (List[str], optional): List of custom x labels to
                apply to barplots. Values will overwite existing ones.
                Defaults to None.
        """
        # Instantiation of PlotDataStoreAndProcessor
        super().__init__(AGG_BY, ordered_gen, marmot_solutions_folder, **kwargs)

        self.Zones = Zones
        self.Scenarios = Scenarios
        if marmot_color_dict is None:
            self.marmot_color_dict = GeneratorColorDict.set_random_colors(
                self.ordered_gen
            ).color_dict
        else:
            self.marmot_color_dict = marmot_color_dict
        self.custom_xticklabels = custom_xticklabels

    def prod_cost(
        self,
        start_date_range: str = None,
        end_date_range: str = None,
        custom_data_file_path: Path = None,
        scenario_groupby: str = "Scenario",
        **_,
    ):
        """Plots total system net revenue and cost.

        Total revenue is made up of reserve and energy revenues which are displayed in a stacked
        bar plot with total generation cost. Net revensue is represented by a dot.
        Each sceanrio is plotted as a separate bar.

        Args:
            start_date_range (str, optional): Defines a start date at which to represent data from.
                Defaults to None.
            end_date_range (str, optional): Defines a end date at which to represent data to.
                Defaults to None.
            custom_data_file_path (Path, optional): Path to custom data file to concat extra
                data. Index and column format should be consistent with output data csv.
            scenario_groupby (str, optional): Specifies whether to group data by Scenario
                or Year-Sceanrio. If grouping by Year-Sceanrio the year will be identified
                from the timestamp and appeneded to the sceanrio name. This is useful when
                plotting data which covers multiple years such as ReEDS.
                Defaults to Scenario.

                .. versionadded:: 0.10.0

        Returns:
            dict: Dictionary containing the created plot and its data table.
        """
        outputs: dict = {}

        # List of properties needed by the plot, properties are a set of tuples and
        # contain 3 parts: required True/False, property name and scenarios required,
        # scenarios must be a list.
        properties = [
            (True, "generator_Total_Generation_Cost", self.Scenarios),
            (True, "generator_Pool_Revenue", self.Scenarios),
            (True, "generator_Reserves_Revenue", self.Scenarios),
            (True, "generator_Installed_Capacity", self.Scenarios),
        ]

        # Runs get_formatted_data within PlotDataStoreAndProcessor to populate PlotDataStoreAndProcessor dictionary
        # with all required properties, returns a 1 if required data is missing
        check_input_data = self.get_formatted_data(properties)

        # Checks if all data required by plot is available, if 1 in list required data is missing
        if 1 in check_input_data:
            return MissingInputData()

        for zone_input in self.Zones:
            total_cost_chunk = []
            logger.info(f"{self.AGG_BY} = {zone_input}")
            for scenario in self.Scenarios:

                logger.info(f"Scenario = {scenario}")
                Total_Installed_Capacity = self["generator_Installed_Capacity"].get(
                    scenario
                )
                # Check if zone has installed generation, if not skips
                try:
                    Total_Installed_Capacity = Total_Installed_Capacity.xs(
                        zone_input, level=self.AGG_BY
                    )
                except KeyError:
                    logger.warning(f"No installed capacity in : {zone_input}")
                    continue
                Total_Installed_Capacity = self.df_process_gen_inputs(
                    Total_Installed_Capacity
                )
                Total_Installed_Capacity.reset_index(drop=True, inplace=True)
                Total_Installed_Capacity = Total_Installed_Capacity.iloc[0]

                gen_cost = self["generator_Total_Generation_Cost"].get(scenario)
                gen_cost = gen_cost.xs(zone_input, level=self.AGG_BY)
                gen_cost = self.df_process_gen_inputs(gen_cost)
                gen_cost = gen_cost.sum(axis=0) * -1
                # gen_cost = gen_cost/Total_Installed_Capacity #Change to $/MW-year
                gen_cost.rename("Generation Cost", inplace=True)

                Pool_Revenues = self["generator_Pool_Revenue"].get(scenario)
                Pool_Revenues = Pool_Revenues.xs(zone_input, level=self.AGG_BY)
                Pool_Revenues = self.df_process_gen_inputs(Pool_Revenues)
                Pool_Revenues = Pool_Revenues.sum(axis=0)
                # Pool_Revenues = Pool_Revenues/Total_Installed_Capacity #Change to $/MW-year
                Pool_Revenues.rename("Energy Revenues", inplace=True)

                ### Might change to Net Reserve Revenue at later date
                Reserve_Revenues = self["generator_Reserves_Revenue"].get(scenario)
                Reserve_Revenues = Reserve_Revenues.xs(zone_input, level=self.AGG_BY)
                Reserve_Revenues = self.df_process_gen_inputs(Reserve_Revenues)
                Reserve_Revenues = Reserve_Revenues.sum(axis=0)
                # Reserve_Revenues = Reserve_Revenues/Total_Installed_Capacity #Change to $/MW-year
                Reserve_Revenues.rename("Reserve Revenues", inplace=True)

                Total_Systems_Cost = pd.concat(
                    [gen_cost, Pool_Revenues, Reserve_Revenues], axis=1, sort=False
                )

                Total_Systems_Cost = Total_Systems_Cost.sum(axis=0)
                Total_Systems_Cost = Total_Systems_Cost.rename(scenario)

                total_cost_chunk.append(Total_Systems_Cost)

            total_systems_cost_out = pd.concat(total_cost_chunk, axis=1, sort=False)

            total_systems_cost_out = total_systems_cost_out.T

            # total_systems_cost_out = total_systems_cost_out/1000 #Change to $/kW-year
            total_systems_cost_out = (
                total_systems_cost_out / 1e6
            )  # Convert cost to millions

            if pd.notna(custom_data_file_path):
                total_systems_cost_out = self.insert_custom_data_columns(
                    total_systems_cost_out, custom_data_file_path
                )

            Net_Revenue = total_systems_cost_out.sum(axis=1)

            # Checks if Net_Revenue contains data, if not skips zone and does not return a plot
            if Net_Revenue.empty:
                out = MissingZoneData()
                outputs[zone_input] = out
                continue

            # Data table of values to return to main program
            Data_Table_Out = total_systems_cost_out.add_suffix(" (Million $)")

            mplt = PlotLibrary()
            fig, ax = mplt.get_figure()

            # Set x-tick labels
            if self.custom_xticklabels:
                tick_labels = self.custom_xticklabels
            else:
                tick_labels = total_systems_cost_out.index

            mplt.barplot(
                total_systems_cost_out, stacked=True, custom_tick_labels=tick_labels
            )
            ax.plot(
                Net_Revenue.index,
                Net_Revenue.values,
                color="black",
                linestyle="None",
                marker="o",
                label="Net Revenue",
            )

            ax.set_ylabel(
                "Total System Net Rev, Rev, & Cost (Million $)",
                color="black",
                rotation="vertical",
            )
            ax.margins(x=0.01)

            mplt.add_legend(reverse_legend=True)
            if plot_data_settings["plot_title_as_region"]:
                mplt.add_main_title(zone_input)

            outputs[zone_input] = {"fig": fig, "data_table": Data_Table_Out}
        return outputs

    def sys_cost(
        self,
        start_date_range: str = None,
        end_date_range: str = None,
        custom_data_file_path: Path = None,
        scenario_groupby: str = "Scenario",
        **_,
    ):
        """Creates a stacked bar plot of Total Operational Cost, Capital Cost, and Cost of Unserved Energy.

        Plot only shows totals and is NOT broken down into technology or cost type beyond operational/capital 
        specific values.
        Each sceanrio is plotted as a separate bar.

        Args:
            start_date_range (str, optional): Defines a start date at which to represent data from.
                Defaults to None.
            end_date_range (str, optional): Defines a end date at which to represent data to.
                Defaults to None.
            custom_data_file_path (Path, optional): Path to custom data file to concat extra
                data. Index and column format should be consistent with output data csv.
            scenario_groupby (str, optional): Specifies whether to group data by Scenario
                or Year-Sceanrio. If grouping by Year-Sceanrio the year will be identified
                from the timestamp and appeneded to the sceanrio name. This is useful when
                plotting data which covers multiple years such as ReEDS.
                Defaults to Scenario.

                .. versionadded:: 0.10.0

        Returns:
            dict: Dictionary containing the created plot and its data table.
        """
        outputs: dict = {}

        if self.AGG_BY == "zone":
            agg = "zone"
        else:
            agg = "region"

        # List of properties needed by the plot, properties are a set of tuples and
        # contain 3 parts: required True/False, property name and scenarios required,
        # scenarios must be a list.
        properties = [
            (True, "generator_Total_Generation_Cost", self.Scenarios),
            (True, "generator_Build_Cost", self.Scenarios),
            (False, f"{agg}_Cost_Unserved_Energy", self.Scenarios),
        ]

        # Runs get_formatted_data within PlotDataStoreAndProcessor to populate PlotDataStoreAndProcessor dictionary
        # with all required properties, returns a 1 if required data is missing
        check_input_data = self.get_formatted_data(properties)

        # Checks if all data required by plot is available, if 1 in list required data is missing
        if 1 in check_input_data:
            return MissingInputData()

        for zone_input in self.Zones:
            system_cost_chunk = []
            logger.info(f"{self.AGG_BY} = {zone_input}")

            for scenario in self.Scenarios:
                logger.info(f"Scenario = {scenario}")

                gen_cost: pd.DataFrame = self["generator_Total_Generation_Cost"].get(
                    scenario
                )
                try:
                    gen_cost = gen_cost.xs(zone_input, level=self.AGG_BY)
                except KeyError:
                    logger.warning(f"No Generators found in : {zone_input}")
                    continue
                gen_cost = gen_cost.rename(columns={"values": "Total Operational Cost"})

                cap_cost: pd.DataFrame = self["generator_Build_Cost"].get(
                    scenario
                )
                try:
                    cap_cost = cap_cost.xs(zone_input, level=self.AGG_BY)
                except KeyError:
                    logger.warning(f"No Generators found in : {zone_input}")
                    continue
                cap_cost = cap_cost.rename(columns={"values": "Total Capital Cost"})

                cost_unserved_energy: pd.DataFrame = self[
                    f"{agg}_Cost_Unserved_Energy"
                ][scenario]
                if cost_unserved_energy.empty:
                    cost_unserved_energy = self["generator_Total_Generation_Cost"][
                        scenario
                    ].copy()
                    cost_unserved_energy.iloc[:, 0] = 0
                cost_unserved_energy = cost_unserved_energy.xs(
                    zone_input, level=self.AGG_BY
                )
                cost_unserved_energy = cost_unserved_energy.rename(
                    columns={"values": "Cost Unserved Energy"}
                )

                if pd.notna(start_date_range):
                    gen_cost, cap_cost, cost_unserved_energy = set_timestamp_date_range(
                        [gen_cost, cap_cost, cost_unserved_energy],
                        start_date_range,
                        end_date_range,
                    )
                    if gen_cost.empty is True:
                        logger.warning("No generation in selected Date Range")
                        continue
                    if cap_cost.empty is True:
                        logger.warning("No generation capital costs in selected Date Range")
                        continue

                gen_cost = self.year_scenario_grouper(
                    gen_cost, scenario, groupby=scenario_groupby
                ).sum()
                cap_cost = self.year_scenario_grouper(
                    cap_cost, scenario, groupby=scenario_groupby
                ).sum()
                cost_unserved_energy = self.year_scenario_grouper(
                    cost_unserved_energy, scenario, groupby=scenario_groupby
                ).sum()

                system_cost_chunk.append(
                    pd.concat([cap_cost, gen_cost, cost_unserved_energy], axis=1)
                )

            # Checks if gen_cost_out_chunks contains data, if not skips zone and does not return a plot
            if not system_cost_chunk:
                outputs[zone_input] = MissingZoneData()
                continue

            total_systems_cost_out = pd.concat(system_cost_chunk, axis=0, sort=False)
            total_systems_cost_out = (
                total_systems_cost_out / 1000000
            )  # Convert cost to millions

            # Checks if total_systems_cost_out contains data, if not skips zone and does not return a plot
            if total_systems_cost_out.empty:
                outputs[zone_input] = MissingZoneData()
                continue

            if pd.notna(custom_data_file_path):
                total_systems_cost_out = self.insert_custom_data_columns(
                    total_systems_cost_out, custom_data_file_path
                )

            # Data table of values to return to main program
            Data_Table_Out = total_systems_cost_out.add_suffix(" (Million $)")

            mplt = PlotLibrary()
            fig, ax = mplt.get_figure()

            # Set x-tick labels
            if self.custom_xticklabels:
                tick_labels = self.custom_xticklabels
            else:
                tick_labels = total_systems_cost_out.index

            mplt.barplot(
                total_systems_cost_out, stacked=True, custom_tick_labels=tick_labels
            )
            ax.set_ylabel(
                "Total System Cost (Million $)", color="black", rotation="vertical"
            )
            ax.margins(x=0.01)

            mplt.add_legend(reverse_legend=True)
            if plot_data_settings["plot_title_as_region"]:
                mplt.add_main_title(zone_input)

            cost_totals = total_systems_cost_out.sum(axis=1)  # holds total of each bar

            # inserts values into bar stacks
            for patch in ax.patches:
                width, height = patch.get_width(), patch.get_height()
                if height <= 1:
                    continue
                x, y = patch.get_xy()
                ax.text(
                    x + width / 2,
                    y + height / 2,
                    "{:,.0f}".format(height),
                    horizontalalignment="center",
                    verticalalignment="center",
                    fontsize=12,
                )

            # inserts total bar value above each bar
            for k, patch in enumerate(ax.patches):
                height = cost_totals[k]
                width = patch.get_width()
                x, y = patch.get_xy()
                ax.text(
                    x + width / 2,
                    y + height + 0.05 * max(ax.get_ylim()),
                    "{:,.0f}".format(height),
                    horizontalalignment="center",
                    verticalalignment="center",
                    fontsize=15,
                    color="red",
                )
                if k >= len(cost_totals) - 1:
                    break

            outputs[zone_input] = {"fig": fig, "data_table": Data_Table_Out}
        return outputs

    def detailed_gen_cost(
        self,
        start_date_range: str = None,
        end_date_range: str = None,
        custom_data_file_path: Path = None,
        scenario_groupby: str = "Scenario",
        **_,
    ):
        """Creates stacked bar plot of total generation cost by cost type (fuel, emission, start cost etc.)

        Creates a more deatiled system cost plot.
        Each sceanrio is plotted as a separate bar.

        Args:
            start_date_range (str, optional): Defines a start date at which to represent data from.
                Defaults to None.
            end_date_range (str, optional): Defines a end date at which to represent data to.
                Defaults to None.
            custom_data_file_path (Path, optional): Path to custom data file to concat extra
                data. Index and column format should be consistent with output data csv.
            scenario_groupby (str, optional): Specifies whether to group data by Scenario
                or Year-Sceanrio. If grouping by Year-Sceanrio the year will be identified
                from the timestamp and appeneded to the sceanrio name. This is useful when
                plotting data which covers multiple years such as ReEDS.
                Defaults to Scenario.

                .. versionadded:: 0.10.0

        Returns:
            dict: Dictionary containing the created plot and its data table.
        """
        outputs: dict = {}

        # List of properties needed by the plot, properties are a set of tuples and
        # contain 3 parts: required True/False, property name and scenarios required,
        # scenarios must be a list.
        properties = [
            (False, "generator_FOM_Cost_NPV", self.Scenarios),
            (False, "generator_VOM_Cost_NPV", self.Scenarios),
            (False, "generator_Fuel_Cost_NPV", self.Scenarios),
            (False, "generator_Start_and_Shutdown_Cost_NPV", self.Scenarios),
            (False, "generator_Reserves_VOM_Cost_NPV", self.Scenarios),
            (False, "generator_Emissions_Cost_NPV", self.Scenarios),
            (False, "generator_Annualized_Build_Cost_NPV", self.Scenarios),
            (False, "generator_Annualized_One_Time_Cost_NPV", self.Scenarios),
            (False, "generator_UoS_Cost_NPV", self.Scenarios),
        ]

        # Runs get_formatted_data within PlotDataStoreAndProcessor to populate PlotDataStoreAndProcessor dictionary
        # with all required properties, returns a 1 if required data is missing
        check_input_data = self.get_formatted_data(properties)

        # Checks if all data required by plot is available, if 1 in list required data is missing
        if 1 in check_input_data:
            return MissingInputData()

        for zone_input in self.Zones:
            logger.info(f"Zone = {zone_input}")
            gen_cost_out_chunks = []

            for scenario in self.Scenarios:
                logger.info(f"Scenario = {scenario}")

                data_frames_lst = []
                for prop_name in properties:
                    df: pd.DataFrame = self[prop_name[1]].get(scenario)
                    if df.empty:
                        continue
                    else:
                        try:
                            df = df.xs(zone_input, level=self.AGG_BY)
                            df = df.groupby(["timestamp"]).sum()
                        except KeyError:
                            logger.warning(f"No Generators found in: {zone_input}")
                            break

<<<<<<< HEAD
                    if prop_name[1] == "generator_VOM_Cost":
                        try:
                            df["values"].to_numpy()[df["values"].to_numpy() < 0] = 0
                        except:
                            df[0].to_numpy()[df[0].to_numpy() < 0] = 0
                    df = df.rename(columns={"values": prop_name[1],0: prop_name[1]})
=======
                    if (prop_name[1] == "generator_VOM_Cost" or prop_name[1] == "generator_VOM_Cost_NPV"):
                        df["values"].to_numpy()[df["values"].to_numpy() < 0] = 0
                    df = df.rename(columns={"values": prop_name[1]})
>>>>>>> 9c0c0bcb
                    data_frames_lst.append(df)

                detailed_gen_cost = pd.concat(data_frames_lst, axis=1).fillna(0)
                detailed_gen_cost = detailed_gen_cost.rename(
                    columns={
                        "generator_FOM_Cost_NPV": "FO&M Cost",
                        "generator_VOM_Cost_NPV": "VO&M Cost",
                        "generator_Fuel_Cost_NPV": "Fuel Cost",
                        "generator_Start_and_Shutdown_Cost_NPV": "Start & Shutdown Cost",
                        "generator_Reserves_VOM_Cost_NPV": "Reserves VO&M Cost",
                        "generator_Emissions_Cost_NPV": "Emissions Cost",
                        "generator_Annualized_Build_Cost_NPV":"Annualized Build Cost",
                        "generator_Annualized_One_Time_Cost_NPV":"Annualized Spur Line Cost",
                        "generator_UoS_Cost_NPV":"Production Tax Credit",
                    }
                )

                if pd.notna(start_date_range):
                    detailed_gen_cost = set_timestamp_date_range(
                        detailed_gen_cost, start_date_range, end_date_range
                    )
                    if detailed_gen_cost.empty is True:
                        logger.warning("No Generation in selected Date Range")
                        continue

                gen_cost_out_chunks.append(
                    self.year_scenario_grouper(
                        detailed_gen_cost, scenario, groupby=scenario_groupby
                    ).sum()
                )

            # Checks if gen_cost_out_chunks contains data,
            # if not skips zone and does not return a plot
            if not gen_cost_out_chunks:
                outputs[zone_input] = MissingZoneData()
                continue

            detailed_gen_cost_out = pd.concat(gen_cost_out_chunks, axis=0, sort=False)
            detailed_gen_cost_out = (
                detailed_gen_cost_out / 1000000
            )  # Convert cost to millions

            # Deletes columns that are all 0
            detailed_gen_cost_out = detailed_gen_cost_out.loc[
                :, (detailed_gen_cost_out != 0).any(axis=0)
            ]

            # Checks if detailed_gen_cost_out contains data, if not skips zone and does not return a plot
            if detailed_gen_cost_out.empty:
                outputs[zone_input] = MissingZoneData()
                continue

            if pd.notna(custom_data_file_path):
                total_systems_cost_out = self.insert_custom_data_columns(
                    total_systems_cost_out, custom_data_file_path
                )
            if 'FO&M Cost' in detailed_gen_cost_out.columns: detailed_gen_cost_out.drop(columns =['FO&M Cost'],inplace = True)
            # Data table of values to return to main program
            Data_Table_Out = detailed_gen_cost_out.add_suffix(" (Million $)")
            
            #new_order = ["NoNewRE", "Base", "RPS"]
            if scenario_groupby == "Scenario": 
                # Reorder scenarios for plotting
                #detailed_gen_cost_out = reorder_scenarios(detailed_gen_cost_out, new_order, scenario_groupby=scenario_groupby)
                net_cost = [detailed_gen_cost_out.copy().sum(axis=1)]
                detailed_gen_cost_out = [detailed_gen_cost_out.copy()]

                mplt = PlotLibrary(squeeze = False, ravel_axs=True)
 
            
            else: #scenario groupby = Scenario-Year
                # Create a facet plot per scenario
                mplt = PlotLibrary(ncols = len(self.Scenarios), sharey=True)
                mplt.add_facet_labels(xlabels = self.Scenarios)
                temp = detailed_gen_cost_out.copy()
                detailed_gen_cost_out = []
                net_cost = []
                for scen in self.Scenarios:
                    sub_df = temp[temp.index.str.contains(scen)]
                    sub_df.index = sub_df.index.str.split(":").str[0]
                    detailed_gen_cost_out.append(sub_df)
                    net_cost.append(sub_df.sum(axis=1))


            fig, ax = mplt.get_figure()

            n=0
            while n < len(self.Scenarios):
                # Set x-tick labels
                if self.custom_xticklabels:
                    tick_labels = self.custom_xticklabels
                else:
                    tick_labels = detailed_gen_cost_out[n].index

                mplt.barplot(
                    detailed_gen_cost_out[n], sub_pos = n, stacked=True, custom_tick_labels=tick_labels
                )
                ax[n].axhline(y=0, color = "grey", linewidth = 0.5, linestyle = "--")
                ax[n].set_ylabel(
                "Cumulative Net Present Value Cost (Million $)", color="black", rotation="vertical"
                )

                # Add net cost line
                for i, scenario in enumerate(detailed_gen_cost_out[n].index.unique()):
                    x = [
                        ax[n].patches[i].get_x(),
                        ax[n].patches[i].get_x() + ax[n].patches[i].get_width(),
                    ]
                    y_net = [net_cost[n].loc[scenario]] * 2
                    ax[n].plot(x, y_net, c="black", linewidth = 1.5, label = "Net Cost")

                ax[n].margins(x=0.01)
                if scenario_groupby == "Scenario":
                    n = len(self.Scenarios)
                else:
                    ax[n].set_xlabel(self.Scenarios[n])
                    n += 1
                    

            mplt.add_legend(reverse_legend=True)
            if plot_data_settings["plot_title_as_region"]:
                mplt.add_main_title(zone_input)


            #cost_totals = detailed_gen_cost_out.sum(axis=1)  # holds total of each bar

            # inserts values into bar stacks
            #for patch in ax.patches:
            #    width, height = patch.get_width(), patch.get_height()
            #    if height <= 2:
            #        continue
            #    x, y = patch.get_xy()
            #    ax.text(
            #        x + width / 2,
            #        y + height / 2,
            #        "{:,.0f}".format(height),
            #        horizontalalignment="center",
            #        verticalalignment="center",
            #        fontsize=12,
            #    )

            # inserts total bar value above each bar
            #for k, patch in enumerate(ax.patches):
            #    height = cost_totals[k]
            #    width = patch.get_width()
            #    x, y = patch.get_xy()
            #    ax.text(
            #        x + width / 2,
            #        y + height + 0.05 * max(ax.get_ylim()),
            #        "{:,.0f}".format(height),
            #        horizontalalignment="center",
            #        verticalalignment="center",
            #        fontsize=15,
            #        color="red",
            #    )
            #   if k >= len(cost_totals) - 1:
            #        break

            outputs[zone_input] = {"fig": fig, "data_table": Data_Table_Out}
        return outputs

    def sys_cost_type(
        self,
        start_date_range: str = None,
        end_date_range: str = None,
        custom_data_file_path: Path = None,
        scenario_groupby: str = "Scenario",
        **_,
    ):
        """Creates stacked bar plot of total generation cost by generator technology type.

        Another way to represent total generation cost, this time by tech type,
        i.e Coal, Gas, Hydro etc.
        Each sceanrio is plotted as a separate bar.

        Args:
            start_date_range (str, optional): Defines a start date at which to represent data from.
                Defaults to None.
            end_date_range (str, optional): Defines a end date at which to represent data to.
                Defaults to None.
            custom_data_file_path (Path, optional): Path to custom data file to concat extra
                data. Index and column format should be consistent with output data csv.
            scenario_groupby (str, optional): Specifies whether to group data by Scenario
                or Year-Sceanrio. If grouping by Year-Sceanrio the year will be identified
                from the timestamp and appeneded to the sceanrio name. This is useful when
                plotting data which covers multiple years such as ReEDS.
                Defaults to Scenario.

                .. versionadded:: 0.10.0

        Returns:
            dict: Dictionary containing the created plot and its data table.
        """
        # Create Dictionary to hold Datframes for each scenario
        outputs: dict = {}

        # List of properties needed by the plot, properties are a set of tuples and
        # contain 3 parts: required True/False, property name and scenarios required,
        # scenarios must be a list.
        properties = [(True, "generator_Total_Generation_Cost", self.Scenarios)]

        # Runs get_formatted_data within PlotDataStoreAndProcessor to populate PlotDataStoreAndProcessor dictionary
        # with all required properties, returns a 1 if required data is missing
        check_input_data = self.get_formatted_data(properties)

        # Checks if all data required by plot is available, if 1 in list required data is missing
        if 1 in check_input_data:
            return MissingInputData()

        for zone_input in self.Zones:
            gen_cost_out_chunks = []
            logger.info(f"Zone = {zone_input}")

            for scenario in self.Scenarios:
                logger.info(f"Scenario = {scenario}")

                gen_cost: pd.DataFrame = self["generator_Total_Generation_Cost"].get(
                    scenario
                )
                # Check if gen_cost contains zone_input, skips if not
                try:
                    gen_cost = gen_cost.xs(zone_input, level=self.AGG_BY)
                except KeyError:
                    logger.warning(f"No Generators found for : {zone_input}")
                    continue
                gen_cost = self.df_process_gen_inputs(gen_cost)

                if pd.notna(start_date_range):
                    gen_cost = set_timestamp_date_range(
                        gen_cost, start_date_range, end_date_range
                    )
                    if gen_cost.empty is True:
                        logger.warning("No generation in selected Date Range")
                        continue

                gen_cost_out_chunks.append(
                    self.year_scenario_grouper(
                        gen_cost, scenario, groupby=scenario_groupby
                    ).sum()
                )

            # Checks if gen_cost_out_chunks contains data,
            # if not skips zone and does not return a plot
            if not gen_cost_out_chunks:
                outputs[zone_input] = MissingZoneData()
                continue

            total_systems_cost_out = pd.concat(
                gen_cost_out_chunks, axis=0, sort=False
            ).fillna(0)
            total_systems_cost_out = (
                total_systems_cost_out / 1000000
            )  # Convert to millions
            total_systems_cost_out = total_systems_cost_out.loc[
                :, (total_systems_cost_out != 0).any(axis=0)
            ]

            # Checks if total_systems_cost_out contains data,
            # if not skips zone and does not return a plot
            if total_systems_cost_out.empty:
                outputs[zone_input] = MissingZoneData()
                continue

            if pd.notna(custom_data_file_path):
                total_systems_cost_out = self.insert_custom_data_columns(
                    total_systems_cost_out, custom_data_file_path
                )
            # Data table of values to return to main program
            Data_Table_Out = total_systems_cost_out.add_suffix(" (Million $)")

            mplt = PlotLibrary()
            fig, ax = mplt.get_figure()

            # Set x-tick labels
            if self.custom_xticklabels:
                tick_labels = self.custom_xticklabels
            else:
                tick_labels = total_systems_cost_out.index

            mplt.barplot(
                total_systems_cost_out,
                color=self.marmot_color_dict,
                stacked=True,
                custom_tick_labels=tick_labels,
            )

            ax.set_ylabel(
                "Total System Cost (Million $)", color="black", rotation="vertical"
            )
            ax.margins(x=0.01)

            mplt.add_legend(reverse_legend=True)
            if plot_data_settings["plot_title_as_region"]:
                mplt.add_main_title(zone_input)

            outputs[zone_input] = {"fig": fig, "data_table": Data_Table_Out}
        return outputs

    def sys_cost_diff(
        self,
        start_date_range: str = None,
        end_date_range: str = None,
        scenario_groupby: str = "Scenario",
        **_,
    ):
        """Creates stacked barplots of Total Generation Cost, Total Capital Cost, and Cost of Unserved Energy 
        relative to a base scenario.

        Barplots show the change in total generation cost relative to a base scenario.
        The default is to compare against the first scenario provided in the inputs list.
        Plot only shows totals and is NOT broken down into technology or cost type specific values beyond capital vs operational.
        Each scenario is plotted as a separate bar.

        Args:
            start_date_range (str, optional): Defines a start date at which to represent data from.
                Defaults to None.
            end_date_range (str, optional): Defines a end date at which to represent data to.
                Defaults to None.
            scenario_groupby (str, optional): Specifies whether to group data by Scenario
                or Year-Sceanrio. If grouping by Year-Sceanrio the year will be identified
                from the timestamp and appeneded to the sceanrio name. This is useful when
                plotting data which covers multiple years such as ReEDS.
                Defaults to Scenario.

                .. versionadded:: 0.10.0

        Returns:
            dict: Dictionary containing the created plot and its data table.
        """
        if self.AGG_BY == "zone":
            agg = "zone"
        else:
            agg = "region"

        outputs: dict = {}

        # List of properties needed by the plot, properties are a set of tuples and
        # contain 3 parts: required True/False, property name and scenarios required,
        # scenarios must be a list.
        # make sure to start this list with a required property
        properties = [ 
            (False, "generator_Total_Generation_Cost", self.Scenarios), 
            (False, "generator_Build_Cost", self.Scenarios), 
            (False, f"{agg}_Cost_Unserved_Energy", self.Scenarios),
        ]

        # Runs get_formatted_data within PlotDataStoreAndProcessor to populate PlotDataStoreAndProcessor dictionary
        # with all required properties, returns a 1 if required data is missing
        check_input_data = self.get_formatted_data(properties)

        # Checks if all data required by plot is available, if 1 in list required data is missing
        if 1 in check_input_data:
            return MissingInputData()

        for zone_input in self.Zones:
            system_cost_chunk = []
            logger.info(f"Zone = {zone_input}")

            for scenario in self.Scenarios:
                logger.info(f"Scenario = {scenario}")

                data_frames_lst = []

                for prop_name in properties:
                    df: pd.DataFrame = self[prop_name[1]].get(scenario)
                    if df.empty:
                        continue
                    else:
                        try:
                            df = df.xs(zone_input, level=self.AGG_BY)
                            df = df.groupby("timestamp").sum()
                        except:
                            logger.warning(f"No Generators found in: {zone_input} {prop_name[1]}")
                            break
                    
                    if prop_name[1] == "generator_VOM_Cost":
                        try:
                            df["values"].to_numpy()[df["values"].to_numpy() < 0] = 0
                        except:
                            df[0].to_numpy()[df[0].to_numpy() < 0] = 0
                    df = df.rename(columns={"values": prop_name[1], 0: prop_name[1]})
                    data_frames_lst.append(df)

                sys_gen_cost = pd.concat(data_frames_lst, axis=1).fillna(0)
                sys_gen_cost = sys_gen_cost.rename(
                    columns={
                        "generator_Total_Generation_Cost":"Total Operational Cost",
                        "generator_Build_Cost":"Generator Build Cost",
                        f"{agg}_Cost_Unserved_Energy":"Cost of Unserved Energy",
                    }
                )
                

                if pd.notna(start_date_range):
                    sys_gen_cost = set_timestamp_date_range(
                        sys_gen_cost,
                        start_date_range,
                        end_date_range,
                    )
                    
                    if sys_gen_cost.empty is True:
                        logger.warning("No generation in selected Date Range")
                        continue
                
                system_cost_chunk.append(
                    self.year_scenario_grouper(
                        sys_gen_cost, scenario, groupby=scenario_groupby
                    ).sum()
                )

            # Checks if total_cost_chunk contains data, if not skips zone and does not return a plot
            if not system_cost_chunk:
                outputs[zone_input] = MissingZoneData()
                continue

            try:
                # Change to a diff on first scenario
                # Convert cost to millions
                #scen_base = total_systems_cost_out.index[0]
                scen_base = system_cost_chunk[0] / 1000000
                diff_system_cost_chunk = []
                for scen in system_cost_chunk[1:]:
                    scen = scen/1000000
                    diff_scen = scen.sub(scen_base.values, axis='columns')
                    diff_system_cost_chunk.append(diff_scen)
                total_systems_cost_out = pd.concat(diff_system_cost_chunk, axis=0, sort=False)

            except KeyError:
                outputs[zone_input] = MissingZoneData()
                continue
            #total_systems_cost_out.drop(scen_base, inplace=True)  # Drop base entry

            # Checks if total_systems_cost_out contains data, if not skips zone and does not return a plot
            if total_systems_cost_out.empty:
                outputs[zone_input] = MissingZoneData()
                continue

            # Data table of values to return to main program
            Data_Table_Out = total_systems_cost_out
            Data_Table_Out = Data_Table_Out.add_suffix(" (Million $)")

            mplt = PlotLibrary()
            fig, ax = mplt.get_figure()

            mplt.barplot(total_systems_cost_out, stacked=True)

            ax.axhline(y=0, color="black")
            ax.set_ylabel(
                f"Generation Cost Change (Million $) \n relative to {self.Scenarios[0]} Scenario",
                color="black",
                rotation="vertical",
            )
            ax.margins(x=0.01)
            # plt.ylim((0,600))
            mplt.add_legend()

            if plot_data_settings["plot_title_as_region"]:
                mplt.add_main_title(zone_input)
            fig.tight_layout()

            outputs[zone_input] = {"fig": fig, "data_table": Data_Table_Out}
        return outputs

    def sys_cost_type_diff(
        self,
        start_date_range: str = None,
        end_date_range: str = None,
        scenario_groupby: str = "Scenario",
        **_,
    ):
        """Creates stacked barplots of Total Generation Cost by generator technology type relative to a base scenario.

        Barplots show the change in total total generation cost relative to a base scenario.
        The default is to comapre against the first scenario provided in the inputs list.
        Each sceanrio is plotted as a separate bar.

        Args:
            start_date_range (str, optional): Defines a start date at which to represent data from.
                Defaults to None.
            end_date_range (str, optional): Defines a end date at which to represent data to.
                Defaults to None.
            scenario_groupby (str, optional): Specifies whether to group data by Scenario
                or Year-Sceanrio. If grouping by Year-Sceanrio the year will be identified
                from the timestamp and appeneded to the sceanrio name. This is useful when
                plotting data which covers multiple years such as ReEDS.
                Defaults to Scenario.

                .. versionadded:: 0.10.0

        Returns:
            dict: Dictionary containing the created plot and its data table.
        """
        # Create Dictionary to hold Datframes for each scenario
        outputs: dict = {}

        # List of properties needed by the plot, properties are a set of tuples and
        # contain 3 parts: required True/False, property name and scenarios required,
        # scenarios must be a list.
        properties = [(True, "generator_Total_Generation_Cost", self.Scenarios)]

        # Runs get_formatted_data within PlotDataStoreAndProcessor to populate PlotDataStoreAndProcessor dictionary
        # with all required properties, returns a 1 if required data is missing
        check_input_data = self.get_formatted_data(properties)
        # Checks if all data required by plot is available, if 1 in list required data is missing
        if 1 in check_input_data:
            return MissingInputData()

        for zone_input in self.Zones:
            gen_cost_out_chunks = []
            logger.info(f"Zone = {zone_input}")

            for scenario in self.Scenarios:
                logger.info(f"Scenario = {scenario}")

                gen_cost = self["generator_Total_Generation_Cost"].get(scenario)

                try:
                    gen_cost = gen_cost.xs(zone_input, level=self.AGG_BY)
                except KeyError:
                    logger.warning(f"No Generators found for : {zone_input}")
                    continue

                gen_cost = self.df_process_gen_inputs(gen_cost)

                if pd.notna(start_date_range):
                    gen_cost = set_timestamp_date_range(
                        gen_cost, start_date_range, end_date_range
                    )
                    if gen_cost.empty is True:
                        logger.warning("No generation in selected Date Range")
                        continue

                gen_cost_out_chunks.append(
                    self.year_scenario_grouper(
                        gen_cost, scenario, groupby=scenario_groupby
                    ).sum()
                )

            # Checks if gen_cost_out_chunks contains data,
            # if not skips zone and does not return a plot
            if not gen_cost_out_chunks:
                outputs[zone_input] = MissingZoneData()
                continue

            total_systems_cost_out = pd.concat(
                gen_cost_out_chunks, axis=0, sort=False
            ).fillna(0)
            total_systems_cost_out = (
                total_systems_cost_out / 1000000
            )  # Convert to millions
            total_systems_cost_out = total_systems_cost_out.loc[
                :, (total_systems_cost_out != 0).any(axis=0)
            ]
            # Ensures region has generation, else skips
            try:
                # Change to a diff on first scenario
                scen_base = total_systems_cost_out.index[0]
                total_systems_cost_out = (
                    total_systems_cost_out - total_systems_cost_out.xs(scen_base)
                )
            except KeyError:
                outputs[zone_input] = MissingZoneData()
                continue
            total_systems_cost_out.drop(scen_base, inplace=True)  # Drop base entry

            # Checks if total_systems_cost_out contains data,
            # if not skips zone and does not return a plot
            if total_systems_cost_out.empty == True:
                outputs[zone_input] = MissingZoneData()
                continue

            # Data table of values to return to main program
            Data_Table_Out = total_systems_cost_out.add_suffix(" (Million $)")

            mplt = PlotLibrary()
            fig, ax = mplt.get_figure()

            mplt.barplot(
                total_systems_cost_out, color=self.marmot_color_dict, stacked=True
            )

            ax.axhline(y=0)
            ax.set_ylabel(
                f"Generation Cost Change (Million $) \n relative to {scen_base}",
                color="black",
                rotation="vertical",
            )
            ax.margins(x=0.01)
            # plt.ylim((0,600))

            mplt.add_legend()
            if plot_data_settings["plot_title_as_region"]:
                mplt.add_main_title(zone_input)

            outputs[zone_input] = {"fig": fig, "data_table": Data_Table_Out}
        return outputs

    def detailed_gen_cost_diff(
        self,
        start_date_range: str = None,
        end_date_range: str = None,
        scenario_groupby: str = "Scenario",
        **_,
    ):
        """Creates stacked barplots of Total Generation Cost by by cost type
        (fuel, emission, start cost etc.) relative to a base scenario each year.

        Barplots show the change in total total generation cost relative to a base scenario.
        The default is to comapre against the first scenario provided in the inputs list.
        Each sceanrio is plotted as a separate bar if scenario_groupby = Scenario.
        Each scenario is plotted in its own facet plot if scenario_groupby = Scenario-Year.

        Args:
            start_date_range (str, optional): Defines a start date at which to represent data from.
                Defaults to None.
            end_date_range (str, optional): Defines a end date at which to represent data to.
                Defaults to None.
            scenario_groupby (str, optional): Specifies whether to group data by Scenario
                or Year-Sceanrio. If grouping by Year-Sceanrio the year will be identified
                from the timestamp and appeneded to the sceanrio name. This is useful when
                plotting data which covers multiple years such as ReEDS.
                Defaults to Scenario.

                .. versionadded:: 0.10.0

        Returns:
            dict: Dictionary containing the created plot and its data table.
        """
        outputs: dict = {}

        # List of properties needed by the plot, properties are a set of tuples and
        # contain 3 parts: required True/False, property name and scenarios required,
        # scenarios must be a list.
        properties = [
            (False, "generator_FOM_Cost_NPV", self.Scenarios),
            (False, "generator_VOM_Cost_NPV", self.Scenarios),
            (False, "generator_Fuel_Cost_NPV", self.Scenarios),
            (False, "generator_Start_and_Shutdown_Cost_NPV", self.Scenarios),
            (False, "generator_Reserves_VOM_Cost_NPV", self.Scenarios),
            (False, "generator_Emissions_Cost_NPV", self.Scenarios),
            (False, "generator_Annualized_Build_Cost_NPV", self.Scenarios),
            (False, "generator_Annualized_One_Time_Cost_NPV", self.Scenarios),
            (False, "generator_UoS_Cost_NPV", self.Scenarios),
        ]

        # Runs get_formatted_data within PlotDataStoreAndProcessor to populate PlotDataStoreAndProcessor dictionary
        # with all required properties, returns a 1 if required data is missing
        check_input_data = self.get_formatted_data(properties)

        # Checks if all data required by plot is available, if 1 in list required data is missing
        if 1 in check_input_data:
            return MissingInputData()

        for zone_input in self.Zones:
            logger.info(f"Zone = {zone_input}")
            gen_cost_out_chunks = []

            for scenario in self.Scenarios:
                logger.info(f"Scenario = {scenario}")

                data_frames_lst = []
                for prop_name in properties:
                    df: pd.DataFrame = self[prop_name[1]].get(scenario)
                    if df.empty:
                        continue
                    else:
                        try:
                            df = df.xs(zone_input, level=self.AGG_BY)
                            df = df.groupby("timestamp").sum()
                        except KeyError:
                            logger.warning(f"No Generators found in: {zone_input}")
                            break

<<<<<<< HEAD
                    if prop_name[1] == "generator_VOM_Cost":
                        try:
                            df["values"].to_numpy()[df["values"].to_numpy() < 0] = 0
                        except:
                            df[0].to_numpy()[df[0].to_numpy() < 0] = 0
                    df = df.rename(columns={"values": prop_name[1], 0: prop_name[1]})
=======
                    if (prop_name[1] == "generator_VOM_Cost" or prop_name[1] == "generator_VOM_Cost_NPV"):
                        df["values"].to_numpy()[df["values"].to_numpy() < 0] = 0
                    df = df.rename(columns={"values": prop_name[1]})
>>>>>>> 9c0c0bcb
                    data_frames_lst.append(df)

                detailed_gen_cost = pd.concat(data_frames_lst, axis=1).fillna(0)
                detailed_gen_cost = detailed_gen_cost.rename(
                    columns={
                        "generator_FOM_Cost_NPV": "FO&M Cost",
                        "generator_VOM_Cost_NPV": "VO&M Cost",
                        "generator_Fuel_Cost_NPV": "Fuel Cost",
                        "generator_Start_and_Shutdown_Cost_NPV": "Start & Shutdown Cost",
                        "generator_Reserves_VOM_Cost_NPV": "Reserves VO&M Cost",
                        "generator_Emissions_Cost_NPV": "Emissions Cost",
                        "generator_Annualized_Build_Cost_NPV":"Annualized Build Cost",
                        "generator_Annualized_One_Time_Cost_NPV":"Annualized Spur Line Cost",
                        "generator_UoS_Cost_NPV":"Production Tax Credit",
                    }
                )

                if pd.notna(start_date_range):
                    detailed_gen_cost = set_timestamp_date_range(
                        detailed_gen_cost, start_date_range, end_date_range
                    )
                    if detailed_gen_cost.empty is True:
                        logger.warning("No Generation in selected Date Range")
                        continue

                gen_cost_out_chunks.append(
                    self.year_scenario_grouper(
                        detailed_gen_cost, scenario, groupby=scenario_groupby
                    ).sum()
                )

            # Checks if gen_cost_out_chunks contains data, if not skips zone and does
            # not return a plot
            if not gen_cost_out_chunks:
                outputs[zone_input] = MissingZoneData()
                continue
            
            try:
                # Change to a diff on first scenario
                # Convert cost to millions
                #scen_base = total_systems_cost_out.index[0]
                scen_base = gen_cost_out_chunks[0] / 1000000
                diff_gen_cost_out_chunks = []
                for scen in gen_cost_out_chunks[1:]:
                    scen = scen/1000000
                    diff_scen = scen.sub(scen_base.values, axis='columns')
                    diff_gen_cost_out_chunks.append(diff_scen)
                detailed_gen_cost_out = pd.concat(diff_gen_cost_out_chunks, axis=0, sort=False)

            except KeyError:
                outputs[zone_input] = MissingZoneData()
                continue

            # TODO: Add $ unit conversion.

            # Ensures region has generation, else skips
            # Drop base entry
            # detailed_gen_cost_out.drop(scen_base, inplace=True)

            # Deletes columns that are all 0
            detailed_gen_cost_out = detailed_gen_cost_out.loc[
                :, (detailed_gen_cost_out != 0).any(axis=0)
            ]

            # Checks if detailed_gen_cost_out contains data,
            # if not skips zone and does not return a plot
            if detailed_gen_cost_out.empty == True:
                outputs[zone_input] = MissingZoneData()
                continue

            # Data table of values to return to main program
            Data_Table_Out = detailed_gen_cost_out.add_suffix(" (Million $)")

            #new_order = ["NoNewRE","RPS"]
            if scenario_groupby == "Scenario":
                # Reorder scenarios for plotting
                #detailed_gen_cost_out = reorder_scenarios(detailed_gen_cost_out, new_order=new_order, scenario_groupby=scenario_groupby)
                net_cost = [detailed_gen_cost_out.copy().sum(axis=1)]
                detailed_gen_cost_out = [detailed_gen_cost_out.copy()]
                mplt = PlotLibrary(squeeze = False, ravel_axs = True)
            else: #scenario_groupby == "Scenario-Year"
                # Create a facet plot per scenario instead
                mplt = PlotLibrary(ncols = len(self.Scenarios)-1, sharey = True)
                temp = detailed_gen_cost_out.copy()
                detailed_gen_cost_out = []
                net_cost = []
                for scen in self.Scenarios[1:]:
                    sub_df = temp[temp.index.str.contains(scen)]
                    sub_df.index = sub_df.index.str.split(":").str[0]
                    detailed_gen_cost_out.append(sub_df)
                    net_cost.append(sub_df.sum(axis=1))

            fig, ax = mplt.get_figure()
            
            n = 0
            while n < len(self.Scenarios)-1:

                mplt.barplot(detailed_gen_cost_out[n], sub_pos = n, stacked=True)

                ax[n].axhline(y=0, linewidth=0.5, linestyle="--", color="grey")

                ax[n].set_ylabel(
                    f"Generation Cost Change \n relative to {self.Scenarios[0]} Scenario (Million $)",
                    color="black",
                    rotation="vertical",
                )  # TODO: Add $ unit conversion.
                ax[n].margins(x=0.01)

                # Add net cost line.
                for i, scenario in enumerate(detailed_gen_cost_out[n].index.unique()):
                    x = [
                        ax[n].patches[i].get_x(),
                        ax[n].patches[i].get_x() + ax[n].patches[i].get_width(),
                    ]
                    y_net = [net_cost[n].loc[scenario]] * 2
                    ax[n].plot(x, y_net, c="black", linewidth=1.5, label="Net Cost Change")
                
                if scenario_groupby == "Scenario":
                    n = len(self.Scenarios)-1
                else:
                    ax[n].set_xlabel(self.Scenarios[n+1])
                    n += 1

            mplt.add_legend()
                

            if plot_data_settings["plot_title_as_region"]:
                mplt.add_main_title(zone_input)

            outputs[zone_input] = {"fig": fig, "data_table": Data_Table_Out}
        return outputs<|MERGE_RESOLUTION|>--- conflicted
+++ resolved
@@ -540,18 +540,13 @@
                             logger.warning(f"No Generators found in: {zone_input}")
                             break
 
-<<<<<<< HEAD
-                    if prop_name[1] == "generator_VOM_Cost":
+                    if prop_name[1] == "generator_VOM_Cost" or prop_name[1] == "generator_VOM_Cost_NPV"):
                         try:
                             df["values"].to_numpy()[df["values"].to_numpy() < 0] = 0
                         except:
                             df[0].to_numpy()[df[0].to_numpy() < 0] = 0
                     df = df.rename(columns={"values": prop_name[1],0: prop_name[1]})
-=======
-                    if (prop_name[1] == "generator_VOM_Cost" or prop_name[1] == "generator_VOM_Cost_NPV"):
-                        df["values"].to_numpy()[df["values"].to_numpy() < 0] = 0
-                    df = df.rename(columns={"values": prop_name[1]})
->>>>>>> 9c0c0bcb
+
                     data_frames_lst.append(df)
 
                 detailed_gen_cost = pd.concat(data_frames_lst, axis=1).fillna(0)
@@ -1225,18 +1220,13 @@
                             logger.warning(f"No Generators found in: {zone_input}")
                             break
 
-<<<<<<< HEAD
-                    if prop_name[1] == "generator_VOM_Cost":
+                    if prop_name[1] == "generator_VOM_Cost" or prop_name[1] == "generator_VOM_Cost_NPV"):
                         try:
                             df["values"].to_numpy()[df["values"].to_numpy() < 0] = 0
                         except:
                             df[0].to_numpy()[df[0].to_numpy() < 0] = 0
                     df = df.rename(columns={"values": prop_name[1], 0: prop_name[1]})
-=======
-                    if (prop_name[1] == "generator_VOM_Cost" or prop_name[1] == "generator_VOM_Cost_NPV"):
-                        df["values"].to_numpy()[df["values"].to_numpy() < 0] = 0
-                    df = df.rename(columns={"values": prop_name[1]})
->>>>>>> 9c0c0bcb
+
                     data_frames_lst.append(df)
 
                 detailed_gen_cost = pd.concat(data_frames_lst, axis=1).fillna(0)
