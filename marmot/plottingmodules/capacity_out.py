import os
import pandas as pd
import datetime as dt
import matplotlib.pyplot as plt
import matplotlib as mpl
import matplotlib.dates as mdates
import numpy as np
import logging
import marmot.plottingmodules.marmot_plot_functions as mfunc
import config.mconfig as mconfig


#===============================================================================

class mplot(object):
    def __init__(self, argument_dict):
        # iterate over items in argument_dict and set as properties of class
        # see key_list in Marmot_plot_main for list of properties
        for prop in argument_dict:
            self.__setattr__(prop, argument_dict[prop])
        self.logger = logging.getLogger('marmot_plot.'+__name__)
        self.x = mconfig.parser("figure_size","xdimension")
        self.y = mconfig.parser("figure_size","ydimension")
        self.y_axes_decimalpt = mconfig.parser("axes_options","y_axes_decimalpt")

        self.mplot_data_dict = {}

    def capacity_out_stack(self, figure_name=None, prop=None, start=None, 
                             end=None, timezone=None, start_date_range=None, 
                             end_date_range=None):
        
        outputs = {}
        
        # List of properties needed by the plot, properties are a set of tuples and contain 3 parts:
        # required True/False, property name and scenarios required, scenarios must be a list.
        properties = [(True,"generator_Installed_Capacity",self.Scenarios),
                      (True,"generator_Available_Capacity",self.Scenarios)]
        
        # Runs get_data to populate mplot_data_dict with all required properties, returns a 1 if required data is missing
        check_input_data = mfunc.get_data(self.mplot_data_dict, properties,self.Marmot_Solutions_folder)

        if 1 in check_input_data:
            return mfunc.MissingInputData()
        
        # sets up x, y dimensions of plot
        xdimension, ydimension = mfunc.setup_facet_xy_dimensions(self.xlabels,self.ylabels,multi_scenario=self.Scenarios)

        grid_size = xdimension*ydimension

        # Used to calculate any excess axis to delete
        plot_number = len(self.Scenarios)
        excess_axs = grid_size - plot_number

        for zone_input in self.Zones:
            self.logger.info(f'Zone = {str(zone_input)}')

            fig2, axs = plt.subplots(ydimension,xdimension, figsize=((self.x*xdimension),(self.y*ydimension)), sharex = True, sharey='row',squeeze=False)
            plt.subplots_adjust(wspace=0.1, hspace=0.2)
            axs = axs.ravel()

            chunks = []
            i=-1
            for scenario in (self.Scenarios):
                self.logger.info(f"Scenario = {scenario}")
                i+=1
                
<<<<<<< HEAD
                install_cap = installed_cap_collection.get(scenario).copy()
                avail_cap = gen_available_capacity_collection.get(scenario).copy()
                if self.shift_leapday == True:
=======
                install_cap = self.mplot_data_dict["generator_Installed_Capacity"].get(scenario).copy()
                avail_cap = self.mplot_data_dict["generator_Available_Capacity"].get(scenario).copy()
                if self.shift_leapday:
>>>>>>> 6ce97e6b
                    avail_cap = mfunc.shift_leapday(avail_cap,self.Marmot_Solutions_folder)
                if zone_input in avail_cap.index.get_level_values(self.AGG_BY).unique():
                    avail_cap = avail_cap.xs(zone_input,level=self.AGG_BY)
                else:
                    self.logger.warning(f"No Generation in: {zone_input}")
                    outputs[zone_input] = mfunc.MissingZoneData()
                    continue
                avail_cap.columns = ['avail']
                install_cap.columns = ['cap']
                avail_cap.reset_index(inplace = True)
                
                cap_out = avail_cap.merge(install_cap,left_on = ['gen_name'],right_on = ['gen_name'])
                cap_out['Capacity out'] = cap_out['cap'] - cap_out['avail']
                
                cap_out = cap_out.groupby(["timestamp", "tech"], as_index=False).sum()
                cap_out.tech = cap_out.tech.astype("category")
                cap_out.tech.cat.set_categories(self.ordered_gen, inplace=True)
                cap_out = cap_out.sort_values(["tech"])
                cap_out = cap_out.pivot(index = 'timestamp', columns = 'tech', values = 'Capacity out')
                #Subset only thermal gen categories
                thermal_gens = [therm for therm in self.thermal_gen_cat if therm in cap_out.columns]
                cap_out = cap_out[thermal_gens]
                
                if cap_out.empty is True:
                    self.logger.warning(f"No Thermal Generation in: {zone_input}")
                    continue

                # unitconversion based off peak outage hour, only checked once 
                if i == 0:
                    unitconversion = mfunc.capacity_energy_unitconversion(max(cap_out.sum(axis=1)))
               
                cap_out = cap_out / unitconversion['divisor']

                scenario_names = pd.Series([scenario] * len(cap_out),name = 'Scenario')
                single_scen_out = cap_out.set_index([scenario_names],append = True)
                chunks.append(single_scen_out)
                
                mfunc.create_stackplot(axs = axs, data = cap_out,color_dict = self.PLEXOS_color_dict, label = cap_out.columns, n = i)
                mfunc.set_plot_timeseries_format(axs, n = i, minticks = self.minticks, maxticks = self.maxticks)
                axs[i].legend(loc = 'lower left',bbox_to_anchor=(1.05,0),facecolor='inherit', frameon=True)
            
            if not chunks:
                outputs[zone_input] = mfunc.MissingZoneData()
                continue
                
            Data_Table_Out = pd.concat(chunks,axis = 0)
            Data_Table_Out = Data_Table_Out.add_suffix(f" ({unitconversion['units']})")

            fig2.add_subplot(111, frameon=False)
            plt.tick_params(labelcolor='none', top=False, bottom=False, left=False, right=False)
            plt.ylabel(f"Capacity out ({unitconversion['units']})",  color='black', rotation='vertical', labelpad=30)
            plt.tight_layout(rect=[0, 0.03, 1, 0.97])
            if mconfig.parser("plot_title_as_region"):
                plt.title(zone_input)

            outputs[zone_input] = {'fig': fig2, 'data_table': Data_Table_Out}
        return outputs


    def capacity_out_stack_PASA(self, figure_name=None, prop=None, start=None, 
                             end=None, timezone=None, start_date_range=None, 
                             end_date_range=None):
        
        outputs = mfunc.UnderDevelopment()
        self.logger.warning('capacity_out_stack_PASA requires PASA files, and is under development. Skipping plot.')
        return outputs 
    
        outputs = {}
        for zone_input in self.Zones:
            
            self.logger.info('Zone = ' + str(zone_input))

            xdimension=len(self.xlabels)
            if xdimension == 0:
                xdimension = 1
            ydimension=len(self.ylabels)
            if ydimension == 0:
                ydimension = 1
            grid_size = xdimension*ydimension
            fig1, axs = plt.subplots(ydimension,xdimension, figsize=((8*xdimension),(4*ydimension)), sharey=True)
            plt.subplots_adjust(wspace=0.05, hspace=0.2)
            if len(self.Multi_Scenario) > 1:
                axs = axs.ravel()
            i=0

            met_year = self.Marmot_Solutions_folder[-4:] #Extract met year from PLEXOS parent scenario.

            for scenario in self.Multi_Scenario:
                self.logger.info("Scenario = " + str(scenario))

                infra_year = scenario[-4:] #Extract infra year from scenario name.
                capacity_out = pd.read_csv(os.path.join('/projects/continental/pcm/Outage Profiles/capacity out for plotting/',infra_year + '_' + met_year + '_capacity out.csv'))
                capacity_out.index = pd.to_datetime(capacity_out.DATETIME)
                one_zone = capacity_out[capacity_out[self.AGG_BY] == zone_input]    #Select only this particular zone.
                one_zone = one_zone.drop(columns = ['DATETIME',self.AGG_BY])
                one_zone = one_zone.dropna(axis = 'columns')
                one_zone = one_zone / 1000 #MW -> GW
                #Calculate average outage for all technology for all year.
                sum_ts = one_zone.sum(axis = 'columns')
                overall_avg = sum_ts.mean()

               #Subset to match dispatch time horizon.
                Gen = pd.read_hdf(os.path.join(self. Marmot_Solutions_folder, scenario, "Processed_HDF5_folder", scenario+"_formatted.h5"),  "generator_Generation")
                start = Gen.index.get_level_values('timestamp')[0]
                end =  Gen.index.get_level_values('timestamp')[-1]

               #OR select only time period of interest.
                if self.prop == 'Date Range':
                    self.logger.info("Plotting specific date range: \
                    {} to {}".format(str(self.start_date),str(self.end_date)))
                    one_zone = one_zone[self.start_date : self.end_date]
                else:
                    one_zone = one_zone[start:end]

                tech_list = [tech_type for tech_type in self.ordered_gen if tech_type in one_zone.columns]  #Order columns.
                one_zone = one_zone[tech_list]

                if '2008' not in self.Marmot_Solutions_folder and '2012' not in self.Marmot_Solutions_folder and one_zone.index[0] > dt.datetime(2024,2,28,0,0):
                    one_zone.index = one_zone.index.shift(1,freq = 'D') #TO DEAL WITH LEAP DAYS, SPECIFIC TO MARTY'S PROJECT, REMOVE AFTER.

                overall_avg_vec = pd.DataFrame(np.repeat(np.array(overall_avg),len(one_zone.index)), index = one_zone.index, columns = ['Annual average'])
                overall_avg_vec = overall_avg_vec / 1000
                Data_Table_Out = pd.concat([one_zone,overall_avg_vec], axis = 'columns')

                locator = mdates.AutoDateLocator(minticks=4, maxticks=8)
                formatter = mdates.ConciseDateFormatter(locator)
                formatter.formats[2] = '%d\n %b'
                formatter.zero_formats[1] = '%b\n %Y'
                formatter.zero_formats[2] = '%d\n %b'
                formatter.zero_formats[3] = '%H:%M\n %d-%b'
                formatter.offset_formats[3] = '%b %Y'
                formatter.show_offset = False

                if len(self.Multi_Scenario) > 1 :
                    sp = axs[i].stackplot(one_zone.index.values, one_zone.values.T, labels=one_zone.columns, linewidth=0,
                              colors=[self.PLEXOS_color_dict.get(x, '#333333') for x in one_zone.T.index])

                    axs[i].spines['right'].set_visible(False)
                    axs[i].spines['top'].set_visible(False)
                    axs[i].tick_params(axis='y', which='major', length=5, width=1)
                    axs[i].tick_params(axis='x', which='major', length=5, width=1)
                    axs[i].yaxis.set_major_formatter(mpl.ticker.FuncFormatter(lambda x, p: format(x, f',.{self.y_axes_decimalpt}f')))
                    axs[i].margins(x=0.01)
                    axs[i].xaxis.set_major_locator(locator)
                    axs[i].xaxis.set_major_formatter(formatter)
                    axs[i].hlines(y = overall_avg, xmin = axs[i].get_xlim()[0], xmax = axs[i].get_xlim()[1], label = 'Annual average') #Add horizontal line at average.
                    if i == (len(self.Multi_Scenario) - 1) :
                        handles, labels = axs[i].get_legend_handles_labels()
                        leg1 = axs[i].legend(reversed(handles), reversed(labels), loc='lower left',bbox_to_anchor=(1,0),facecolor='inherit', frameon=True)
                        axs[i].add_artist(leg1)
                else:
                    sp = axs.stackplot(one_zone.index.values, one_zone.values.T, labels=one_zone.columns, linewidth=0,
                              colors=[self.PLEXOS_color_dict.get(x, '#333333') for x in one_zone.T.index])

                    axs.spines['right'].set_visible(False)
                    axs.spines['top'].set_visible(False)
                    axs.tick_params(axis='y', which='major', length=5, width=1)
                    axs.tick_params(axis='x', which='major', length=5, width=1)
                    axs.yaxis.set_major_formatter(mpl.ticker.FuncFormatter(lambda x, p: format(x, f',.{self.y_axes_decimalpt}f')))
                    axs.margins(x=0.01)
                    axs.xaxis.set_major_locator(locator)
                    axs.xaxis.set_major_formatter(formatter)
                    axs.hlines(y = overall_avg, xmin = axs.get_xlim()[0], xmax = axs.get_xlim()[1], label = 'Annual average') #Add horizontal line at average.
                    if i == (len(self.Multi_Scenario) - 1) :
                        handles, labels = axs.get_legend_handles_labels()
                        leg1 = axs.legend(reversed(handles), reversed(labels), loc='lower left',bbox_to_anchor=(1,0),facecolor='inherit', frameon=True)
                        axs.add_artist(leg1)

                i = i + 1

            all_axes = fig1.get_axes()

            self.xlabels = pd.Series(self.xlabels).str.replace('_',' ').str.wrap(10, break_long_words=False)

            j=0
            k=0
            for ax in all_axes:
                if ax.is_last_row():
                    ax.set_xlabel(xlabel=(self.xlabels[j]),  color='black')
                    j=j+1
                if ax.is_first_col():
                    ax.set_ylabel(ylabel=(self.ylabels[k]),  color='black', rotation='vertical')
                    k=k+1


            fig1.add_subplot(111, frameon=False)
            plt.tick_params(labelcolor='none', top=False, bottom=False, left=False, right=False)
            plt.xlabel('Date ' + '(' + self.timezone + ')',  color='black', rotation='horizontal', labelpad = 40)
            plt.ylabel('Capacity out (MW)',  color='black', rotation='vertical', labelpad = 60)
            if mconfig.parser("plot_title_as_region"):
                plt.title(zone_input)

           #fig1.savefig('/home/mschwarz/PLEXOS results analysis/test/PJM_outages_2024_2011_test', dpi=600, bbox_inches='tight') #Test

            outputs[zone_input] = {'fig' : fig1, 'data_table' : Data_Table_Out}
        return outputs<|MERGE_RESOLUTION|>--- conflicted
+++ resolved
@@ -64,15 +64,10 @@
                 self.logger.info(f"Scenario = {scenario}")
                 i+=1
                 
-<<<<<<< HEAD
-                install_cap = installed_cap_collection.get(scenario).copy()
-                avail_cap = gen_available_capacity_collection.get(scenario).copy()
-                if self.shift_leapday == True:
-=======
+
                 install_cap = self.mplot_data_dict["generator_Installed_Capacity"].get(scenario).copy()
                 avail_cap = self.mplot_data_dict["generator_Available_Capacity"].get(scenario).copy()
-                if self.shift_leapday:
->>>>>>> 6ce97e6b
+                if self.shift_leapday == True:
                     avail_cap = mfunc.shift_leapday(avail_cap,self.Marmot_Solutions_folder)
                 if zone_input in avail_cap.index.get_level_values(self.AGG_BY).unique():
                     avail_cap = avail_cap.xs(zone_input,level=self.AGG_BY)
