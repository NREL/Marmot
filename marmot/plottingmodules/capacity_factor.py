--- conflicted
+++ resolved
@@ -130,13 +130,11 @@
             fig2.yaxis.set_major_formatter(mtick.PercentFormatter(1.0))
             fig2.tick_params(axis='y', which='major', length=5, width=1)
             fig2.tick_params(axis='x', which='major', length=5, width=1)
-<<<<<<< HEAD
             if mconfig.parser("plot_title_as_region"):
                 fig2.set_title(zone_input)
-=======
+
             fig2.legend(loc='lower left',bbox_to_anchor=(1,0),
                           facecolor='inherit', frameon=True)
->>>>>>> 6ce97e6b
 
             outputs[zone_input] = {'fig': fig2, 'data_table': Data_Table_Out}
         return outputs
@@ -215,32 +213,29 @@
             
             Data_Table_Out = CF_all_scenarios.T
 
-            fig1 = CF_all_scenarios.plot.bar(stacked = False, figsize=(self.x*1.5,self.y*1.5), rot=0,
-                                 color = self.color_list,edgecolor='black', linewidth='0.1')
-
-            fig1.spines['right'].set_visible(False)
-            fig1.spines['top'].set_visible(False)
-            fig1.set_ylabel('Capacity Factor',  color='black', rotation='vertical')
+            fig1,ax = plt.subplots(self.x,self.y)
+            #TODO: rewrite with mfunc functions.
+            CF_all_scenarios.plot.bar(stacked = False, figsize=(self.x*1.5,self.y*1.5), rot=0,
+                                 color = self.color_list,edgecolor='black', linewidth='0.1',ax = ax)
+
+            ax.spines['right'].set_visible(False)
+            ax.spines['top'].set_visible(False)
+            ax.set_ylabel('Capacity Factor',  color='black', rotation='vertical')
             #adds % to y axis data
-            fig1.yaxis.set_major_formatter(mtick.PercentFormatter(1.0))
-            fig1.tick_params(axis='y', which='major', length=5, width=1)
-            fig1.tick_params(axis='x', which='major', length=5, width=1)
-            fig1.legend(loc='lower left',bbox_to_anchor=(1,0),
+            ax.yaxis.set_major_formatter(mtick.PercentFormatter(1.0))
+            ax.tick_params(axis='y', which='major', length=5, width=1)
+            ax.tick_params(axis='x', which='major', length=5, width=1)
+            ax.legend(loc='lower left',bbox_to_anchor=(1,0),
                           facecolor='inherit', frameon=True)
 
-            handles, labels = fig1.get_legend_handles_labels()
+            handles, labels = ax.get_legend_handles_labels()
 
             #Legend 1
-            fig1.legend(handles, labels, loc='lower left',bbox_to_anchor=(1,0),
+            ax.legend(handles, labels, loc='lower left',bbox_to_anchor=(1,0),
                           facecolor='inherit', frameon=True)
-<<<<<<< HEAD
             if mconfig.parser("plot_title_as_region"):
-                fig1.set_title(zone_input)
-            outputs[zone_input] = {'fig': fig1, 'data_table': CF_all_scenarios}
-=======
-
+                ax.set_title(zone_input)
             outputs[zone_input] = {'fig': fig1, 'data_table': Data_Table_Out}
->>>>>>> 6ce97e6b
 
         return outputs
 
@@ -332,14 +327,11 @@
             fig3.yaxis.set_major_formatter(mtick.PercentFormatter(1.0))
             fig3.tick_params(axis='y', which='major', length=5, width=1)
             fig3.tick_params(axis='x', which='major', length=5, width=1)
-<<<<<<< HEAD
+
             if mconfig.parser("plot_title_as_region"):
                 fig3.set_title(zone_input)
-            outputs[zone_input] = {'fig': fig3, 'data_table': time_at_min.T}
-=======
+
             fig3.legend(loc='lower left',bbox_to_anchor=(1,0),
                           facecolor='inherit', frameon=True)
-
             outputs[zone_input] = {'fig': fig3, 'data_table': Data_Table_Out}
->>>>>>> 6ce97e6b
         return outputs