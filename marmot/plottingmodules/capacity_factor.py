# -*- coding: utf-8 -*-
"""Generator capacity factor plots .

This module contain methods that are related to the capacity factor 
of generators and average output plots 
"""

import logging
from pathlib import Path
from typing import List

import numpy as np
import pandas as pd

import marmot.utils.mconfig as mconfig
from marmot.plottingmodules.plotutils.plot_data_helper import (
    GenCategories,
    PlotDataStoreAndProcessor,
)
from marmot.plottingmodules.plotutils.plot_exceptions import (
    MissingInputData,
    MissingZoneData,
)
from marmot.plottingmodules.plotutils.plot_library import PlotLibrary
from marmot.plottingmodules.plotutils.styles import ColorList
from marmot.plottingmodules.plotutils.timeseries_modifiers import (
    set_timestamp_date_range,
)

from marmot.plottingmodules.plotutils.plot_exceptions import (MissingInputData, DataSavedInModule,
            UnderDevelopment, InputSheetError, MissingMetaData, UnsupportedAggregation, MissingZoneData)


logger = logging.getLogger("plotter." + __name__)
plot_data_settings: dict = mconfig.parser("plot_data")
xdimension: int = mconfig.parser("figure_size", "xdimension")
ydimension: int = mconfig.parser("figure_size", "ydimension")

<<<<<<< HEAD
# gen_names_dict = pd.read_csv('/Users/mschwarz/Marmot_local/Marmot/input_files/mapping_folder/gen_names_Standard.csv')
# gen_names_dict = gen_names_dict.set_index(gen_names_dict.columns[0]).squeeze().to_dict()

# self = CapacityFactor(
#     Zones = ['p1'],
#     AGG_BY = 'region',
#     Scenarios = ['Cap100', 'Cap100_MinCF1', 'Cap100_MinCF6'],
#     ordered_gen = ['Nuclear', 'Coal', 'Gas-CC', 'Gas-CC CCS', 'Gas-CT', 'Gas', 'Gas-Steam', 'Dual Fuel', 'DualFuel', 'Oil-Gas-Steam', 'Oil', 'Hydro', 'Ocean', 'Geothermal', 'Biomass', 'Biopower', 'Other', 'VRE', 'Wind', 'Offshore Wind', 'OffshoreWind', 'Solar', 'PV', 'dPV', 'CSP', 'PV-Battery', 'Battery', 'OSW-Battery', 'PHS', 'Storage', 'Net Imports', 'Curtailment', 'curtailment', 'Demand', 'Deamand + Storage Charging'],
#     marmot_solutions_folder = '/Users/mschwarz/BVRE',
=======
# gen_names_dict = pd.read_csv('/projects/policy/plexos/Marmot/input_files/mapping_folder/gen_names_CCS.csv')
# gen_names_dict = gen_names_dict.set_index(gen_names_dict.columns[0]).squeeze().to_dict()

# self = CapacityFactor(
#     Zones = ['USA'],
#     AGG_BY = 'Country',
#     prop = ['ReEDS_beccs_max','ReEDS_coal-igcc_coal-ccs_max','ReEDS_coal-new_coal-ccs_max','ReEDS_coaloldscr_coal-ccs_max','ReEDS_coalolduns_coal-ccs_max','ReEDS_gas-cc_gas-cc-ccs_max'],
#     #Scenarios = ['Linde_Ref150', 'Envergex_Ref150', 'CSU_Ref150', 'Rivers8_Ref150', 'Pitt_Ref150', 'MIT_Ref150', 'GA_Ref150', 'Luna_Ref150'],
#     #Scenarios = ['8Rivers_Ref150','CSU_Ref150'],
#     Scenarios = ['Cap100','Cap100_MinCF'],
#     ordered_gen = ['Nuclear', 'Coal', 'Gas-CC', 'Gas-CC CCS', 'Gas-CT', 'Gas', 'Gas-Steam', 'Dual Fuel', 'DualFuel', 'Oil-Gas-Steam', 'Oil', 'Hydro', 'Ocean', 'Geothermal', 'Biomass', 'Biopower', 'Other', 'VRE', 'Wind', 'Offshore Wind', 'OffshoreWind', 'Solar', 'PV', 'dPV', 'CSP', 'PV-Battery', 'Battery', 'OSW-Battery', 'PHS', 'Storage', 'Net Imports', 'Curtailment', 'curtailment', 'Demand', 'Deamand + Storage Charging'],
#     marmot_solutions_folder = '/projects/policy/plexos',
>>>>>>> 34a7d627
#     gen_names_dict = gen_names_dict
# )

class CapacityFactor(PlotDataStoreAndProcessor):
    """Generator capacity factor plots.

    The capacity_factor.py module contain methods that are
    related to the capacity factor of generators.

    CapacityFactor inherits from the PlotDataStoreAndProcessor class to
    assist in creating figures.
    """

    def __init__(
        self,
        Zones: List[str],
        Scenarios: List[str],
        AGG_BY: str,
        ordered_gen: List[str],
        marmot_solutions_folder: Path,
        gen_categories: GenCategories = GenCategories(),
        color_list: list = ColorList().colors,
        **kwargs,
    ):
        """
        Args:
            Zones (List[str]): List of regions/zones to plot.
            Scenarios (List[str]): List of scenarios to plot.
            AGG_BY (str): Informs region type to aggregate by when creating plots.
            ordered_gen (List[str]): Ordered list of generator technologies to plot,
                order defines the generator technology position in stacked bar and area plots.
            marmot_solutions_folder (Path): Directory containing Marmot solution outputs.
            gen_categories (GenCategories): Instance of GenCategories class, groups generator technologies
                into defined categories.
                Deafults to GenCategories.
            color_list (list, optional): List of colors to apply to non-gen plots.
                Defaults to ColorList().colors.
        """
        # Instantiation of PlotDataStoreAndProcessor
        super().__init__(AGG_BY, ordered_gen, marmot_solutions_folder, **kwargs)

        self.Zones = Zones
        self.Scenarios = Scenarios
        self.gen_categories = gen_categories
        self.color_list = color_list

    def avg_output_when_committed(
        self,
        start_date_range: str = None,
        end_date_range: str = None,
        scenario_groupby: str = "Scenario",
        **_,
    ):
        """Creates barplots of the percentage average generation output when committed
        by technology type.

        Each scenario is plotted by a different colored grouped bar.

        Args:
            start_date_range (str, optional): Defines a start date at which to represent
                data from.
                Defaults to None.
            end_date_range (str, optional): Defines a end date at which to represent data to.
                Defaults to None.
            scenario_groupby (str, optional): Specifies whether to group data by Scenario
                or Year-Sceanrio. If grouping by Year-Sceanrio the year will be identified
                from the timestamp and appeneded to the sceanrio name. This is useful when
                plotting data which covers multiple years such as ReEDS.
                Defaults to Scenario.

                .. versionadded:: 0.10.0

        Returns:
            dict: dictionary containing the created plot and its data table.
        """
        outputs: dict = {}

        # List of properties needed by the plot, properties are a set of tuples and
        # contain 3 parts: required True/False, property name and scenarios required,
        # scenarios must be a list.
        properties = [
            (True, "generator_Generation", self.Scenarios),
            (True, "generator_Installed_Capacity", self.Scenarios),
        ]

        # Runs get_formatted_data within PlotDataStoreAndProcessor to populate PlotDataStoreAndProcessor
        # dictionary with all required properties, returns a 1 if required data is missing
        check_input_data = self.get_formatted_data(properties)

        if 1 in check_input_data:
            return MissingInputData()

        for zone_input in self.Zones:
            cf_chunks = []
            logger.info(f"{self.AGG_BY} = {zone_input}")

            for scenario in self.Scenarios:
                logger.info(f"Scenario = {str(scenario)}")

                Gen: pd.DataFrame = self["generator_Generation"].get(scenario)
                try:
                    Gen = Gen.xs(zone_input, level=self.AGG_BY)
                except KeyError:
                    logger.warning(f"No data in {zone_input}")
                    continue
                Gen = Gen.reset_index()
                Gen = self.rename_gen_techs(Gen)
                Gen.tech = Gen.tech.astype("category")
                Gen.tech = Gen.tech.cat.set_categories(self.ordered_gen)
                Gen = Gen[Gen["tech"].isin(self.thermal_gen_cat)]
                Gen.set_index("timestamp", inplace=True)
                Gen = Gen.rename(columns={0: "Output (MWh)"})

                Cap: pd.DataFrame = self["generator_Installed_Capacity"].get(scenario)
                Cap = Cap.xs(zone_input, level=self.AGG_BY)
                Cap = Cap.rename(columns={0: "Installed Capacity (MW)"})

                #Totable = gen.merga(cap,on['gen_name','region','zone','State','country'],how='left')

                if pd.notna(start_date_range):
                    Cap, Gen = set_timestamp_date_range(
                        [Cap, Gen], start_date_range, end_date_range
                    )
                    if Gen.empty is True:
                        logger.warning("No data in selected Date Range")
                        continue

                Gen["year"] = Gen.index.year.astype(str)
                Cap["year"] = Cap.index.get_level_values("timestamp").year.astype(str)
                Gen = Gen.reset_index()
                Gen = pd.merge(Gen, Cap, on=["gen_name", "year"])
                Gen.set_index("timestamp", inplace=True)

                if scenario_groupby == "Year-Scenario":
                    Gen["Scenario"] = Gen.index.year.astype(str) + f"_{scenario}"
                else:
                    Gen["Scenario"] = scenario

                year_scen = Gen["Scenario"].unique()
                for scen in year_scen:
                    Gen_scen = Gen.loc[Gen["Scenario"] == scen]
                    # Calculate CF individually for each plant,
                    # since we need to take out all zero rows.
                    tech_names = Gen_scen.sort_values(["tech"])["tech"].unique()
                    CF = pd.DataFrame(columns=tech_names, index=[scen])
                    for tech_name in tech_names:
                        stt = Gen_scen.loc[Gen_scen["tech"] == tech_name]
                        if not all(stt["Output (MWh)"] == 0):

                            gen_names = stt["gen_name"].unique()
                            cfs = []
                            caps = []
                            for gen in gen_names:
                                sgt = stt.loc[stt["gen_name"] == gen]
                                if not all(sgt["Output (MWh)"] == 0):
                                    # Calculates interval step to correct for MWh of generation
                                    time_delta = sgt.index[1] - sgt.index[0]
                                    duration = sgt.index[len(sgt) - 1] - sgt.index[0]
                                    duration = (
                                        duration + time_delta
                                    )  # Account for last timestep.
                                    # Finds intervals in 60 minute period
                                    interval_count = 60 / (
                                        time_delta / np.timedelta64(1, "m")
                                    )
                                    # Get length of time series in hours for CF calculation.
                                    duration_hours = min(
                                        8760, duration / np.timedelta64(1, "h")
                                    )
                                    # Remove time intervals when output is zero.
                                    sgt = sgt[sgt["Output (MWh)"] != 0]
                                    total_gen = (
                                        sgt["Output (MWh)"].sum() / interval_count
                                    )
                                    cap = sgt["Installed Capacity (MW)"].mean()
                                    # Calculate CF
                                    #ww changed from cf = total_gen / (cap * duration_hours) to cf = total_gen / (cap)
                                    cf = total_gen / (cap)
                                    cfs.append(cf)
                                    caps.append(cap)

                            # Find average "CF" (average output when committed)
                            # for this technology, weighted by capacity.
                            #ww changed from cf = np.average(cfs, weights=caps)
                            cf = np.average(cfs, weights=caps)
                            CF[tech_name] = cf
                            #ww added
                            ##PCC
                            #CF["CCS off"] = CF["CCS off"] - CF["CCS on"]
                            ##storage
                            CF["Gas-CC CCS-flex-storage off"] = CF["Gas-CC CCS-flex-storage off"] - CF["Gas-CC CCS-flex-storage on"]
                            ##DAC
                            #CF["DAC&CCS-off"] = CF["DAC&CCS-off"] - CF["DAC&CCS-on"]
                    cf_chunks.append(CF)

            if cf_chunks:
                CF_all_scenarios = pd.concat(cf_chunks)
            else:
                outputs[zone_input] = MissingZoneData()
                continue

            Data_Table_Out = CF_all_scenarios.T

            mplt = PlotLibrary()
            fig, ax = mplt.get_figure()

            mplt.barplot(
                CF_all_scenarios.T,
                color=self.color_list,
                custom_tick_labels=list(CF_all_scenarios.columns),
                #ytick_major_fmt="percent",
            )

            ax.set_ylabel(
                #ww changed:"Average Output When Committed", color="black", rotation="vertical" 
                "MIT Annual Operational Hours(h)", color="black", rotation="vertical"
            )

            if plot_data_settings["plot_title_as_region"]:
                mplt.add_main_title(zone_input)
            # Add legend
            mplt.add_legend()

            outputs[zone_input] = {"fig": fig, "data_table": Data_Table_Out}
        return outputs

    def cf(
        self,
        prop: str = None,
        start_date_range: str = None,
        end_date_range: str = None,
        scenario_groupby: str = "Scenario",
        **_,
    ):
        """Creates barplots of generator capacity factors by technology type.
        If list of technologies is given, plot downselects only these technologies.
        Each scenario is plotted by a different colored grouped bar.

        Args:
            start_date_range (str, optional): Defines a start date at which to represent
                data from.
                Defaults to None.
            end_date_range (str, optional): Defines a end date at which to represent data to.
                Defaults to None.
            scenario_groupby (str, optional): Specifies whether to group data by Scenario
                or Year-Sceanrio. If grouping by Year-Sceanrio the year will be identified
                from the timestamp and appeneded to the sceanrio name. This is useful when
                plotting data which covers multiple years such as ReEDS.
                Defaults to Scenario.

                .. versionadded:: 0.10.0

        Returns:
            dict: dictionary containing the created plot and its data table.
        """

        outputs: dict = {}

        # List of properties needed by the plot, properties are a set of tuples and
        # contain 3 parts: required True/False, property name and scenarios required,
        # scenarios must be a list.
        if prop: prop = prop.split(',')

        properties = [
            (True, "generator_Generation", self.Scenarios),
            (True, "generator_Installed_Capacity", self.Scenarios),
        ]

        # Runs get_formatted_data within PlotDataStoreAndProcessor to populate PlotDataStoreAndProcessor
        # dictionary with all required properties, returns a 1 if required data is missing
        check_input_data = self.get_formatted_data(properties)

        if 1 in check_input_data:
            return MissingInputData()

        for zone_input in self.Zones:
            cf_scen_chunks = []
            logger.info(f"{self.AGG_BY} = {zone_input}")

            for scenario in self.Scenarios:

                logger.info(f"Scenario = {str(scenario)}")
                Gen = self["generator_Generation"].get(scenario)
                try:  # Check for regions missing all generation.
                    Gen = Gen.xs(zone_input, level=self.AGG_BY)
                except KeyError:
                    logger.warning(f"No data in {zone_input}")
                    continue
                if prop: Gen = Gen.loc[Gen.index.isin(prop, level="tech")]
                Gen = self.df_process_gen_inputs(Gen)

                Cap = self["generator_Installed_Capacity"].get(scenario)
                Cap = Cap.xs(zone_input, level=self.AGG_BY)
                if prop: Cap.loc[Cap.index.isin(prop, level="tech")]
                Cap = self.df_process_gen_inputs(Cap)

                if pd.notna(start_date_range):
                    Cap, Gen = set_timestamp_date_range(
                        [Cap, Gen], start_date_range, end_date_range
                    )
                    if Gen.empty is True:
                        logger.warning("No data in selected Date Range")
                        continue

                # Calculates interval step to correct for MWh of generation
                time_delta = Gen.index[1] - Gen.index[0]
                duration = Gen.index[len(Gen) - 1] - Gen.index[0]
                duration = duration + time_delta  # Account for last timestep.
                # Finds intervals in 60 minute period
                interval_count: int = 60 / (time_delta / np.timedelta64(1, "m"))
                # Get length of time series in hours for CF calculation.
                duration_hours: int = min(8760, duration / np.timedelta64(1, "h"))

                Gen = Gen / interval_count

                Total_Gen = self.year_scenario_grouper(
                    Gen, scenario, groupby=scenario_groupby
                ).sum()
                Cap = self.year_scenario_grouper(
                    Cap, scenario, groupby=scenario_groupby
                ).sum()
                # Calculate CF
<<<<<<< HEAD
                #ww changed from  
                CF = Total_Gen / (Cap * duration_hours)
                #CF = duration_hours
=======
                #ww changed from
                CF = Total_Gen / (Cap * duration_hours)
>>>>>>> 34a7d627
                cf_scen_chunks.append(CF)

            if cf_scen_chunks:
                CF_all_scenarios = pd.concat(cf_scen_chunks, axis=0, sort=False).T
                CF_all_scenarios = CF_all_scenarios.fillna(0, axis=0)
            else:
                outputs[zone_input] = MissingZoneData()
                continue

            Data_Table_Out = CF_all_scenarios.T

            mplt = PlotLibrary(figsize=(xdimension * 1.5, ydimension * 1.5))
            fig, ax = mplt.get_figure()

            mplt.barplot(
                CF_all_scenarios, color=self.color_list, ytick_major_fmt="percent"
            )

            ax.set_ylabel("Capacity Factor", color="black", rotation="vertical")
            # Add legend
            mplt.add_legend()
            # Add title
            if plot_data_settings["plot_title_as_region"]:
                mplt.add_main_title(zone_input)
            outputs[zone_input] = {"fig": fig, "data_table": Data_Table_Out}

        return outputs

    def time_at_min_gen(
        self,
        start_date_range: str = None,
        end_date_range: str = None,
        scenario_groupby: str = "Scenario",
        **_,
    ):
        """Creates barplots of generator percentage time at min-gen by technology type.

        Each scenario is plotted by a different colored grouped bar.

        Args:
            start_date_range (str, optional): Defines a start date at which to represent
                data from.
                Defaults to None.
            end_date_range (str, optional): Defines a end date at which to represent data to.
                Defaults to None.
            scenario_groupby (str, optional): Specifies whether to group data by Scenario
                or Year-Sceanrio. If grouping by Year-Sceanrio the year will be identified
                from the timestamp and appeneded to the sceanrio name. This is useful when
                plotting data which covers multiple years such as ReEDS.
                Defaults to Scenario.

                .. versionadded:: 0.10.0

        Returns:
            dict: dictionary containing the created plot and its data table.
        """

        outputs: dict = {}

        # List of properties needed by the plot, properties are a set of tuples and
        # contain 3 parts: required True/False, property name and scenarios required,
        # scenarios must be a list.
        properties = [
            (True, "generator_Generation", self.Scenarios),
            (True, "generator_Installed_Capacity", self.Scenarios),
            (True, "generator_Hours_at_Minimum", self.Scenarios),
        ]

        # Runs get_formatted_data within PlotDataStoreAndProcessor to populate PlotDataStoreAndProcessor dictionary
        # with all required properties, returns a 1 if required data is missing
        check_input_data = self.get_formatted_data(properties)

        if 1 in check_input_data:
            return MissingInputData()

        for zone_input in self.Zones:
            logger.info(f"{self.AGG_BY} = {zone_input}")

            time_at_min = pd.DataFrame()

            for scenario in self.Scenarios:
                logger.info(f"Scenario = {str(scenario)}")

                Min = self["generator_Hours_at_Minimum"].get(scenario)
                try:
                    Min = Min.xs(zone_input, level=self.AGG_BY)
                except KeyError:
                    continue
                Gen = self["generator_Generation"].get(scenario)
                try:  # Check for regions missing all generation.
                    Gen = Gen.xs(zone_input, level=self.AGG_BY)
                except KeyError:
                    logger.warning(f"No data in {zone_input}")
                    continue
                Cap = self["generator_Installed_Capacity"].get(scenario)
                Cap = Cap.xs(zone_input, level=self.AGG_BY)

                if pd.notna(start_date_range):
                    Min, Gen, Cap = set_timestamp_date_range(
                        [Min, Gen, Cap], start_date_range, end_date_range
                    )
                    if Gen.empty is True:
                        logger.warning("No data in selected Date Range")
                        continue

                Min = Min.reset_index()
                Min = Min.set_index("gen_name")
                Min = Min.rename(columns={0: "Hours at Minimum"})

                Gen = Gen.reset_index()
                Gen.tech = Gen.tech.astype("category")
                Gen.tech = Gen.tech.cat.set_categories(self.ordered_gen)
                Gen = Gen.rename(columns={0: "Output (MWh)"})
                Gen = Gen[~Gen["tech"].isin(self.vre_gen_cat)]
                Gen.index = Gen.timestamp

                Caps = Cap.groupby("gen_name").mean()
                Caps.reset_index()
                Caps = Caps.rename(columns={0: "Installed Capacity (MW)"})
                Min = pd.merge(Min, Caps, on="gen_name")

                # Find how many hours each generator was operating, for the denominator of the % time at min gen.
                # So remove all zero rows.
                Gen = Gen.loc[Gen["Output (MWh)"] != 0]
                online_gens = Gen.gen_name.unique()
                Min = Min.loc[online_gens]
                Min["hours_online"] = Gen.groupby("gen_name")["Output (MWh)"].count()
                Min["fraction_at_min"] = Min["Hours at Minimum"] / Min.hours_online

                tech_names = Min.tech.unique()
                time_at_min_individ = pd.DataFrame(columns=tech_names, index=[scenario])
                for tech_name in tech_names:
                    stt = Min.loc[Min["tech"] == tech_name]
                    wgts = stt["Installed Capacity (MW)"]
                    if wgts.sum() == 0:
                        wgts = pd.Series([1] * len(stt))
                    output = np.average(stt.fraction_at_min, weights=wgts)
                    time_at_min_individ[tech_name] = output

                time_at_min = time_at_min.append(time_at_min_individ)

            if time_at_min.empty == True:
                outputs[zone_input] = MissingZoneData()
                continue

            Data_Table_Out = time_at_min.T

            mplt = PlotLibrary(figsize=(xdimension * 1.5, ydimension * 1.5))
            fig, ax = mplt.get_figure()

            mplt.barplot(
                time_at_min.T,
                color=self.color_list,
                custom_tick_labels=list(time_at_min.columns),
                ytick_major_fmt="percent",
            )

            ax.set_ylabel(
                "Percentage of time online at minimum generation",
                color="black",
                rotation="vertical",
            )
            # Add legend
            mplt.add_legend()
            # Add title
            if plot_data_settings["plot_title_as_region"]:
                mplt.add_main_title(zone_input)

            outputs[zone_input] = {"fig": fig, "data_table": Data_Table_Out}
        return outputs


    # def cf_singletech(
    #     self,
    #     start_date_range: str = None,
    #     end_date_range: str = None,
    #     scenario_groupby: str = "Scenario",
    #     **_,
    # ):
    #     """Creates a barplot of generator capacity factor for a single technology.

    #     Each scenario is plotted by a different bar.

    #     Args:
    #         start_date_range (str, optional): Defines a start date at which to represent
    #             data from.
    #             Defaults to None.
    #         end_date_range (str, optional): Defines a end date at which to represent data to.
    #             Defaults to None.
    #         scenario_groupby (str, optional): Specifies whether to group data by Scenario
    #             or Year-Sceanrio. If grouping by Year-Sceanrio the year will be identified
    #             from the timestamp and appeneded to the sceanrio name. This is useful when
    #             plotting data which covers multiple years such as ReEDS.
    #             Defaults to Scenario.

    #             .. versionadded:: 0.10.0

    #     Returns:
    #         dict: dictionary containing the created plot and its data table.
    #     """

    #     outputs: dict = {}

    #     # List of properties needed by the plot, properties are a set of tuples and
    #     # contain 3 parts: required True/False, property name and scenarios required,
    #     # scenarios must be a list.
    #     properties = [
    #         (True, "generator_Generation", self.Scenarios),
    #         (True, "generator_Installed_Capacity", self.Scenarios),
    #     ]

    #     # Runs get_formatted_data within PlotDataStoreAndProcessor to populate PlotDataStoreAndProcessor
    #     # dictionary with all required properties, returns a 1 if required data is missing
    #     check_input_data = self.get_formatted_data(properties)

    #     if 1 in check_input_data:
    #         return MissingInputData()

    #     CF_all_scenarios = pd.DataFrame(index=self.Scenarios,columns = ['CF'])

    #     for scenario in self.Scenarios:

    #         print(scenario)
    #         Gen = self["generator_Generation"].get(scenario)
    #         all_techs = Gen.index.get_level_values('tech').unique()
    #         fleccs_ngcc = [tech for tech in all_techs if 'gas-cc-ccs-f' in tech and 'NGCC' in tech]

    #         Gen_NGCC = Gen.xs(fleccs_ngcc[0],level='tech')

    #         Cap = self["generator_Installed_Capacity"].get(scenario)
    #         Cap_NGCC = Cap.xs(fleccs_ngcc[0],level='tech')

    #         cf = Gen_NGCC.sum() / (Cap_NGCC.sum() * 8760)
    #         CF_all_scenarios.loc[scenario]['CF'] = cf.squeeze()

    #     mplt = PlotLibrary(figsize=(xdimension * 1.5, ydimension * 1.5))
    #     fig, ax = mplt.get_figure()

    #     mplt.barplot(
    #         CF_all_scenarios, color=self.color_list, ytick_major_fmt="percent"
    #     )

    #     ax.set_ylabel("Base NGCC capacity Factor", color="black", rotation="vertical")

    #     scenario_type = self.Scenarios[0].split('_')[1]

    #     fig.savefig(f'/Users/mschwarz/CCS_local/Figures_Output/Country_capacity_factor/NGCC_CF_{scenario_type}.svg',dpi=600,bbox_inches="tight")

    #     outputs = DataSavedInModule()
    #     return outputs<|MERGE_RESOLUTION|>--- conflicted
+++ resolved
@@ -36,30 +36,16 @@
 xdimension: int = mconfig.parser("figure_size", "xdimension")
 ydimension: int = mconfig.parser("figure_size", "ydimension")
 
-<<<<<<< HEAD
-# gen_names_dict = pd.read_csv('/Users/mschwarz/Marmot_local/Marmot/input_files/mapping_folder/gen_names_Standard.csv')
-# gen_names_dict = gen_names_dict.set_index(gen_names_dict.columns[0]).squeeze().to_dict()
-
-# self = CapacityFactor(
-#     Zones = ['p1'],
-#     AGG_BY = 'region',
-#     Scenarios = ['Cap100', 'Cap100_MinCF1', 'Cap100_MinCF6'],
-#     ordered_gen = ['Nuclear', 'Coal', 'Gas-CC', 'Gas-CC CCS', 'Gas-CT', 'Gas', 'Gas-Steam', 'Dual Fuel', 'DualFuel', 'Oil-Gas-Steam', 'Oil', 'Hydro', 'Ocean', 'Geothermal', 'Biomass', 'Biopower', 'Other', 'VRE', 'Wind', 'Offshore Wind', 'OffshoreWind', 'Solar', 'PV', 'dPV', 'CSP', 'PV-Battery', 'Battery', 'OSW-Battery', 'PHS', 'Storage', 'Net Imports', 'Curtailment', 'curtailment', 'Demand', 'Deamand + Storage Charging'],
-#     marmot_solutions_folder = '/Users/mschwarz/BVRE',
-=======
-# gen_names_dict = pd.read_csv('/projects/policy/plexos/Marmot/input_files/mapping_folder/gen_names_CCS.csv')
-# gen_names_dict = gen_names_dict.set_index(gen_names_dict.columns[0]).squeeze().to_dict()
+gen_names_dict = pd.read_csv('/Users/mschwarz/Marmot_local/Marmot/input_files/mapping_folder/gen_names_Standard.csv')
+gen_names_dict = gen_names_dict.set_index(gen_names_dict.columns[0]).squeeze().to_dict()
 
 # self = CapacityFactor(
 #     Zones = ['USA'],
 #     AGG_BY = 'Country',
-#     prop = ['ReEDS_beccs_max','ReEDS_coal-igcc_coal-ccs_max','ReEDS_coal-new_coal-ccs_max','ReEDS_coaloldscr_coal-ccs_max','ReEDS_coalolduns_coal-ccs_max','ReEDS_gas-cc_gas-cc-ccs_max'],
 #     #Scenarios = ['Linde_Ref150', 'Envergex_Ref150', 'CSU_Ref150', 'Rivers8_Ref150', 'Pitt_Ref150', 'MIT_Ref150', 'GA_Ref150', 'Luna_Ref150'],
-#     #Scenarios = ['8Rivers_Ref150','CSU_Ref150'],
-#     Scenarios = ['Cap100','Cap100_MinCF'],
+#     Scenarios = ['8Rivers_Ref150','CSU_Ref150'],
 #     ordered_gen = ['Nuclear', 'Coal', 'Gas-CC', 'Gas-CC CCS', 'Gas-CT', 'Gas', 'Gas-Steam', 'Dual Fuel', 'DualFuel', 'Oil-Gas-Steam', 'Oil', 'Hydro', 'Ocean', 'Geothermal', 'Biomass', 'Biopower', 'Other', 'VRE', 'Wind', 'Offshore Wind', 'OffshoreWind', 'Solar', 'PV', 'dPV', 'CSP', 'PV-Battery', 'Battery', 'OSW-Battery', 'PHS', 'Storage', 'Net Imports', 'Curtailment', 'curtailment', 'Demand', 'Deamand + Storage Charging'],
-#     marmot_solutions_folder = '/projects/policy/plexos',
->>>>>>> 34a7d627
+#     marmot_solutions_folder = '/Users/mschwarz/Library/CloudStorage/OneDrive-NREL',
 #     gen_names_dict = gen_names_dict
 # )
 
@@ -382,14 +368,8 @@
                     Cap, scenario, groupby=scenario_groupby
                 ).sum()
                 # Calculate CF
-<<<<<<< HEAD
-                #ww changed from  
-                CF = Total_Gen / (Cap * duration_hours)
-                #CF = duration_hours
-=======
-                #ww changed from
-                CF = Total_Gen / (Cap * duration_hours)
->>>>>>> 34a7d627
+                #ww changed from  CF = Total_Gen / (Cap * duration_hours)
+                CF = duration_hours
                 cf_scen_chunks.append(CF)
 
             if cf_scen_chunks:
