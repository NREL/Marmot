# -*- coding: utf-8 -*-
"""Generator capacity factor plots .

This module contain methods that are related to the capacity factor 
of generators and average output plots 
"""

import logging
import numpy as np
import pandas as pd

import marmot.config.mconfig as mconfig
from marmot.plottingmodules.plotutils.plot_data_helper import PlotDataHelper
from marmot.plottingmodules.plotutils.plot_library import PlotLibrary
from marmot.plottingmodules.plotutils.plot_exceptions import (MissingInputData, MissingZoneData)


class MPlot(PlotDataHelper):
    """capacity_factor MPlot class.

    All the plotting modules use this same class name.
    This class contains plotting methods that are grouped based on the
    current module name.
    
    The capacity_factor.py module contain methods that are
    related to the capacity factor of generators. 

    MPlot inherits from the PlotDataHelper class to assist in creating figures.
    """

    def __init__(self, argument_dict: dict):
        """
        Args:
            argument_dict (dict): Dictionary containing all
                arguments passed from MarmotPlot.
        """
        # iterate over items in argument_dict and set as properties of class
        # see key_list in Marmot_plot_main for list of properties
        for prop in argument_dict:
            self.__setattr__(prop, argument_dict[prop])

        # Instantiation of MPlotHelperFunctions
        super().__init__(self.Marmot_Solutions_folder, self.AGG_BY, self.ordered_gen, 
                    self.PLEXOS_color_dict, self.Scenarios, self.ylabels, 
                    self.xlabels, self.gen_names_dict, self.TECH_SUBSET, 
                    Region_Mapping=self.Region_Mapping) 
        self.logger = logging.getLogger('marmot_plot.'+__name__)
        self.x = mconfig.parser("figure_size","xdimension")
        self.y = mconfig.parser("figure_size","ydimension")
        
        
    def avg_output_when_committed(self,
                                  start_date_range: str = None, 
                                  end_date_range: str = None, **_):
        """Creates barplots of the percentage average generation output when committed by technology type. 

        Each scenario is plotted by a different colored grouped bar. 

        Args:
            start_date_range (str, optional): Defines a start date at which to represent data from. 
                Defaults to None.
            end_date_range (str, optional): Defines a end date at which to represent data to.
                Defaults to None.

        Returns:
            dict: dictionary containing the created plot and its data table.
        """
        outputs = {}
        
        # List of properties needed by the plot, properties are a set of tuples and contain 3 parts:
        # required True/False, property name and scenarios required, scenarios must be a list.
        properties = [(True,"generator_Generation",self.Scenarios),
                      (True,"generator_Installed_Capacity",self.Scenarios)]
        
        # Runs get_formatted_data within PlotDataHelper to populate PlotDataHelper dictionary  
        # with all required properties, returns a 1 if required data is missing
        check_input_data = self.get_formatted_data(properties)

        if 1 in check_input_data:
            return MissingInputData()
        
        for zone_input in self.Zones:
            CF_all_scenarios = pd.DataFrame()
            self.logger.info(f"{self.AGG_BY} = {zone_input}")

            for scenario in self.Scenarios:
                self.logger.info(f"Scenario = {str(scenario)}")
                Gen = self["generator_Generation"].get(scenario)
                try: #Check for regions missing all generation.
                    Gen = Gen.xs(zone_input,level = self.AGG_BY)
                except KeyError:
                        self.logger.warning(f'No data in {zone_input}')
                        continue
                Gen = Gen.reset_index()
                Gen = self.rename_gen_techs(Gen)
                Gen.tech = Gen.tech.astype("category")
                Gen.tech.cat.set_categories(self.ordered_gen, inplace=True)
                Gen = Gen.rename(columns = {0:"Output (MWh)"})
                # techs = list(Gen['tech'].unique())
                Gen = Gen[Gen['tech'].isin(self.thermal_gen_cat)]
                Cap = self["generator_Installed_Capacity"].get(scenario)
                Cap = Cap.xs(zone_input,level = self.AGG_BY)
                Cap = Cap.reset_index()
                Cap = Cap.drop(columns = ['timestamp','tech'])
                Cap = Cap.rename(columns = {0:"Installed Capacity (MW)"})
                Gen = pd.merge(Gen,Cap, on = 'gen_name')
                Gen.set_index('timestamp',inplace=True)
                
                if pd.notna(start_date_range):
                    self.logger.info(f"Plotting specific date range: \
                    {str(start_date_range)} to {str(end_date_range)}")
                    # sort_index added see https://github.com/pandas-dev/pandas/issues/35509
                    Gen = Gen.sort_index()[start_date_range : end_date_range]
                    if Gen.empty is True:
                        self.logger.warning('No data in selected Date Range')
                        continue

                #Calculate CF individually for each plant, since we need to take out all zero rows.
                tech_names = Gen['tech'].unique()
                CF = pd.DataFrame(columns = tech_names,index = [scenario])
                for tech_name in tech_names:
                    stt = Gen.loc[Gen['tech'] == tech_name]
                    if not all(stt['Output (MWh)'] == 0):

                        gen_names = stt['gen_name'].unique()
                        cfs = []
                        caps = []
                        for gen in gen_names:
                            sgt = stt.loc[stt['gen_name'] == gen]
                            if not all(sgt['Output (MWh)'] == 0):
                                
                                # Calculates interval step to correct for MWh of generation
                                time_delta = sgt.index[1] - sgt.index[0]
                                duration = sgt.index[len(sgt)-1] - sgt.index[0]
                                duration = duration + time_delta #Account for last timestep.
                                # Finds intervals in 60 minute period
                                interval_count = 60/(time_delta/np.timedelta64(1, 'm'))
                                duration_hours = duration/np.timedelta64(1,'h')     #Get length of time series in hours for CF calculation.
                                                     
                                sgt = sgt[sgt['Output (MWh)'] !=0] #Remove time intervals when output is zero.
                                total_gen = sgt['Output (MWh)'].sum()/interval_count
                                cap = sgt['Installed Capacity (MW)'].mean()

                                #Calculate CF
                                cf = total_gen/(cap * duration_hours)
                                cfs.append(cf)
                                caps.append(cap)

                        #Find average "CF" (average output when committed) for this technology, weighted by capacity.
                        cf = np.average(cfs,weights = caps)
                        CF[tech_name] = cf

                CF_all_scenarios = CF_all_scenarios.append(CF)
            
            CF_all_scenarios.index = CF_all_scenarios.index.str.replace('_',' ')
            
            if CF_all_scenarios.empty == True:
                outputs[zone_input] = MissingZoneData()
                continue
            
            Data_Table_Out = CF_all_scenarios.T

            mplt = PlotLibrary()
            fig, ax = mplt.get_figure()
            
            mplt.barplot(CF_all_scenarios.T, color=self.color_list, 
                                custom_tick_labels=list(CF_all_scenarios.columns),
                                ytick_major_fmt='percent')

            ax.set_ylabel('Average Output When Committed',  color='black', rotation='vertical')
            
            if mconfig.parser("plot_title_as_region"):
                mplt.add_main_title(zone_input)
            # Add legend
            mplt.add_legend()
            
            outputs[zone_input] = {'fig': fig, 'data_table': Data_Table_Out}
        return outputs


    def cf(self, start_date_range: str = None, 
           end_date_range: str = None, **_):
        """Creates barplots of generator capacity factors by technology type. 

        Each scenario is plotted by a different colored grouped bar. 

        Args:
            start_date_range (str, optional): Defines a start date at which to represent data from. 
                Defaults to None.
            end_date_range (str, optional): Defines a end date at which to represent data to.
                Defaults to None.

        Returns:
            dict: dictionary containing the created plot and its data table.
        """
        
        outputs = {}
        
        # List of properties needed by the plot, properties are a set of tuples and contain 3 parts:
        # required True/False, property name and scenarios required, scenarios must be a list.
        properties = [(True,"generator_Generation",self.Scenarios),
                      (True,"generator_Installed_Capacity",self.Scenarios)]
        
        # Runs get_formatted_data within PlotDataHelper to populate PlotDataHelper dictionary  
        # with all required properties, returns a 1 if required data is missing
        check_input_data = self.get_formatted_data(properties)

        if 1 in check_input_data:
            return MissingInputData()
        
        for zone_input in self.Zones:
            cf_scen_chunks = []
            self.logger.info(f"{self.AGG_BY} = {zone_input}")

            for scenario in self.Scenarios:

                self.logger.info(f"Scenario = {str(scenario)}")
                Gen = self["generator_Generation"].get(scenario)
                try: #Check for regions missing all generation.
                    Gen = Gen.xs(zone_input,level = self.AGG_BY)
                except KeyError:
                        self.logger.warning(f'No data in {zone_input}')
                        continue
                Gen = self.df_process_gen_inputs(Gen)
                
                if pd.notna(start_date_range):
                    self.logger.info(f"Plotting specific date range: \
                    {str(start_date_range)} to {str(end_date_range)}")
                    Gen = Gen[start_date_range : end_date_range]
                    if Gen.empty is True:
                        self.logger.warning('No data in selected Date Range')
                        continue
                        
                # Calculates interval step to correct for MWh of generation
                time_delta = Gen.index[1] - Gen.index[0]
                duration = Gen.index[len(Gen)-1] - Gen.index[0]
                duration = duration + time_delta #Account for last timestep.
                # Finds intervals in 60 minute period
                interval_count = 60/(time_delta/np.timedelta64(1, 'm'))
                duration_hours = duration/np.timedelta64(1,'h')     #Get length of time series in hours for CF calculation.

                Gen = Gen/interval_count
                Total_Gen = Gen.sum(axis=0)
                Total_Gen.rename(scenario, inplace = True)
                
                Cap = self["generator_Installed_Capacity"].get(scenario)
                Cap = Cap.xs(zone_input,level = self.AGG_BY)
                Cap = self.df_process_gen_inputs(Cap)
                Cap = Cap.T.sum(axis = 1)  #Rotate and force capacity to a series.
                Cap.rename(scenario, inplace = True)

                #Calculate CF
                CF = Total_Gen/(Cap * duration_hours)
                CF.rename(scenario, inplace = True)
                cf_scen_chunks.append(CF)

            CF_all_scenarios = pd.concat(cf_scen_chunks, axis=1, sort=False)
            CF_all_scenarios = CF_all_scenarios.fillna(0, axis = 0)

            if CF_all_scenarios.empty == True:
                outputs[zone_input] = MissingZoneData()
                continue
            
            Data_Table_Out = CF_all_scenarios.T
            
<<<<<<< HEAD
            mplt = PlotLibrary(figsize=(self.x*1.5, self.y*1.5))
            fig, ax = mplt.get_figure()
=======
            # This code would be used to create the bar plot using plotlib.create_bar_plot()
            # fig1, axs = plotlib.setup_plot()
            # #flatten object
            # ax=axs[0]
            # plotlib.create_bar_plot(CF_all_scenarios, ax, self.color_list, angle)
            ax.spines['right'].set_visible(False)
            ax.spines['top'].set_visible(False)
            ax.set_ylabel('Capacity Factor',  color='black', rotation='vertical')
            ax.set_xlabel('')
            #adds % to y axis data
            ax.yaxis.set_major_formatter(mtick.PercentFormatter(1.0))
            
            # Set x-tick labels 
            tick_labels = CF_all_scenarios.index
            PlotDataHelper.set_barplot_xticklabels(tick_labels, ax=ax)

            ax.tick_params(axis='y', which='major', length=5, width=1)
            ax.tick_params(axis='x', which='major', length=5, width=1)
            ax.legend(loc='lower left',bbox_to_anchor=(1,0),
                          facecolor='inherit', frameon=True)
>>>>>>> 3b2ec218

            mplt.barplot(CF_all_scenarios, color=self.color_list,
                         ytick_major_fmt='percent')

            ax.set_ylabel('Capacity Factor',  color='black', rotation='vertical')
            # Add legend
            mplt.add_legend()
            # Add title
            if mconfig.parser("plot_title_as_region"):
                mplt.add_main_title(zone_input)
            outputs[zone_input] = {'fig': fig, 'data_table': Data_Table_Out}

        return outputs


    def time_at_min_gen(self, start_date_range: str = None, 
                        end_date_range: str = None, **_):
        """Creates barplots of generator percentage time at min-gen by technology type. 

        Each scenario is plotted by a different colored grouped bar. 

        Args:
            start_date_range (str, optional): Defines a start date at which to represent data from. 
                Defaults to None.
            end_date_range (str, optional): Defines a end date at which to represent data to.
                Defaults to None.

        Returns:
            dict: dictionary containing the created plot and its data table.
        """
        
        outputs = {}
        
        # List of properties needed by the plot, properties are a set of tuples and contain 3 parts:
        # required True/False, property name and scenarios required, scenarios must be a list.
        properties = [(True,"generator_Generation",self.Scenarios),
                      (True,"generator_Installed_Capacity",self.Scenarios),
                      (True,"generator_Hours_at_Minimum",self.Scenarios)]
        
        # Runs get_formatted_data within PlotDataHelper to populate PlotDataHelper dictionary  
        # with all required properties, returns a 1 if required data is missing
        check_input_data = self.get_formatted_data(properties)

        if 1 in check_input_data:
            return MissingInputData()
        
        for zone_input in self.Zones:
            self.logger.info(f"{self.AGG_BY} = {zone_input}")

            time_at_min = pd.DataFrame()

            for scenario in self.Scenarios:
                self.logger.info(f"Scenario = {str(scenario)}")

                Min = self["generator_Hours_at_Minimum"].get(scenario)
                try:
                    Min = Min.xs(zone_input,level = self.AGG_BY)
                except KeyError:
                    continue
                
                Min = Min.reset_index()
                Min = Min.set_index('gen_name')
                Min = Min.rename(columns = {0:"Hours at Minimum"})

                Gen = self["generator_Generation"].get(scenario)
                try: #Check for regions missing all generation.
                    Gen = Gen.xs(zone_input,level = self.AGG_BY)
                except KeyError:
                        self.logger.warning(f'No data in {zone_input}')
                        continue
                Gen = Gen.reset_index()
                Gen.tech = Gen.tech.astype("category")
                Gen.tech.cat.set_categories(self.ordered_gen, inplace=True)


                Gen = Gen.rename(columns = {0:"Output (MWh)"})
                Gen = Gen[~Gen['tech'].isin(self.vre_gen_cat)]
                Gen.index = Gen.timestamp

                Cap = self["generator_Installed_Capacity"].get(scenario)
                Cap = Cap.xs(zone_input,level = self.AGG_BY)
                Caps = Cap.groupby('gen_name').mean()
                Caps.reset_index()
                Caps = Caps.rename(columns = {0: 'Installed Capacity (MW)'})
                Min = pd.merge(Min,Caps, on = 'gen_name')

                #Find how many hours each generator was operating, for the denominator of the % time at min gen.
                #So remove all zero rows.
                Gen = Gen.loc[Gen['Output (MWh)'] != 0]
                online_gens = Gen.gen_name.unique()
                Min = Min.loc[online_gens]
                Min['hours_online'] = Gen.groupby('gen_name')['Output (MWh)'].count()
                Min['fraction_at_min'] = Min['Hours at Minimum'] / Min.hours_online

                tech_names = Min.tech.unique()
                time_at_min_individ = pd.DataFrame(columns = tech_names, index = [scenario])
                for tech_name in tech_names:
                    stt = Min.loc[Min['tech'] == tech_name]
                    wgts = stt['Installed Capacity (MW)']
                    if wgts.sum() == 0:
                        wgts = pd.Series([1] * len(stt))
                    output = np.average(stt.fraction_at_min,weights = wgts)
                    time_at_min_individ[tech_name] = output

                time_at_min = time_at_min.append(time_at_min_individ)

            if time_at_min.empty == True:
                outputs[zone_input] = MissingZoneData()
                continue
            
            Data_Table_Out = time_at_min.T
            
            mplt = PlotLibrary(figsize=(self.x*1.5, self.y*1.5))
            fig, ax = mplt.get_figure()

            mplt.barplot(time_at_min.T, color=self.color_list, 
                         custom_tick_labels=list(time_at_min.columns),
                         ytick_major_fmt='percent')
            
            ax.set_ylabel('Percentage of time online at minimum generation', 
                          color='black', rotation='vertical')
            # Add legend
            mplt.add_legend()
            # Add title
            if mconfig.parser("plot_title_as_region"):
                mplt.add_main_title(zone_input)

            outputs[zone_input] = {'fig': fig, 'data_table': Data_Table_Out}
        return outputs<|MERGE_RESOLUTION|>--- conflicted
+++ resolved
@@ -263,31 +263,8 @@
             
             Data_Table_Out = CF_all_scenarios.T
             
-<<<<<<< HEAD
             mplt = PlotLibrary(figsize=(self.x*1.5, self.y*1.5))
             fig, ax = mplt.get_figure()
-=======
-            # This code would be used to create the bar plot using plotlib.create_bar_plot()
-            # fig1, axs = plotlib.setup_plot()
-            # #flatten object
-            # ax=axs[0]
-            # plotlib.create_bar_plot(CF_all_scenarios, ax, self.color_list, angle)
-            ax.spines['right'].set_visible(False)
-            ax.spines['top'].set_visible(False)
-            ax.set_ylabel('Capacity Factor',  color='black', rotation='vertical')
-            ax.set_xlabel('')
-            #adds % to y axis data
-            ax.yaxis.set_major_formatter(mtick.PercentFormatter(1.0))
-            
-            # Set x-tick labels 
-            tick_labels = CF_all_scenarios.index
-            PlotDataHelper.set_barplot_xticklabels(tick_labels, ax=ax)
-
-            ax.tick_params(axis='y', which='major', length=5, width=1)
-            ax.tick_params(axis='x', which='major', length=5, width=1)
-            ax.legend(loc='lower left',bbox_to_anchor=(1,0),
-                          facecolor='inherit', frameon=True)
->>>>>>> 3b2ec218
 
             mplt.barplot(CF_all_scenarios, color=self.color_list,
                          ytick_major_fmt='percent')
