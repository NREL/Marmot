--- conflicted
+++ resolved
@@ -70,19 +70,11 @@
 
                 self.logger.info(f"Scenario = {scenario}")
 
-<<<<<<< HEAD
-                Gen = generation_collection.get(scenario).copy()
+                Gen = self.mplot_data_dict["generator_Generation"].get(scenario).copy()
                 if self.shift_leapday == True:
                     Gen = mfunc.shift_leapday(Gen,self.Marmot_Solutions_folder)
-                avail_cap = gen_available_capacity_collection.get(scenario).copy()
+                avail_cap = self.mplot_data_dict["generator_Available_Capacity"].get(scenario).copy()
                 if self.shift_leapday == True:
-=======
-                Gen = self.mplot_data_dict["generator_Generation"].get(scenario).copy()
-                if self.shift_leapday is True:
-                    Gen = mfunc.shift_leapday(Gen,self.Marmot_Solutions_folder)
-                avail_cap = self.mplot_data_dict["generator_Available_Capacity"].get(scenario).copy()
-                if self.shift_leapday is True:
->>>>>>> 6ce97e6b
                     avail_cap = mfunc.shift_leapday(avail_cap,self.Marmot_Solutions_folder)               
                
                 # Check if zone is in avail_cap
@@ -108,88 +100,11 @@
                     out = mfunc.MissingZoneData()
                     outputs[zone_input] = out
                     continue
-<<<<<<< HEAD
-
+                   
                 if self.prop == 'Date Range':
-                    self.logger.info("Plotting specific date range: {} to {}".format(str(self.start_date),str(self.end_date)))
-                    thermal_reserve = thermal_reserve[self.start_date : self.end_date]
-
-                Data_Table_Out = thermal_reserve
-
-
-                locator = mdates.AutoDateLocator(minticks = self.minticks, maxticks = self.maxticks)
-                formatter = mdates.ConciseDateFormatter(locator)
-                formatter.formats[2] = '%d\n %b'
-                formatter.zero_formats[1] = '%b\n %Y'
-                formatter.zero_formats[2] = '%d\n %b'
-                formatter.zero_formats[3] = '%H:%M\n %d-%b'
-                formatter.offset_formats[3] = '%b %Y'
-                formatter.show_offset = False
-
-                if len(self.Scenarios) > 1:
-                    sp = axs[i].stackplot(thermal_reserve.index.values, thermal_reserve.values.T, labels = thermal_reserve.columns, linewidth=0,
-                                 colors = [self.PLEXOS_color_dict.get(x, '#333333') for x in thermal_reserve.T.index])
-
-                    axs[i].spines['right'].set_visible(False)
-                    axs[i].spines['top'].set_visible(False)
-                    axs[i].tick_params(axis='y', which='major', length=5, width=1)
-                    axs[i].tick_params(axis='x', which='major', length=5, width=1)
-                    axs[i].yaxis.set_major_formatter(mpl.ticker.FuncFormatter(lambda x, p: format(x, f',.{self.y_axes_decimalpt}f')))
-                    axs[i].margins(x=0.01)
-                    axs[i].xaxis.set_major_locator(locator)
-                    axs[i].xaxis.set_major_formatter(formatter)
-                    handles, labels = axs[i].get_legend_handles_labels()
-                    #Legend 1
-                    leg1 = axs[i].legend(reversed(handles), reversed(labels), loc='lower left',bbox_to_anchor=(1,0),facecolor='inherit', frameon=True)
-                    # Manually add the first legend back
-                    axs[i].add_artist(leg1)
-
-                else:
-                    sp = axs[i].stackplot(thermal_reserve.index.values, thermal_reserve.values.T, labels = thermal_reserve.columns, linewidth=0,
-                                 colors = [self.PLEXOS_color_dict.get(x, '#333333') for x in thermal_reserve.T.index])
-
-                    axs[i].spines['right'].set_visible(False)
-                    axs[i].spines['top'].set_visible(False)
-                    axs[i].tick_params(axis='y', which='major', length=5, width=1)
-                    axs[i].tick_params(axis='x', which='major', length=5, width=1)
-                    axs[i].yaxis.set_major_formatter(mpl.ticker.FuncFormatter(lambda x, p: format(x, f',.{self.y_axes_decimalpt}f')))
-                    axs[i].margins(x=0.01)
-                    axs[i].xaxis.set_major_locator(locator)
-                    axs[i].xaxis.set_major_formatter(formatter)
-                    handles, labels = axs[i].get_legend_handles_labels()
-                    #Legend 1
-                    leg1 = axs[i].legend(reversed(handles), reversed(labels), loc='lower left',bbox_to_anchor=(1,0),facecolor='inherit', frameon=True)
-                    # Manually add the first legend back
-                    axs[i].add_artist(leg1)
-
-                i=i+1
-
-            all_axes = fig1.get_axes()
-
-            self.xlabels = pd.Series(self.xlabels).str.replace('_',' ').str.wrap(10, break_long_words=False)
-
-            j=0
-            k=0
-            for ax in all_axes:
-                if ax.is_last_row():
-                    ax.set_xlabel(xlabel=(self.xlabels[j]),  color='black')
-                    j=j+1
-                if ax.is_first_col():
-                    ax.set_ylabel(ylabel=(self.ylabels[k]),  color='black', rotation='vertical')
-                    k=k+1
-
-            fig1.add_subplot(111, frameon=False)
-            plt.tick_params(labelcolor='none', top=False, bottom=False, left=False, right=False)
-            plt.ylabel('Thermal capacity reserve ({})'.format(unitconversion['units']),  color='black', rotation='vertical', labelpad=60)
-            if mconfig.parser("plot_title_as_region"):
-                plt.title(zone_input)
-            #fig1.savefig('/home/mschwarz/PLEXOS results analysis/test/SPP_thermal_cap_reserves_test', dpi=600, bbox_inches='tight') #Test
-
-            # If Data_Table_Out is empty, does not return data or figure
-            if Data_Table_Out.empty == True:
-                out = mfunc.MissingZoneData()
-                outputs[zone_input] = out
-=======
+                    self.logger.info(f"Plotting specific date range: \
+                    {str(start_date_range)} to {str(end_date_range)}")
+                    thermal_reserve = thermal_reserve[start_date_range : end_date_range]
                 
                 # Create data table for each scenario
                 scenario_names = pd.Series([scenario]*len(thermal_reserve),name='Scenario')
@@ -240,11 +155,11 @@
             fig1.add_subplot(111, frameon=False)
             plt.tick_params(labelcolor='none', top=False, bottom=False, left=False, right=False)
             plt.ylabel(f"Thermal capacity reserve ({unitconversion['units']})",  color='black', rotation='vertical', labelpad=50)
-            
+            if mconfig.parser("plot_title_as_region"):
+                plt.title(zone_input)
             # If data_table_chunks is empty, does not return data or figure
             if not data_table_chunks:
                 outputs[zone_input] = mfunc.MissingZoneData()
->>>>>>> 6ce97e6b
                 continue
             
             # Concat all data tables together
