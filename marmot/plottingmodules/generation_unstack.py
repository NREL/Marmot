"""Timeseries generation line plots. 

This code creates generation non-stacked line plots.

@author: Daniel Levie
"""
import logging
import pandas as pd
import datetime as dt
import matplotlib.pyplot as plt
import marmot.config.mconfig as mconfig

from marmot.plottingmodules.plotutils.plot_library import SetupSubplot
from marmot.plottingmodules.plotutils.plot_data_helper import PlotDataHelper
from marmot.plottingmodules.plotutils.plot_exceptions import (MissingInputData, MissingZoneData)


class MPlot(PlotDataHelper):
    """generation_unstack MPlot class.

    All the plotting modules use this same class name.
    This class contains plotting methods that are grouped based on the
    current module name.
    
    The generation_unstack.py module contains methods that are
    related to the timeseries generation of generators, displayed in an unstacked line format. 
    
    MPlot inherits from the PlotDataHelper class to assist in creating figures.
    """

    def __init__(self, argument_dict: dict):
        """
        Args:
            argument_dict (dict): Dictionary containing all
                arguments passed from MarmotPlot.
        """
        # iterate over items in argument_dict and set as properties of class
        # see key_list in Marmot_plot_main for list of properties
        for prop in argument_dict:
            self.__setattr__(prop, argument_dict[prop])
        
        # Instantiation of MPlotHelperFunctions
        super().__init__(self.Marmot_Solutions_folder, self.AGG_BY, self.ordered_gen, 
                    self.PLEXOS_color_dict, self.Scenarios, self.ylabels, 
                    self.xlabels, self.gen_names_dict, Region_Mapping=self.Region_Mapping) 

        self.logger = logging.getLogger('marmot_plot.'+__name__)
        
        self.curtailment_prop = mconfig.parser("plot_data","curtailment_property")

        
    def gen_unstack(self, figure_name: str = None, prop: str = None,
                    start: float = None, end: float= None,
                    timezone: str = "", start_date_range: str = None,
                    end_date_range: str = None, **_):
        """Creates a timeseries plot of generation by technology each plotted as a line.

        If multiple scenarios are passed they will be plotted in a facet plot.
        The plot can be further customized by passing specific values to the
        prop argument.

        Args:
            figure_name (str, optional): User defined figure output name.
                Defaults to None.
            prop (str, optional): Special argument used to adjust specific 
                plot settings. Controlled through the plot_select.csv.
                Opinions available are:

                - Peak Demand
                - Min Net Load
                - Date Range
                
                Defaults to None.
            start (float, optional): Used in conjunction with the prop argument.
                Will define the number of days to plot before a certain event in 
                a timeseries plot, e.g Peak Demand.
                Defaults to None.
            end (float, optional): Used in conjunction with the prop argument.
                Will define the number of days to plot after a certain event in 
                a timeseries plot, e.g Peak Demand.
                Defaults to None.
            timezone (str, optional): The timezone to display on the x-axes.
                Defaults to "".
            start_date_range (str, optional): Defines a start date at which to represent data from. 
                Defaults to None.
            end_date_range (str, optional): Defines a end date at which to represent data to.
                Defaults to None.

        Returns:
            dict: dictionary containing the created plot and its data table.
        """
        outputs = {}  
        
        facet=False
        if 'Facet' in figure_name:
            facet = True
            
        if self.AGG_BY == 'zone':
                agg = 'zone'
        else:
            agg = 'region'
            
        def getdata(scenario_list):
            
            # List of properties needed by the plot, properties are a set of tuples and contain 3 parts:
            # required True/False, property name and scenarios required, scenarios must be a list.
            properties = [(True,"generator_Generation",scenario_list),
                          (False,f"generator_{self.curtailment_prop}",scenario_list),
                          (False,"generator_Pump_Load",scenario_list),
                          (True,f"{agg}_Load",scenario_list),
                          (False,f"{agg}_Unserved_Energy",scenario_list)]
            
            # Runs get_formatted_data within PlotDataHelper to populate PlotDataHelper dictionary  
        # with all required properties, returns a 1 if required data is missing
            return self.get_formatted_data(properties)
        
        if facet:
            check_input_data = getdata(self.Scenarios)
            all_scenarios = self.Scenarios
        else:
            check_input_data = getdata([self.Scenarios[0]])  
            all_scenarios = [self.Scenarios[0]]
        
        # Checks if all data required by plot is available, if 1 in list required data is missing
        if 1 in check_input_data:
            outputs = MissingInputData()
            return outputs
            
        # sets up x, y dimensions of plot
        ncols, nrows = self.set_facet_col_row_dimensions(multi_scenario=all_scenarios)

        # If the plot is not a facet plot, grid size should be 1x1
        if not facet:
            ncols = 1
            nrows = 1
        
        grid_size = ncols*nrows
            
        # Used to calculate any excess axis to delete
        plot_number = len(all_scenarios)
        
        for zone_input in self.Zones:
            self.logger.info(f"Zone = {zone_input}")
        
            excess_axs = grid_size - plot_number
            
            mplt = SetupSubplot(nrows, ncols, sharey=True, 
                                squeeze=False, ravel_axs=True)
            fig, axs = mplt.get_figure()
            plt.subplots_adjust(wspace=0.05, hspace=0.5)

            # If creating a facet plot the font is scaled by 9% for each added x dimesion fact plot
            if ncols > 1:
                font_scaling_ratio = 1 + ((ncols-1)*0.09)
                plt.rcParams['xtick.labelsize'] *= font_scaling_ratio
                plt.rcParams['ytick.labelsize'] *= font_scaling_ratio
                plt.rcParams['legend.fontsize'] *= font_scaling_ratio
                plt.rcParams['axes.labelsize'] *= font_scaling_ratio
                plt.rcParams['axes.titlesize'] *= font_scaling_ratio

            data_tables = []

            for i, scenario in enumerate(all_scenarios):
                self.logger.info(f"Scenario = {scenario}")

                try:
                    Stacked_Gen = self["generator_Generation"].get(scenario).copy()
                    if self.shift_leapday == True:
                        Stacked_Gen = self.adjust_for_leapday(Stacked_Gen)
                    Stacked_Gen = Stacked_Gen.xs(zone_input,level=self.AGG_BY)
                except KeyError:
                    # self.logger.info('No generation in %s',zone_input)
                    continue

                if Stacked_Gen.empty == True:
                    continue

                Stacked_Gen = self.df_process_gen_inputs(Stacked_Gen)

                # Insert Curtailment into gen stack if it exists in database
                Stacked_Curt = self[f"generator_{self.curtailment_prop}"].get(scenario).copy()
                if not Stacked_Curt.empty:
                    curtailment_name = self.gen_names_dict.get('Curtailment','Curtailment')
                    if self.shift_leapday == True:
                        Stacked_Curt = self.adjust_for_leapday(Stacked_Curt)
                    if zone_input in Stacked_Curt.index.get_level_values(self.AGG_BY).unique():
                        Stacked_Curt = Stacked_Curt.xs(zone_input,level=self.AGG_BY)
                        Stacked_Curt = self.df_process_gen_inputs(Stacked_Curt)
                        # If using Marmot's curtailment property
                        if self.curtailment_prop == 'Curtailment':
                            Stacked_Curt = self.assign_curtailment_techs(Stacked_Curt)
                        Stacked_Curt = Stacked_Curt.sum(axis=1)
                        Stacked_Curt[Stacked_Curt<0.05] = 0 #Remove values less than 0.05 MW
                        Stacked_Gen.insert(len(Stacked_Gen.columns),column=curtailment_name,value=Stacked_Curt) #Insert curtailment into
    
                        # Calculates Net Load by removing variable gen + curtailment
                        vre_gen_cat = self.vre_gen_cat + [curtailment_name]
                    else:
                        vre_gen_cat = self.vre_gen_cat
                else:
                    vre_gen_cat = self.vre_gen_cat
                    
                # Adjust list of values to drop depending on if it exists in Stacked_Gen df
                vre_gen_cat = [name for name in vre_gen_cat if name in Stacked_Gen.columns]
                Net_Load = Stacked_Gen.drop(labels = vre_gen_cat, axis=1)
                Net_Load = Net_Load.sum(axis=1)

                Stacked_Gen = Stacked_Gen.loc[:, (Stacked_Gen != 0).any(axis=0)]

                Load = self[f"{agg}_Load"].get(scenario).copy()
                if self.shift_leapday == True:
                    Load = self.adjust_for_leapday(Load)     
                Load = Load.xs(zone_input,level=self.AGG_BY)
                Load = Load.groupby(["timestamp"]).sum()
                Load = Load.squeeze() #Convert to Series

                Pump_Load = self["generator_Pump_Load"][scenario].copy()
                if Pump_Load.empty:
                    Pump_Load = self['generator_Generation'][scenario].copy()
                    Pump_Load.iloc[:,0] = 0
                if self.shift_leapday == True:
                    Pump_Load = self.adjust_for_leapday(Pump_Load)                                
                Pump_Load = Pump_Load.xs(zone_input,level=self.AGG_BY)
                Pump_Load = Pump_Load.groupby(["timestamp"]).sum()
                Pump_Load = Pump_Load.squeeze() #Convert to Series
                if (Pump_Load == 0).all() == False:
                    Pump_Load = Load - Pump_Load
                else:
                    Pump_Load = Load
                
                Unserved_Energy = self[f"{agg}_Unserved_Energy"][scenario].copy()    
                if Unserved_Energy.empty:
                    Unserved_Energy = self[f"{agg}_Load"][scenario].copy()
                    Unserved_Energy.iloc[:,0] = 0           
                if self.shift_leapday == True:
                    Unserved_Energy = self.adjust_for_leapday(Unserved_Energy)                    
                Unserved_Energy = Unserved_Energy.xs(zone_input,level=self.AGG_BY)
                Unserved_Energy = Unserved_Energy.groupby(["timestamp"]).sum()
                Unserved_Energy = Unserved_Energy.squeeze() #Convert to Series

                if prop == "Peak Demand":
                    peak_pump_load_t = Pump_Load.idxmax()
                    end_date = peak_pump_load_t + dt.timedelta(days=end)
                    start_date = peak_pump_load_t - dt.timedelta(days=start)
                    # Peak_Pump_Load = Pump_Load[peak_pump_load_t]
                    Stacked_Gen = Stacked_Gen[start_date : end_date]
                    Load = Load[start_date : end_date]
                    Unserved_Energy = Unserved_Energy[start_date : end_date]
                    Pump_Load = Pump_Load[start_date : end_date]

                elif prop == "Min Net Load":
                    
                    min_net_load_t = Net_Load.idxmin()
                    end_date = min_net_load_t + dt.timedelta(days=end)
                    start_date = min_net_load_t - dt.timedelta(days=start)
                    # Min_Net_Load = Net_Load[min_net_load_t]
                    Stacked_Gen = Stacked_Gen[start_date : end_date]
                    Load = Load[start_date : end_date]
                    Unserved_Energy = Unserved_Energy[start_date : end_date]
                    Pump_Load = Pump_Load[start_date : end_date]

<<<<<<< HEAD
                elif pd.notna(start_date_range):
                    self.logger.info(f"Plotting specific date range: \
                    {str(start_date_range)} to {str(end_date_range)}")
                    Stacked_Gen = Stacked_Gen[start_date_range : end_date_range]
                    Load = Load[start_date_range : end_date_range]
                    Unserved_Energy = Unserved_Energy[start_date_range : end_date_range]
=======
                elif prop == 'Date Range':
                	self.logger.info(f"Plotting specific date range: \
                    {str(start_date_range)} to {str(end_date_range)}")

	                Stacked_Gen = Stacked_Gen[start_date_range : end_date_range]
	                Load = Load[start_date_range : end_date_range]
	                Unserved_Energy = Unserved_Energy[start_date_range : end_date_range]

>>>>>>> 3b2ec218
                else:
                    self.logger.info("Plotting graph for entire timeperiod")
                
                # unitconversion based off peak generation hour, only checked once 
                if i == 0:
                    unitconversion = self.capacity_energy_unitconversion(max(Stacked_Gen.max()))
                Stacked_Gen = Stacked_Gen/unitconversion['divisor']
                Unserved_Energy = Unserved_Energy/unitconversion['divisor']
                
                scenario_names = pd.Series([scenario]*len(Stacked_Gen),name='Scenario')
                data_table = Stacked_Gen.add_suffix(f" ({unitconversion['units']})")
                data_table = data_table.set_index([scenario_names],append=True)
                data_tables.append(data_table)
                
                for column in Stacked_Gen.columns:
                    axs[i].plot(Stacked_Gen.index.values, Stacked_Gen[column], 
                                linewidth=2,
                                color=self.PLEXOS_color_dict.get(column,'#333333'),
                                label=column)

                if (Unserved_Energy == 0).all() == False:
                    axs[i].plot(Unserved_Energy, color='#DD0200',
                                label='Unserved Energy')

                mplt.set_yaxis_major_tick_format(sub_pos=i)
                axs[i].margins(x=0.01)
                mplt.set_subplot_timeseries_format(sub_pos=i)

            if not data_tables:
                self.logger.warning(f'No generation in {zone_input}')
                out = MissingZoneData()
                outputs[zone_input] = out
                continue

            data_table_out = pd.concat(data_tables)

            # add facet labels
            mplt.add_facet_labels(xlabels=self.xlabels,
                                  ylabels = self.ylabels)
            # Add legend
            mplt.add_legend(reverse_legend=True, sort_by=self.ordered_gen)
            # Remove extra supl
            mplt.remove_excess_axs(excess_axs, grid_size)
            # Add title
            mplt.add_main_title(zone_input)

            labelpad = 40
            plt.ylabel(f"Generation ({unitconversion['units']})", 
                        color='black', rotation='vertical', labelpad=labelpad)
 
            outputs[zone_input] = {'fig':fig, 'data_table':data_table_out}
        return outputs<|MERGE_RESOLUTION|>--- conflicted
+++ resolved
@@ -42,7 +42,8 @@
         # Instantiation of MPlotHelperFunctions
         super().__init__(self.Marmot_Solutions_folder, self.AGG_BY, self.ordered_gen, 
                     self.PLEXOS_color_dict, self.Scenarios, self.ylabels, 
-                    self.xlabels, self.gen_names_dict, Region_Mapping=self.Region_Mapping) 
+                    self.xlabels, self.gen_names_dict, self.TECH_SUBSET,
+                    Region_Mapping=self.Region_Mapping) 
 
         self.logger = logging.getLogger('marmot_plot.'+__name__)
         
@@ -259,23 +260,12 @@
                     Unserved_Energy = Unserved_Energy[start_date : end_date]
                     Pump_Load = Pump_Load[start_date : end_date]
 
-<<<<<<< HEAD
                 elif pd.notna(start_date_range):
                     self.logger.info(f"Plotting specific date range: \
                     {str(start_date_range)} to {str(end_date_range)}")
                     Stacked_Gen = Stacked_Gen[start_date_range : end_date_range]
                     Load = Load[start_date_range : end_date_range]
                     Unserved_Energy = Unserved_Energy[start_date_range : end_date_range]
-=======
-                elif prop == 'Date Range':
-                	self.logger.info(f"Plotting specific date range: \
-                    {str(start_date_range)} to {str(end_date_range)}")
-
-	                Stacked_Gen = Stacked_Gen[start_date_range : end_date_range]
-	                Load = Load[start_date_range : end_date_range]
-	                Unserved_Energy = Unserved_Energy[start_date_range : end_date_range]
-
->>>>>>> 3b2ec218
                 else:
                     self.logger.info("Plotting graph for entire timeperiod")
                 
