# -*- coding: utf-8 -*-
"""
Created on Tue Jan 21 15:59:45 2020

Updated on Monday 21 Sep 2020

This module creates plots of reserve provision and shortage at the generation and region level

@author: Daniel Levie
"""

import pandas as pd
import datetime as dt
import textwrap
import matplotlib.pyplot as plt
import matplotlib as mpl
import numpy as np
from matplotlib.patches import Patch
from matplotlib.lines import Line2D
import marmot.plottingmodules.marmot_plot_functions as mfunc
import marmot.config.mconfig as mconfig
import logging


#===============================================================================


class mplot(object):
    def __init__(self, argument_dict):
        # iterate over items in argument_dict and set as properties of class
        # see key_list in Marmot_plot_main for list of properties
        for prop in argument_dict:
            self.__setattr__(prop, argument_dict[prop])
        self.logger = logging.getLogger('marmot_plot.'+__name__)
        
        self.y_axes_decimalpt = mconfig.parser("axes_options","y_axes_decimalpt")
        self.mplot_data_dict = {}

    def reserve_gen_timeseries(self, figure_name=None, prop=None, start=None, 
                             end=None, timezone=None, start_date_range=None, 
                             end_date_range=None):
        """
        This method creates a generation stackplot of reserve provision for each region.
        A Facet Plot is created if multiple scenarios are compared.
        Generation is ordered by tech type that provides reserves
        Figures and data tables are returned to plot_main
        """
        # If not facet plot, only plot first sceanrio
        facet=False
        if 'Facet' in figure_name:
            facet = True
            
        if not facet:
            Scenarios = [self.Scenarios[0]]
        else:
            Scenarios = self.Scenarios
            
        outputs = {}
        
        # List of properties needed by the plot, properties are a set of tuples and contain 3 parts:
        # required True/False, property name and scenarios required, scenarios must be a list.
        properties = [(True,"reserves_generators_Provision",self.Scenarios)]
        
        # Runs get_data to populate mplot_data_dict with all required properties, returns a 1 if required data is missing
        check_input_data = mfunc.get_data(self.mplot_data_dict, properties,self.Marmot_Solutions_folder)
        
        # Checks if all data required by plot is available, if 1 in list required data is missing
        if 1 in check_input_data:
            return mfunc.MissingInputData()

        for region in self.Zones:
            self.logger.info(f"Zone = {region}")

            xdimension, ydimension = mfunc.setup_facet_xy_dimensions(self.xlabels,self.ylabels,facet,multi_scenario=Scenarios)
            grid_size = xdimension*ydimension
            excess_axs = grid_size - len(Scenarios)

            fig1, axs = mfunc.setup_plot(xdimension,ydimension)
            plt.subplots_adjust(wspace=0.05, hspace=0.2)

            data_tables = {}
            unique_tech_names = []
            for n, scenario in enumerate(Scenarios):
                self.logger.info(f"Scenario = {scenario}")

                reserve_provision_timeseries = self.mplot_data_dict["reserves_generators_Provision"].get(scenario)
                
                #Check if zone has reserves, if not skips
                try:
                    reserve_provision_timeseries = reserve_provision_timeseries.xs(region,level=self.AGG_BY)
                except KeyError:
                    self.logger.info(f"No reserves deployed in: {scenario}")
                    continue
                reserve_provision_timeseries = mfunc.df_process_gen_inputs(reserve_provision_timeseries,self.ordered_gen)
                # unitconversion based off peak generation hour, only checked once 
                if n == 0:
                    unitconversion = mfunc.capacity_energy_unitconversion(max(reserve_provision_timeseries.sum(axis=1)))

                if prop == "Peak Demand":
                    self.logger.info("Plotting Peak Demand period")

                    total_reserve = reserve_provision_timeseries.sum(axis=1)/unitconversion['divisor']
                    peak_reserve_t =  total_reserve.idxmax()
                    start_date = peak_reserve_t - dt.timedelta(days=start)
                    end_date = peak_reserve_t + dt.timedelta(days=end)
                    reserve_provision_timeseries = reserve_provision_timeseries[start_date : end_date]
                    Peak_Reserve = total_reserve[peak_reserve_t]

                elif prop == 'Date Range':
                    self.logger.info("Plotting specific date range: \
                    {str(start_date_range} to {str(end_date_range)}")
                    reserve_provision_timeseries = reserve_provision_timeseries[start_date_range : end_date_range]
                else:
                    self.logger.info("Plotting graph for entire timeperiod")
                
                reserve_provision_timeseries = reserve_provision_timeseries/unitconversion['divisor']
                data_tables[scenario] = reserve_provision_timeseries.add_suffix(f" ({unitconversion['units']})")
                
                mfunc.create_stackplot(axs, reserve_provision_timeseries, self.PLEXOS_color_dict, label=reserve_provision_timeseries.columns,n=n)
                mfunc.set_plot_timeseries_format(axs,n=n,minticks=4, maxticks=8)

                if prop == "Peak Demand":
                    axs[n].annotate('Peak Reserve: \n' + str(format(int(Peak_Reserve), '.2f')) + ' {}'.format(unitconversion['units']), 
                                    xy=(peak_reserve_t, Peak_Reserve),
                            xytext=((peak_reserve_t + dt.timedelta(days=0.25)), (Peak_Reserve + Peak_Reserve*0.05)),
                            fontsize=13, arrowprops=dict(facecolor='black', width=3, shrink=0.1))

                # create list of gen technologies
                l1 = reserve_provision_timeseries.columns.tolist()
                unique_tech_names.extend(l1)
            
            if not data_tables:
                self.logger.warning(f'No reserves in {region}')
                out = mfunc.MissingZoneData()
                outputs[region] = out
                continue
                
            # create handles list of unique tech names then order
            handles = np.unique(np.array(unique_tech_names)).tolist()
            handles.sort(key = lambda i:self.ordered_gen.index(i))
            handles = reversed(handles)

            # create custom gen_tech legend
            gen_tech_legend = []
            for tech in handles:
                legend_handles = [Patch(facecolor=self.PLEXOS_color_dict[tech],
                            alpha=1.0,
                         label=tech)]
                gen_tech_legend.extend(legend_handles)

            # Add legend
            axs[grid_size-1].legend(handles=gen_tech_legend, loc='lower left',bbox_to_anchor=(1,0),
                     facecolor='inherit', frameon=True)

            #Remove extra axes
            if excess_axs != 0:
                mfunc.remove_excess_axs(axs,excess_axs,grid_size)

            # add facet labels
            xlabels = [textwrap.fill(x.replace('_',' '),10) for x in self.xlabels]
            mfunc.add_facet_labels(fig1, xlabels, self.ylabels)

            fig1.add_subplot(111, frameon=False)
            plt.tick_params(labelcolor='none', top=False, bottom=False, left=False, right=False)
<<<<<<< HEAD
            plt.ylabel('Reserve Provision ({})'.format(unitconversion['units']),  color='black', rotation='vertical', labelpad=30)
            if mconfig.parser("plot_title_as_region"):
                plt.title(zone_input)
=======
            plt.ylabel(f"Reserve Provision ({unitconversion['units']})",  color='black', rotation='vertical', labelpad=30)
>>>>>>> 6ce97e6b

            if not facet:
                data_tables = data_tables[self.Scenarios[0]]

            outputs[region] = {'fig': fig1, 'data_table': data_tables}
        return outputs

    def total_reserves_by_gen(self, figure_name=None, prop=None, start=None, 
                             end=None, timezone=None, start_date_range=None, 
                             end_date_range=None):
        """
        This method creates a generation barplot of total reserve provision by generator for each region.
        Multiple scenarios are assigned to the x-axis
        Figures and data tables are returned to plot_main
        """

        outputs = {}
        
        # List of properties needed by the plot, properties are a set of tuples and contain 3 parts:
        # required True/False, property name and scenarios required, scenarios must be a list.
        properties = [(True,"reserves_generators_Provision",self.Scenarios)]
        
        # Runs get_data to populate mplot_data_dict with all required properties, returns a 1 if required data is missing
        check_input_data = mfunc.get_data(self.mplot_data_dict, properties,self.Marmot_Solutions_folder)
        
        # Checks if all data required by plot is available, if 1 in list required data is missing
        if 1 in check_input_data:
            return mfunc.MissingInputData()

        for region in self.Zones:
            self.logger.info(f"Zone = {region}")

            Total_Reserves_Out = pd.DataFrame()
            unique_tech_names = []
            for scenario in self.Scenarios:
                self.logger.info(f"Scenario = {scenario}")

                reserve_provision_timeseries = self.mplot_data_dict["reserves_generators_Provision"].get(scenario)
                #Check if zone has reserves, if not skips
                try:
                    reserve_provision_timeseries = reserve_provision_timeseries.xs(region,level=self.AGG_BY)
                except KeyError:
                    self.logger.info(f"No reserves deployed in {scenario}")
                    continue
                reserve_provision_timeseries = mfunc.df_process_gen_inputs(reserve_provision_timeseries,self.ordered_gen)

                # Calculates interval step to correct for MWh of generation
                time_delta = reserve_provision_timeseries.index[1]- reserve_provision_timeseries.index[0]
                # Finds intervals in 60 minute period
                interval_count = 60/(time_delta/np.timedelta64(1, 'm'))

                # sum totals by fuel types
                reserve_provision_timeseries = reserve_provision_timeseries/interval_count
                reserve_provision = reserve_provision_timeseries.sum(axis=0)
                reserve_provision.rename(scenario, inplace=True)
                Total_Reserves_Out = pd.concat([Total_Reserves_Out, reserve_provision], axis=1, sort=False).fillna(0)


            Total_Reserves_Out = mfunc.df_process_categorical_index(Total_Reserves_Out, self.ordered_gen)
            Total_Reserves_Out = Total_Reserves_Out.T
            Total_Reserves_Out = Total_Reserves_Out.loc[:, (Total_Reserves_Out != 0).any(axis=0)]
            
            if Total_Reserves_Out.empty:
                out = mfunc.MissingZoneData()
                outputs[region] = out
                continue
            
            Total_Reserves_Out.index = Total_Reserves_Out.index.str.replace('_',' ')
            Total_Reserves_Out.index = Total_Reserves_Out.index.str.wrap(5, break_long_words=False)
            
            # Convert units
            unitconversion = mfunc.capacity_energy_unitconversion(max(Total_Reserves_Out.sum()))
            Total_Reserves_Out = Total_Reserves_Out/unitconversion['divisor']
            
            data_table_out = Total_Reserves_Out.add_suffix(f" ({unitconversion['units']}h)")
            
            # create figure
            fig1 = mfunc.create_stacked_bar_plot(Total_Reserves_Out, self.PLEXOS_color_dict)

            # additional figure formatting
            fig1.set_ylabel(f"Total Reserve Provision ({unitconversion['units']}h)",  color='black', rotation='vertical')

            # replace x-axis with custom labels
            if len(self.ticklabels) > 1:
                ticklabels = [textwrap.fill(x.replace('-','- '),8) for x in self.ticklabels]
                fig1.set_xticklabels(ticklabels)

            # create list of gen technologies
            l1 = Total_Reserves_Out.columns.tolist()
            unique_tech_names.extend(l1)

            # create handles list of unique tech names then order
            handles = np.unique(np.array(unique_tech_names)).tolist()
            handles.sort(key = lambda i:self.ordered_gen.index(i))
            handles = reversed(handles)

            # create custom gen_tech legend
            gen_tech_legend = []
            for tech in handles:
                legend_handles = [Patch(facecolor=self.PLEXOS_color_dict[tech],
                            alpha=1.0,label=tech)]
                gen_tech_legend.extend(legend_handles)

            # Add legend
            fig1.legend(handles=gen_tech_legend, loc='lower left',bbox_to_anchor=(1,0),
                     facecolor='inherit', frameon=True)

            if mconfig.parser("plot_title_as_region"):
                fig1.set_title(zone_input)

            outputs[region] = {'fig': fig1, 'data_table': data_table_out}
        return outputs

    def reg_reserve_shortage(self, **kwargs):
        """
        This method creates a bar plot of reserve shortage for each region in MWh.
        Bars are grouped by reserve type
        Figures and data tables are returned to plot_main
        """
        outputs = self._reserve_bar_plots("Shortage", **kwargs)
        return outputs

    def reg_reserve_provision(self, **kwargs):
        """
        This method creates a bar plot of reserve provision for each region in MWh.
        Bars are grouped by reserve type
        Figures and data tables are returned to plot_main
        """
        outputs = self._reserve_bar_plots("Provision", **kwargs)
        return outputs

    def reg_reserve_shortage_hrs(self, **kwargs):
        """
        This method creates a bar plot of reserve shortage for each region in hrs.
        Bars are grouped by reserve type
        Figures and data tables are returned to plot_main
        """
        outputs = self._reserve_bar_plots("Shortage",count_hours=True)
        return outputs

    def _reserve_bar_plots(self, data_set, count_hours=False, figure_name=None, 
                           prop=None, start=None, end=None, timezone=None, 
                           start_date_range=None, end_date_range=None):
        
        outputs = {}
        
        # List of properties needed by the plot, properties are a set of tuples and contain 3 parts:
        # required True/False, property name and scenarios required, scenarios must be a list.
        properties = [(True, f"reserve_{data_set}", self.Scenarios)]
        
        # Runs get_data to populate mplot_data_dict with all required properties, returns a 1 if required data is missing
        check_input_data = mfunc.get_data(self.mplot_data_dict, properties,self.Marmot_Solutions_folder)
        
        # Checks if all data required by plot is available, if 1 in list required data is missing
        if 1 in check_input_data:
            return mfunc.MissingInputData()

        for region in self.Zones:
            self.logger.info(f"Zone = {region}")

            Data_Table_Out=pd.DataFrame()
            reserve_total_chunk = []
            for scenario in self.Scenarios:

                self.logger.info(f'Scenario = {scenario}')

                reserve_timeseries = self.mplot_data_dict[f"reserve_{data_set}"].get(scenario)
                # Check if zone has reserves, if not skips
                try:
                    reserve_timeseries = reserve_timeseries.xs(region,level=self.AGG_BY)
                except KeyError:
                    self.logger.info(f"No reserves deployed in {scenario}")
                    continue
                timestamps = reserve_timeseries.index.get_level_values('timestamp').unique()
                # Calculates interval step to correct for MWh of generation
                time_delta = timestamps[1]- timestamps[0]
                # Finds intervals in 60 minute period
                interval_count = 60/(time_delta/np.timedelta64(1, 'm'))

                reserve_timeseries = reserve_timeseries.reset_index(["timestamp","Type","parent"],drop=False)
                # Drop duplicates to remove double counting
                reserve_timeseries.drop_duplicates(inplace=True)
                # Set Type equal to parent value if Type eqauls '-'
                reserve_timeseries['Type'] = reserve_timeseries['Type'].mask(reserve_timeseries['Type'] == '-', reserve_timeseries['parent'])
                reserve_timeseries.set_index(["timestamp","Type","parent"],append=True,inplace=True)

                # Groupby Type
                if count_hours == False:
                    reserve_total = reserve_timeseries.groupby(["Type"]).sum()/interval_count
                elif count_hours == True:
                    reserve_total = reserve_timeseries[reserve_timeseries[0]>0] #Filter for non zero values
                    reserve_total = reserve_total.groupby("Type").count()/interval_count

                reserve_total.rename(columns={0:scenario},inplace=True)

                reserve_total_chunk.append(reserve_total)
            
            if reserve_total_chunk:
                reserve_out = pd.concat(reserve_total_chunk,axis=1, sort='False')
                # remove any rows that all eqaul 0
                reserve_out = reserve_out.loc[(reserve_out != 0).any(axis=1),:]
                reserve_out.columns = reserve_out.columns.str.replace('_',' ')
            else:
                reserve_out=pd.DataFrame()
            # If no reserves return nothing
            if reserve_out.empty:
                out = mfunc.MissingZoneData()
                outputs[region] = out
                continue
            
            if count_hours == False:
                # Convert units
                unitconversion = mfunc.capacity_energy_unitconversion(max(reserve_out.sum()))
                reserve_out = reserve_out/unitconversion['divisor'] 
                Data_Table_Out = reserve_out.add_suffix(f" ({unitconversion['units']}h)")
            else:
                Data_Table_Out = reserve_out.add_suffix(" (hrs)")
            
            # create color dictionary
            color_dict = dict(zip(reserve_out.columns,self.color_list))

            fig2 = mfunc.create_grouped_bar_plot(reserve_out,color_dict)
            if count_hours == False:
                fig2.yaxis.set_major_formatter(mpl.ticker.FuncFormatter(lambda x, p: format(x, f',.{self.y_axes_decimalpt}f')))
                fig2.set_ylabel(f"Reserve {data_set} [{unitconversion['units']}h]",  color='black', rotation='vertical')
            elif count_hours == True:
                fig2.set_ylabel(f"Reserve {data_set} Hours",  color='black', rotation='vertical')
            handles, labels = fig2.get_legend_handles_labels()
            fig2.legend(handles,labels, loc='lower left',bbox_to_anchor=(1,0),
                          facecolor='inherit', frameon=True)
            if mconfig.parser("plot_title_as_region"):
                fig2.set_title(zone_input)
            outputs[region] = {'fig': fig2,'data_table': Data_Table_Out}
        return outputs


    def reg_reserve_shortage_timeseries(self,figure_name=None, 
                           prop=None, start=None, end=None, timezone=None, 
                           start_date_range=None, end_date_range=None):
        """
        This method creates a timeseries line plot of reserve shortage for each region.
        A Facet Plot is created if multiple scenarios are compared.
        A line is plotted for each reserve type shortage.
        Figures and data tables are returned to plot_main
        """
        facet=False
        if 'Facet' in figure_name:
            facet = True
        
        # If not facet plot, only plot first sceanrio
        if not facet:
            Scenarios = [self.Scenarios[0]]
        else:
            Scenarios = self.Scenarios

        outputs = {}
        
        # List of properties needed by the plot, properties are a set of tuples and contain 3 parts:
        # required True/False, property name and scenarios required, scenarios must be a list.
        properties = [(True, "reserve_Shortage", Scenarios)]
        
        # Runs get_data to populate mplot_data_dict with all required properties, returns a 1 if required data is missing
        check_input_data = mfunc.get_data(self.mplot_data_dict, properties,self.Marmot_Solutions_folder)
        
        # Checks if all data required by plot is available, if 1 in list required data is missing
        if 1 in check_input_data:
            return mfunc.MissingInputData()
        
        for region in self.Zones:
            self.logger.info(f"Zone = {region}")

            xdimension, ydimension = mfunc.setup_facet_xy_dimensions(self.xlabels,self.ylabels,facet,multi_scenario = Scenarios)

            grid_size = xdimension*ydimension
            excess_axs = grid_size - len(Scenarios)

            fig3, axs = mfunc.setup_plot(xdimension,ydimension)
            plt.subplots_adjust(wspace=0.05, hspace=0.2)

            data_tables = {}
            unique_reserve_types = []
            

            for n, scenario in enumerate(Scenarios):

                self.logger.info(f'Scenario = {scenario}')

                reserve_timeseries = self.mplot_data_dict["reserve_Shortage"].get(scenario)
                # Check if zone has reserves, if not skips
                try:
                    reserve_timeseries = reserve_timeseries.xs(region,level=self.AGG_BY)
                except KeyError:
                    self.logger.info(f"No reserves deployed in {scenario}")
                    continue
                
                reserve_timeseries.reset_index(["timestamp","Type","parent"],drop=False,inplace=True)
                reserve_timeseries = reserve_timeseries.drop_duplicates()
                # Set Type equal to parent value if Type eqauls '-'
                reserve_timeseries['Type'] = reserve_timeseries['Type'].mask(reserve_timeseries['Type'] == '-', reserve_timeseries['parent'])
                reserve_timeseries = reserve_timeseries.pivot(index='timestamp', columns='Type', values=0)

                if prop == 'Date Range':
                    self.logger.info(f"Plotting specific date range: \
                    {str(start_date_range)} to {str(end_date_range)}")
                    reserve_timeseries = reserve_timeseries[start_date_range : end_date_range]
                else:
                    self.logger.info("Plotting graph for entire timeperiod")

                # create color dictionary
                color_dict = dict(zip(reserve_timeseries.columns,self.color_list))

                data_tables[scenario] = reserve_timeseries.add_suffix(f" (MW)")

                for column in reserve_timeseries:
                    mfunc.create_line_plot(axs,reserve_timeseries,column,color_dict=color_dict,label=column, n=n)
                axs[n].yaxis.set_major_formatter(mpl.ticker.FuncFormatter(lambda x, p: format(x, f',.{self.y_axes_decimalpt}f')))
                axs[n].margins(x=0.01)
                mfunc.set_plot_timeseries_format(axs,n=n,minticks=6, maxticks=12)

                # scenario_names = pd.Series([scenario]*len(reserve_timeseries),name='Scenario')
                # reserve_timeseries = reserve_timeseries.set_index([scenario_names],append=True)
                # reserve_timeseries_chunk.append(reserve_timeseries)

                # create list of gen technologies
                l1 = reserve_timeseries.columns.tolist()
                unique_reserve_types.extend(l1)
            
            if not data_tables:
                out = mfunc.MissingZoneData()
                outputs[region] = out
                continue
                
            # create handles list of unique reserve names
            handles = np.unique(np.array(unique_reserve_types)).tolist()

            # create color dictionary
            color_dict = dict(zip(handles,self.color_list))

            # create custom gen_tech legend
            reserve_legend = []
            for Type in handles:
                legend_handles = [Line2D([0], [0], color=color_dict[Type], lw=2, label=Type)]
                reserve_legend.extend(legend_handles)

            axs[grid_size-1].legend(handles=reserve_legend,loc='lower left',bbox_to_anchor=(1,0),facecolor='inherit', frameon=True)

            #Remove extra axes
            if excess_axs != 0:
                mfunc.remove_excess_axs(axs,excess_axs,grid_size)

            # add facet labels
            xlabels = [textwrap.fill(x.replace('_',' '),10) for x in self.xlabels]
            mfunc.add_facet_labels(fig3, xlabels, self.ylabels)

            fig3.add_subplot(111, frameon=False)
            plt.tick_params(labelcolor='none', top=False, bottom=False, left=False, right=False)
            # plt.xlabel('Date ' + '(' + self.timezone + ')',  color='black', rotation='horizontal',labelpad = 30)
            plt.ylabel('Reserve Shortage [MW]',  color='black', rotation='vertical',labelpad = 30)

            #Data_Out = pd.concat(reserve_timeseries_chunk,axis=0)
            if not facet:
                data_tables = data_tables[self.Scenarios[0]]
            if mconfig.parser("plot_title_as_region"):
                plt.title(zone_input)
            outputs[region] =  {'fig': fig3, 'data_table': data_tables}

        return outputs
            <|MERGE_RESOLUTION|>--- conflicted
+++ resolved
@@ -162,13 +162,9 @@
 
             fig1.add_subplot(111, frameon=False)
             plt.tick_params(labelcolor='none', top=False, bottom=False, left=False, right=False)
-<<<<<<< HEAD
-            plt.ylabel('Reserve Provision ({})'.format(unitconversion['units']),  color='black', rotation='vertical', labelpad=30)
             if mconfig.parser("plot_title_as_region"):
                 plt.title(zone_input)
-=======
             plt.ylabel(f"Reserve Provision ({unitconversion['units']})",  color='black', rotation='vertical', labelpad=30)
->>>>>>> 6ce97e6b
 
             if not facet:
                 data_tables = data_tables[self.Scenarios[0]]
