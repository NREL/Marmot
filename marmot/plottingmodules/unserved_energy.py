--- conflicted
+++ resolved
@@ -73,49 +73,6 @@
                 out = mfunc.MissingZoneData()
                 outputs[zone_input] = out
                 continue
-<<<<<<< HEAD
-
-            else:
-                fig1, ax = plt.subplots(figsize=(9,6))
-
-                # Converts color_list into an iterable list for use in a loop
-                iter_colour = iter(self.color_list)
-
-                for column in Unserved_Energy_Timeseries_Out:
-                    ax.plot(Unserved_Energy_Timeseries_Out[column], linewidth=3, antialiased=True,
-                             color=next(iter_colour), label=column)
-                    ax.legend(loc='lower left',bbox_to_anchor=(1,0),
-                              facecolor='inherit', frameon=True)
-                ax.set_ylabel('Unserved Energy (MW)',  color='black', rotation='vertical')
-                ax.set_ylim(bottom=0)
-                ax.spines['right'].set_visible(False)
-                ax.spines['top'].set_visible(False)
-                ax.tick_params(axis='y', which='major', length=5, width=1)
-                ax.tick_params(axis='x', which='major', length=5, width=1)
-                ax.yaxis.set_major_formatter(mpl.ticker.FuncFormatter(lambda x, p: format(x, f',.{self.y_axes_decimalpt}f')))
-                ax.margins(x=0.01)
-
-            #    ax.axvline(dt.datetime(2024, 1, 2, 2, 0), color='black', linestyle='--')
-            #    ax.axvline(outage_date_from, color='black', linestyle='--')
-            #    ax.text(dt.datetime(2024, 1, 1, 5, 15), 0.8*max(ax.get_ylim()), "Outage \nBegins", fontsize=13)
-            #    ax.axvline(dt.datetime(2024, 1, 6, 23, 0), color='black', linestyle='--')
-            #    ax.text(dt.datetime(2024, 1, 7, 1, 30), 0.8*max(ax.get_ylim()), "Outage \nEnds", fontsize=13)
-
-                locator = mdates.AutoDateLocator(minticks=6, maxticks=12)
-                formatter = mdates.ConciseDateFormatter(locator)
-                formatter.formats[2] = '%d\n %b'
-                formatter.zero_formats[1] = '%b\n %Y'
-                formatter.zero_formats[2] = '%d\n %b'
-                formatter.zero_formats[3] = '%H:%M\n %d-%b'
-                formatter.offset_formats[3] = '%b %Y'
-                formatter.show_offset = False
-                ax.xaxis.set_major_locator(locator)
-                ax.xaxis.set_major_formatter(formatter)
-				if mconfig.parser("plot_title_as_region"):
-					ax.set_title(zone_input)
-
-                outputs[zone_input] = {'fig': fig1, 'data_table': Data_Table_Out}
-=======
             
             # Determine auto unit coversion
             unitconversion = mfunc.capacity_energy_unitconversion(Unserved_Energy_Timeseries_Out.values.max())
@@ -144,9 +101,10 @@
             ax.yaxis.set_major_formatter(mpl.ticker.FuncFormatter(lambda x, p: format(x, f',.{self.y_axes_decimalpt}f')))
             ax.margins(x=0.01)
             mfunc.set_plot_timeseries_format(axs)
+            if mconfig.parser("plot_title_as_region"):
+                ax.set_title(zone_input)
+            outputs[zone_input] = {'fig': fig1, 'data_table': Data_Table_Out}
 
-            outputs[zone_input] = {'fig': fig1, 'data_table': Data_Table_Out}
->>>>>>> 6ce97e6b
         return outputs
 
 
@@ -201,37 +159,6 @@
                 out = mfunc.MissingZoneData()
                 outputs[zone_input] = out
                 continue
-<<<<<<< HEAD
-
-            else:
-                # Data table of values to return to main program
-                Data_Table_Out = Total_Unserved_Energy_Out
-
-                # create color dictionary
-                color_dict = dict(zip(Total_Unserved_Energy_Out.columns,self.color_list))
-
-                fig2, ax = plt.subplots(figsize=(self.x,self.y))
-
-                mfunc.create_bar_plot(Total_Unserved_Energy_Out,ax,color_dict)
-
-                ax.set_ylabel('Total Unserved Energy (MWh)',  color='black', rotation='vertical')
-                ax.yaxis.set_major_formatter(mpl.ticker.FuncFormatter(lambda x, p: format(x, f',.{self.y_axes_decimalpt}f')))
-                ax.margins(x=0.01)
-
-                for i in ax.patches:
-                    width, height = i.get_width(), i.get_height()
-                    if height<=1:
-                        continue
-                    x, y = i.get_xy()
-                    ax.text(x+width/2,
-                        y+height/2,
-                        '{:,.0f}'.format(height),
-                        horizontalalignment='center',
-                        verticalalignment='center', fontsize=13)
-				if mconfig.parser("plot_title_as_region"):
-					ax.set_title(zone_input)                  
-                outputs[zone_input] = {'fig': fig2, 'data_table': Data_Table_Out}
-=======
             
             # Determine auto unit coversion
             unitconversion = mfunc.capacity_energy_unitconversion(Total_Unserved_Energy_Out.values.max())
@@ -253,7 +180,8 @@
             ax.margins(x=0.01)
             ax.legend(loc='lower left',bbox_to_anchor=(1,0),
                           facecolor='inherit', frameon=True)
-
+            if mconfig.parser("plot_title_as_region"):
+                ax.set_title(zone_input)  
             for patch in ax.patches:
                 width, height = patch.get_width(), patch.get_height()
                 if height<=1:
@@ -266,5 +194,5 @@
                     verticalalignment='center', fontsize=13)
 
             outputs[zone_input] = {'fig': fig2, 'data_table': Data_Table_Out}
->>>>>>> 6ce97e6b
+
         return outputs