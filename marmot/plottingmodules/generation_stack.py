--- conflicted
+++ resolved
@@ -16,12 +16,9 @@
 import logging
 import textwrap
 
-<<<<<<< HEAD
-mpl.rcParams['axes.titlesize'] = mconfig.parser("font_settings","title_size")
+
+#mpl.rcParams['axes.titlesize'] = mconfig.parser("font_settings","title_size")
 #===============================================================================
-=======
-# ===============================================================================
->>>>>>> 6ce97e6b
 
 custom_legend_elements = Patch(facecolor='#DD0200',
                                alpha=0.5, edgecolor='#DD0200')
@@ -163,15 +160,10 @@
             #fig4.legend(gen_lines,labels = tech_list_sort, loc = 'right', title = 'RT Generation')
             fig4.add_subplot(111, frameon=False)
             plt.tick_params(labelcolor='none', top=False, bottom=False, left=False, right=False)
-<<<<<<< HEAD
-            plt.ylabel('Generation or Committed Capacity (GW)',  color='black', rotation='vertical', labelpad=60)
             if mconfig.parser("plot_title_as_region"):
                 plt.title(zone_input)
-=======
             plt.ylabel(f"Generation or Committed Capacity ({unitconversion['units']})",  color='black', rotation='vertical', labelpad=60)
->>>>>>> 6ce97e6b
-
-            data_table = pd.DataFrame()
+            data_table = pd.DataFrame() #TODO: write actual data out
             outputs[zone_input] = {'fig':fig4, 'data_table':data_table}
         return outputs
 
@@ -208,15 +200,9 @@
             curtailment_name = self.gen_names_dict.get('Curtailment','Curtailment')
 
             # Insert Curtailmnet into gen stack if it exhists in database
-<<<<<<< HEAD
-            if curtailment_collection:
-                Stacked_Curt = curtailment_collection.get(scenario).copy()
-                if self.shift_leapday == True:
-=======
             if self.mplot_data_dict['generator_Curtailment']:
                 Stacked_Curt = self.mplot_data_dict['generator_Curtailment'].get(scenario).copy()
-                if self.shift_leapday is True:
->>>>>>> 6ce97e6b
+                if self.shift_leapday == True:
                     Stacked_Curt = mfunc.shift_leapday(Stacked_Curt,self.Marmot_Solutions_folder)
                 if zone_input in Stacked_Curt.index.get_level_values(self.AGG_BY).unique():
                     Stacked_Curt = Stacked_Curt.xs(zone_input,level=self.AGG_BY)
@@ -239,13 +225,9 @@
             # Removes columns that only contain 0
             Stacked_Gen = Stacked_Gen.loc[:, (Stacked_Gen != 0).any(axis=0)]
 
-<<<<<<< HEAD
-            Load = load_collection.get(scenario).copy()
+
+            Load = self.mplot_data_dict[f'{agg}_Load'].get(scenario).copy()
             if self.shift_leapday == True:
-=======
-            Load = self.mplot_data_dict[f'{agg}_Load'].get(scenario).copy()
-            if self.shift_leapday is True:
->>>>>>> 6ce97e6b
                 Load = mfunc.shift_leapday(Load,self.Marmot_Solutions_folder)
             Load = Load.xs(zone_input,level=self.AGG_BY)
             Load = Load.groupby(["timestamp"]).sum()
@@ -269,16 +251,9 @@
             try:
                 Pump_Load = self.mplot_data_dict['generator_Pump_Load'][scenario].copy()
             except KeyError:
-<<<<<<< HEAD
-                pump_load_collection[scenario] = gen_collection[scenario].copy()
-                pump_load_collection[scenario].iloc[:,0] = 0
-            Pump_Load = pump_load_collection.get(scenario).copy()
-            if self.shift_leapday == True:
-=======
                 Pump_Load = self.mplot_data_dict['generator_Generation'][scenario].copy()
                 Pump_Load.iloc[:,0] = 0
-            if self.shift_leapday is True:
->>>>>>> 6ce97e6b
+            if self.shift_leapday == True:
                 Pump_Load = mfunc.shift_leapday(Pump_Load,self.Marmot_Solutions_folder)
             Pump_Load = Pump_Load.xs(zone_input,level=self.AGG_BY)
             Pump_Load = Pump_Load.groupby(["timestamp"]).sum()
@@ -293,16 +268,9 @@
             try:
                 Unserved_Energy = self.mplot_data_dict[f'{agg}_Unserved_Energy'][scenario].copy()
             except KeyError:
-<<<<<<< HEAD
-                unserved_energy_collection[scenario] = load_collection[scenario].copy()
-                unserved_energy_collection[scenario].iloc[:,0] = 0
-            Unserved_Energy = unserved_energy_collection.get(scenario).copy()
-            if self.shift_leapday == True:
-=======
                 Unserved_Energy = self.mplot_data_dict[f'{agg}_Load'][scenario].copy()
                 Unserved_Energy.iloc[:,0] = 0
-            if self.shift_leapday is True:
->>>>>>> 6ce97e6b
+            if self.shift_leapday == True:
                 Unserved_Energy = mfunc.shift_leapday(Unserved_Energy,self.Marmot_Solutions_folder)
 
             Unserved_Energy = Unserved_Energy.xs(zone_input,level=self.AGG_BY)
@@ -394,25 +362,16 @@
             fig1, axs = plt.subplots(ydimension,xdimension, figsize=((self.x*xdimension),(self.y*ydimension)), sharey=True, squeeze=False)
             plt.subplots_adjust(wspace=0.05, hspace=0.25)
             axs = axs.ravel()
-<<<<<<< HEAD
-            i=0
             data_tables = []
-=======
-            data_tables = {}
->>>>>>> 6ce97e6b
             unique_tech_names = []
 
             for i, scenario in enumerate(all_scenarios):
                 self.logger.info(f"Scenario = {scenario}")
 
                 try:
-<<<<<<< HEAD
-                    Stacked_Gen = gen_collection.get(scenario).copy()
+
+                    Stacked_Gen = self.mplot_data_dict['generator_Generation'].get(scenario).copy()
                     if self.shift_leapday == True:
-=======
-                    Stacked_Gen = self.mplot_data_dict['generator_Generation'].get(scenario).copy()
-                    if self.shift_leapday is True:
->>>>>>> 6ce97e6b
                         Stacked_Gen = mfunc.shift_leapday(Stacked_Gen,self.Marmot_Solutions_folder)
                     Stacked_Gen = Stacked_Gen.xs(zone_input,level=self.AGG_BY)
                 except KeyError:
@@ -423,11 +382,7 @@
                 Stacked_Gen = mfunc.df_process_gen_inputs(Stacked_Gen, self.ordered_gen)
                 data = setup_data(zone_input, scenario, Stacked_Gen)
                 data = data_prop(data)
-<<<<<<< HEAD
                 
-=======
->>>>>>> 6ce97e6b
-
                 # if no Generation return empty dataframe
                 if data["Stacked_Gen"].empty == True:
                     self.logger.warning(f'No generation during time period in {zone_input}')
@@ -462,17 +417,12 @@
                 Load = Load.rename('Total Load \n (Demand + Storage Charging)')
                 Total_Demand = Total_Demand.rename('Total Demand')
                 unserved_eng_data_table = unserved_eng_data_table.rename("Unserved Energy")
-<<<<<<< HEAD
-=======
-                # Data table of values to return to main program
-                Data_Table_Out = pd.concat([Load, Total_Demand, unserved_eng_data_table, Stacked_Gen], axis=1, sort=False)
-                data_tables[scenario] = Data_Table_Out.add_suffix(f" ({unitconversion['units']})")
->>>>>>> 6ce97e6b
 
                 # Data table of values to return to main program
                 single_scen_out = pd.concat([Load, Total_Demand, unserved_eng_data_table, Stacked_Gen], axis=1, sort=False)
                 scenario_names = pd.Series([scenario] * len(single_scen_out),name = 'Scenario')
                 single_scen_out = single_scen_out.set_index([scenario_names],append = True)
+                single_scen_out = single_scen_out.add_suffix((f" ({unitconversion['units']})")
                 data_tables.append(single_scen_out * unitconversion['divisor'])
 
                 ##DO NOT COMMIT
@@ -503,13 +453,6 @@
                 if (Pump_Load == 0).all() == False:
                     lp3 = axs[i].plot(Total_Demand, color='black', linestyle="--")
 
-<<<<<<< HEAD
-                #lp4 = axs[i].plot(int_flow,color = 'red', linestyle = ':')
-
-                # ax.set_ylabel('Generation (MW)',  color='black', rotation='vertical')
-                # ax.set_xlabel('Date ' + '(' + self.timezone + ')',  color='black', rotation='horizontal')
-=======
->>>>>>> 6ce97e6b
                 axs[i].spines['right'].set_visible(False)
                 axs[i].spines['top'].set_visible(False)
                 axs[i].tick_params(axis='y', which='major', length=5, width=1)
@@ -531,24 +474,6 @@
                                                                              (max(Total_Demand) + Total_Demand[peak_demand_t]*0.1)),
                                 fontsize=13, arrowprops=dict(facecolor='black', width=3, shrink=0.1))
 
-<<<<<<< HEAD
-
-                locator = mdates.AutoDateLocator(minticks = self.minticks, maxticks = self.maxticks)
-                formatter = mdates.ConciseDateFormatter(locator)
-                formatter.formats[2] = '%d\n %b'
-                formatter.zero_formats[1] = '%b\n %Y'
-                formatter.zero_formats[2] = '%d\n %b'
-                formatter.zero_formats[3] = '%H:%M\n %d-%b'
-                formatter.offset_formats[3] = '%b %Y'
-                formatter.show_offset = False
-
-                axs[i].xaxis.set_major_locator(locator)
-                axs[i].xaxis.set_major_formatter(formatter)
-
-                if i != len(self.Scenarios) - 1:
-                    axs[i].axes.get_xaxis().set_visible(False)
-=======
->>>>>>> 6ce97e6b
                 if (Unserved_Energy == 0).all() == False:
                     axs[i].fill_between(Load.index, Load,Unserved_Energy,
                                         # facecolor='#EE1289' OLD MARMOT COLOR
@@ -559,11 +484,6 @@
                 l1 = Stacked_Gen.columns.tolist()
                 unique_tech_names.extend(l1)
 
-<<<<<<< HEAD
-                i += 1
-
-=======
->>>>>>> 6ce97e6b
             # create labels list of unique tech names then order
             labels = np.unique(np.array(unique_tech_names)).tolist()
             labels.sort(key = lambda i:self.ordered_gen.index(i))
@@ -613,31 +533,13 @@
 
             #Remove extra axes
             if excess_axs != 0:
-<<<<<<< HEAD
-                while excess_axs > 0:
-                    axs[(grid_size)-excess_axs].spines['right'].set_visible(False)
-                    axs[(grid_size)-excess_axs].spines['left'].set_visible(False)
-                    axs[(grid_size)-excess_axs].spines['bottom'].set_visible(False)
-                    axs[(grid_size)-excess_axs].spines['top'].set_visible(False)
-                    axs[(grid_size)-excess_axs].tick_params(axis='both',
-                                                            which='both',
-                                                            colors='white')
-                    excess_axs-=1
-
+                mfunc.remove_excess_axs(axs,excess_axs,grid_size)
             Data_Table_Out = pd.concat(data_tables)
             out = {'fig':fig1, 'data_table':Data_Table_Out}
-=======
-                mfunc.remove_excess_axs(axs,excess_axs,grid_size)
-
-            if not facet:
-                data_tables = data_tables[self.Scenarios[0]]
-            out = {'fig':fig1, 'data_table':data_tables}
->>>>>>> 6ce97e6b
-
-            plt.close(fig1)
-
             return out
 
+        #TODO: combine data_prop(), setup_data(), mkplot(), into gen_stack()
+                                                             
         # Main loop for gen_stack
         outputs = {}
         if facet:
@@ -768,24 +670,8 @@
             ax.tick_params(axis='x', which='major', length=5, width=1)
             ax.yaxis.set_major_formatter(mpl.ticker.FuncFormatter(lambda x, p: format(x, f',.{self.y_axes_decimalpt}f')))
             ax.margins(x=0.01)
-<<<<<<< HEAD
-
-            locator = mdates.AutoDateLocator(minticks=6, maxticks=12)
-            formatter = mdates.ConciseDateFormatter(locator)
-            formatter.formats[2] = '%d\n %b'
-            formatter.zero_formats[1] = '%b\n %Y'
-            formatter.zero_formats[2] = '%d\n %b'
-            formatter.zero_formats[3] = '%H:%M\n %d-%b'
-            formatter.offset_formats[3] = '%b %Y'
-            formatter.show_offset = False
-            ax.xaxis.set_major_locator(locator)
-            ax.xaxis.set_major_formatter(formatter)
-            if mconfig.parser("plot_title_as_region"):
-                ax.set_title(zone_input)
-
-=======
+
             mfunc.set_plot_timeseries_format(axs)
->>>>>>> 6ce97e6b
             outputs[zone_input] = {'fig': fig3, 'data_table': Data_Table_Out}
         return outputs
 
