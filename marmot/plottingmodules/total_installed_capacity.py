# -*- coding: utf-8 -*-
"""
Created on Tue Dec 10 08:51:15 2019

@author: dlevie
"""

import os
import re
import textwrap
import pandas as pd
import numpy as np
import matplotlib.pyplot as plt
import matplotlib as mpl
from matplotlib.patches import Patch
import logging
import marmot.plottingmodules.total_generation as gen
import marmot.plottingmodules.marmot_plot_functions as mfunc
import marmot.config.mconfig as mconfig

# =============================================================================

custom_legend_elements = Patch(facecolor='#DD0200',
                               alpha=0.5, edgecolor='#DD0200')


class mplot(object):

    def __init__(self, argument_dict):
        # iterate over items in argument_dict and set as properties of class
        # see key_list in Marmot_plot_main for list of properties
        for prop in argument_dict:
            self.__setattr__(prop, argument_dict[prop])

        # used for combined cap/gen plot
        self.argument_dict = argument_dict
        self.logger = logging.getLogger('marmot_plot.'+__name__)
<<<<<<< HEAD
        
        self.x = mconfig.parser("figure_size","xdimension")
        self.y = mconfig.parser("figure_size","ydimension")
        self.y_axes_decimalpt = mconfig.parser("axes_options","y_axes_decimalpt")
        self.set_title = mconfig.parser("plot_title_as_region")
=======
>>>>>>> 6ce97e6b

        self.x = mconfig.parser("figure_size", "xdimension")
        self.y = mconfig.parser("figure_size", "ydimension")
        self.y_axes_decimalpt = mconfig.parser("axes_options", "y_axes_decimalpt")

        self.mplot_data_dict = {}

    def total_cap(self, figure_name=None, prop=None, start=None, end=None,
                  timezone=None, start_date_range=None, end_date_range=None):

        outputs = {}

        # List of properties needed by the plot, properties are a set of tuples and contain 3 parts:
        # required True/False, property name and scenarios required, scenarios must be a list.
        properties = [(True, "generator_Installed_Capacity", self.Scenarios)]

        # Runs get_data to populate mplot_data_dict with all required properties,
        # returns a 1 if required data is missing
        check_input_data = mfunc.get_data(self.mplot_data_dict, properties, self.Marmot_Solutions_folder)

        # Checks if all data required by plot is available, if 1 in list required data is missing
        if 1 in check_input_data:
            outputs = mfunc.MissingInputData()
            return outputs

        for zone_input in self.Zones:
            Total_Installed_Capacity_Out = pd.DataFrame()
            self.logger.info(f"{self.AGG_BY} = {zone_input}")

            for scenario in self.Scenarios:

                self.logger.info(f"Scenario = {scenario}")

                Total_Installed_Capacity = self.mplot_data_dict["generator_Installed_Capacity"].get(scenario)

                zones_with_cap = Total_Installed_Capacity.index.get_level_values(self.AGG_BY).unique()
                if scenario == 'ADS':
                    zone_input_adj = zone_input.split('_WI')[0]
                else:
                    zone_input_adj = zone_input
                if zone_input_adj in zones_with_cap:
                    Total_Installed_Capacity = Total_Installed_Capacity.xs(zone_input_adj, level=self.AGG_BY)
                else:
                    self.logger.warning(f"No installed capacity in {zone_input}")
                    outputs[zone_input] = mfunc.MissingZoneData()
                    continue

                Total_Installed_Capacity = mfunc.df_process_gen_inputs(Total_Installed_Capacity, self.ordered_gen)
                Total_Installed_Capacity.reset_index(drop=True, inplace=True)
<<<<<<< HEAD
                Total_Installed_Capacity.rename(index={0:scenario}, inplace=True)

                Total_Installed_Capacity_Out = pd.concat([Total_Installed_Capacity_Out, Total_Installed_Capacity], axis=0, sort=False).fillna(0)
=======
                Total_Installed_Capacity.rename(index={0: scenario}, inplace=True)
                Total_Installed_Capacity_Out = pd.concat([Total_Installed_Capacity_Out,
                                                          Total_Installed_Capacity],
                                                         axis=0, sort=False).fillna(0)
>>>>>>> 6ce97e6b

            Total_Installed_Capacity_Out = Total_Installed_Capacity_Out.loc[:, (Total_Installed_Capacity_Out != 0).any(axis=0)]

            # If Total_Installed_Capacity_Out df is empty returns a empty dataframe and does not plot
            if Total_Installed_Capacity_Out.empty:
                self.logger.warning(f"No installed capacity in {zone_input}")
                out = mfunc.MissingZoneData()
                outputs[zone_input] = out
                continue

            unitconversion = mfunc.capacity_energy_unitconversion(max(Total_Installed_Capacity_Out.sum()))
            Total_Installed_Capacity_Out = Total_Installed_Capacity_Out/unitconversion['divisor']

            Data_Table_Out = Total_Installed_Capacity_Out
            Data_Table_Out = Data_Table_Out.add_suffix(f" ({unitconversion['units']})")

            Total_Installed_Capacity_Out.index = Total_Installed_Capacity_Out.index.str.replace('_', ' ')
            Total_Installed_Capacity_Out.index = Total_Installed_Capacity_Out.index.str.wrap(5, break_long_words=False)

<<<<<<< HEAD
			fig1, ax = plt.subplots(figsize=(self.x,self.y))
            Total_Installed_Capacity_Out.plot.bar(stacked=True, figsize=(self.x,self.y), rot=0,
                                 color=[self.PLEXOS_color_dict.get(x, '#333333') for x in Total_Installed_Capacity_Out.columns], edgecolor='black', linewidth='0.1',ax=ax)

            ax.spines['right'].set_visible(False)
            ax.spines['top'].set_visible(False)
            ax.set_ylabel('Total Installed Capacity ({})'.format(unitconversion['units']),  color='black', rotation='vertical')
            if mconfig.parser("plot_title_as_region"):
                ax.set_title(zone_input)

            #adds comma to y axis data
            ax.yaxis.set_major_formatter(mpl.ticker.FuncFormatter(lambda x, p: format(x, f',.{self.y_axes_decimalpt}f')))
            ax.tick_params(axis='y', which='major', length=5, width=1)
            ax.tick_params(axis='x', which='major', length=5, width=1)

            handles, labels = fig1.get_legend_handles_labels()
            ax.legend(reversed(handles), reversed(labels), loc='lower left',bbox_to_anchor=(1,0),
                          facecolor='inherit', frameon=True)
=======
            fig1, ax = plt.subplots(figsize=(self.x, self.y))

            Total_Installed_Capacity_Out.plot.bar(stacked=True, figsize=(self.x, self.y), rot=0, ax=ax,
                                                  color=[self.PLEXOS_color_dict.get(x, '#333333') for x in Total_Installed_Capacity_Out.columns],
                                                  edgecolor='black', linewidth='0.1')

            ax.spines['right'].set_visible(False)
            ax.spines['top'].set_visible(False)
            ax.set_ylabel(f"Total Installed Capacity ({unitconversion['units']})",
                          color='black', rotation='vertical')
            ax.yaxis.set_major_formatter(mpl.ticker.FuncFormatter(lambda x, p: format(x, f',.{self.y_axes_decimalpt}f')))
            ax.tick_params(axis='y', which='major', length=5, width=1)
            ax.tick_params(axis='x', which='major', length=5, width=1)
>>>>>>> 6ce97e6b

            handles, labels = ax.get_legend_handles_labels()
            ax.legend(reversed(handles), reversed(labels), loc='lower left',
                      bbox_to_anchor=(1, 0), facecolor='inherit', frameon=True)

            outputs[zone_input] = {'fig': fig1, 'data_table': Data_Table_Out}
        return outputs

    def total_cap_diff(self, figure_name=None, prop=None, start=None, end=None,
                       timezone=None, start_date_range=None, end_date_range=None):
        outputs = {}

        # List of properties needed by the plot, properties are a set of tuples and contain 3 parts:
        # required True/False, property name and scenarios required, scenarios must be a list.
        properties = [(True, "generator_Installed_Capacity", self.Scenarios)]

        # Runs get_data to populate mplot_data_dict with all required properties, returns a 1 if required data is missing
        check_input_data = mfunc.get_data(self.mplot_data_dict, properties, self.Marmot_Solutions_folder)

        # Checks if all data required by plot is available, if 1 in list required data is missing
        if 1 in check_input_data:
            outputs = mfunc.MissingInputData()
            return outputs

        for zone_input in self.Zones:
            Total_Installed_Capacity_Out = pd.DataFrame()
            self.logger.info(f"{self.AGG_BY} = {zone_input}")

            for scenario in self.Scenarios:

                self.logger.info(f"Scenario = {scenario}")

                Total_Installed_Capacity = self.mplot_data_dict["generator_Installed_Capacity"].get(scenario)
                zones_with_cap = Total_Installed_Capacity.index.get_level_values(self.AGG_BY).unique()
                if scenario == 'ADS':
                    zone_input_adj = zone_input.split('_WI')[0]
                    Total_Installed_Capacity.index = pd.MultiIndex.from_frame(Total_Installed_Capacity.index.to_frame().fillna('All'))  # Fix NaN values from formatter
                    zones_with_cap = Total_Installed_Capacity.index.get_level_values(self.AGG_BY).unique()
                else:
                    zone_input_adj = zone_input
                if zone_input_adj in zones_with_cap:
                    Total_Installed_Capacity = Total_Installed_Capacity.xs(zone_input_adj, level=self.AGG_BY)
                else:
                    self.logger.warning(f"No installed capacity in {zone_input}")
                    outputs[zone_input] = mfunc.MissingZoneData()
                    continue

                # print(Total_Installed_Capacity.index.get_level_values('tech').unique())
                fn = os.path.join(self.Marmot_Solutions_folder,
                                  'Figures_Output',
                                  f'{self.AGG_BY}_total_installed_capacity',
                                  'Individual_Gen_Cap_{scenario}.csv')

                Total_Installed_Capacity.reset_index().to_csv(fn)

                Total_Installed_Capacity = mfunc.df_process_gen_inputs(Total_Installed_Capacity, self.ordered_gen)
                Total_Installed_Capacity.reset_index(drop=True, inplace=True)
                Total_Installed_Capacity.rename(index={0: scenario}, inplace=True)
                Total_Installed_Capacity_Out = pd.concat([Total_Installed_Capacity_Out, Total_Installed_Capacity], axis=0, sort=False).fillna(0)

            Total_Installed_Capacity_Out = Total_Installed_Capacity_Out.loc[:, (Total_Installed_Capacity_Out != 0).any(axis=0)]

            try:
                Total_Installed_Capacity_Out = Total_Installed_Capacity_Out-Total_Installed_Capacity_Out.xs(self.Scenarios[0])  # Change to a diff on first scenario
            except KeyError:
                out = mfunc.MissingZoneData()
                outputs[zone_input] = out
                continue
            Total_Installed_Capacity_Out.drop(self.Scenarios[0], inplace=True)  # Drop base entry

            # If Total_Installed_Capacity_Out df is empty returns a empty dataframe and does not plot
            if Total_Installed_Capacity_Out.empty:
                self.logger.warning(f"No installed capacity in {zone_input}")
                out = mfunc.MissingZoneData()
                outputs[zone_input] = out
                continue

            unitconversion = mfunc.capacity_energy_unitconversion(max(Total_Installed_Capacity_Out.sum()))
            Total_Installed_Capacity_Out = Total_Installed_Capacity_Out/unitconversion['divisor']

<<<<<<< HEAD
			fig1, ax = plt.subplots(figsize=(self.x,self.y))
            Total_Installed_Capacity_Out.plot.bar(stacked=True, figsize=(self.x,self.y), rot=0,ax = ax,
                                 color=[self.PLEXOS_color_dict.get(x, '#333333') for x in Total_Installed_Capacity_Out.columns], edgecolor='black', linewidth='0.1')

            ax.spines['right'].set_visible(False)
            ax.spines['top'].set_visible(False)
            ax.set_ylabel('Capacity Change ({}) \n relative to '.format(unitconversion['units']) + self.Multi_Scenario[0],  color='black', rotation='vertical')

            #adds comma to y axis data
            ax.yaxis.set_major_formatter(mpl.ticker.FuncFormatter(lambda x, p: format(x, f',.{self.y_axes_decimalpt}f')))
            ax.tick_params(axis='y', which='major', length=5, width=1)
            ax.tick_params(axis='x', which='major', length=5, width=1)

            handles, labels = ax.get_legend_handles_labels()
            ax.legend(reversed(handles), reversed(labels), loc='lower left',bbox_to_anchor=(1,0),
                          facecolor='inherit', frameon=True)
            if mconfig.parser("plot_title_as_region"):
                ax.set_title(zone_input)
            outputs[zone_input] = {'fig': fig1, 'data_table': Data_Table_Out}
=======
            Data_Table_Out = Total_Installed_Capacity_Out
            Data_Table_Out = Data_Table_Out.add_suffix(f" ({unitconversion['units']})")

            Total_Installed_Capacity_Out.index = Total_Installed_Capacity_Out.index.str.replace('_', ' ')
            Total_Installed_Capacity_Out.index = Total_Installed_Capacity_Out.index.str.wrap(5, break_long_words=False)

            fig2, ax = plt.subplots(figsize=(self.x, self.y))

            Total_Installed_Capacity_Out.plot.bar(stacked=True, rot=0, ax=ax,
                                                  color=[self.PLEXOS_color_dict.get(x, '#333333') for x in Total_Installed_Capacity_Out.columns],
                                                  edgecolor='black', linewidth='0.1')

            ax.spines['right'].set_visible(False)
            ax.spines['top'].set_visible(False)
            ax.set_ylabel(f"Capacity Change ({unitconversion['units']}) \n relative to {self.Scenarios[0]}", color='black', rotation='vertical')
            ax.yaxis.set_major_formatter(mpl.ticker.FuncFormatter(lambda x, p: format(x, f',.{self.y_axes_decimalpt}f')))
            ax.tick_params(axis='y', which='major', length=5, width=1)
            ax.tick_params(axis='x', which='major', length=5, width=1)

            handles, labels = ax.get_legend_handles_labels()
            ax.legend(reversed(handles), reversed(labels), loc='lower left',
                      bbox_to_anchor=(1, 0), facecolor='inherit', frameon=True)

            outputs[zone_input] = {'fig': fig2, 'data_table': Data_Table_Out}
>>>>>>> 6ce97e6b
        return outputs


    def total_cap_and_gen_facet(self, figure_name=None, prop=None, start=None, end=None,
                                timezone=None, start_date_range=None, end_date_range=None):

        # generation figure
        self.logger.info("Generation data")
        gen_obj = gen.mplot(self.argument_dict)
        gen_outputs = gen_obj.total_gen()

        self.logger.info("Installed capacity data")
        cap_outputs = self.total_cap()

        outputs = {}
        for zone_input in self.Zones:

            fig, axs = plt.subplots(1, 2, figsize=(10, 4))

            plt.subplots_adjust(wspace=0.35, hspace=0.2)
            axs = axs.ravel()

            # left panel: installed capacity
            try:
                Total_Installed_Capacity_Out = cap_outputs[zone_input]["data_table"]
            except TypeError:
                outputs[zone_input] = mfunc.MissingZoneData()
                continue

            Total_Installed_Capacity_Out.index = Total_Installed_Capacity_Out.index.str.replace('_', ' ')
            Total_Installed_Capacity_Out.index = Total_Installed_Capacity_Out.index.str.wrap(5, break_long_words=False)

            # Check units of data
            capacity_units = [re.search('GW|MW|TW|kW', unit) for unit in Total_Installed_Capacity_Out.columns]
            capacity_units = [unit for unit in capacity_units if unit is not None][0].group()

            # Remove any suffixes from column names
            Total_Installed_Capacity_Out.columns = [re.sub('[\s (]|GW|TW|MW|kW|\)', '', i) for i in Total_Installed_Capacity_Out.columns]


            Total_Installed_Capacity_Out.plot.bar(stacked=True, rot=0, ax=axs[0],
                                                  color=[self.PLEXOS_color_dict.get(x, '#333333') for x in Total_Installed_Capacity_Out.columns],
                                                  edgecolor='black', linewidth='0.1')

            axs[0].spines['right'].set_visible(False)
            axs[0].spines['top'].set_visible(False)
            axs[0].set_ylabel(f"Total Installed Capacity ({capacity_units})",  color='black', rotation='vertical')
            axs[0].yaxis.set_major_formatter(mpl.ticker.FuncFormatter(lambda x, p: format(x, f',.{self.y_axes_decimalpt}f')))
            axs[0].tick_params(axis='y', which='major', length=5, width=1)
            axs[0].tick_params(axis='x', which='major', length=5, width=1)
            axs[0].get_legend().remove()

            # replace x-axis with custom labels
            if len(self.ticklabels) > 1:
                ticklabels = [textwrap.fill(x.replace('-', '- '), 8) for x in self.ticklabels]
                axs[0].set_xticklabels(ticklabels)

            # right panel: annual generation
            Total_Gen_Results = gen_outputs[zone_input]["data_table"]

            # Check units of data
            energy_units = [re.search('GWh|MWh|TWh|kWh', unit) for unit in Total_Gen_Results.columns]
            energy_units = [unit for unit in energy_units if unit is not None][0].group()

            def check_column_substring(df, substring):
                '''
                Checks if df column contains substring and returns actual column name,
                this is required as columns contain suffixes

                '''
                return [column for column in list(df.columns) if substring in column][0]

            Total_Load_Out = Total_Gen_Results.loc[:, check_column_substring(Total_Gen_Results, "Total Load (Demand + \n Storage Charging)")]
            Total_Demand_Out = Total_Gen_Results.loc[:, check_column_substring(Total_Gen_Results, "Total Demand")]
            Unserved_Energy_Out = Total_Gen_Results.loc[:, check_column_substring(Total_Gen_Results, "Unserved Energy")]
            Total_Generation_Stack_Out = Total_Gen_Results.drop([check_column_substring(Total_Gen_Results, "Total Load (Demand + \n Storage Charging)"),
                                                                 check_column_substring(Total_Gen_Results, "Total Demand"),
                                                                 check_column_substring(Total_Gen_Results, "Unserved Energy")], axis=1)

            Pump_Load_Out = Total_Load_Out - Total_Demand_Out

            Total_Generation_Stack_Out.index = Total_Generation_Stack_Out.index.str.replace('_', ' ')
            Total_Generation_Stack_Out.index = Total_Generation_Stack_Out.index.str.wrap(5, break_long_words=False)

            # Remove any suffixes from column names
            Total_Generation_Stack_Out.columns = [re.sub('[\s (]|GWh|TWh|MWh|kWh|\)', '', i) for i in Total_Generation_Stack_Out.columns]

            Total_Generation_Stack_Out.plot.bar(stacked=True, rot=0, ax=axs[1],
                                                color=[self.PLEXOS_color_dict.get(x, '#333333') for x in Total_Generation_Stack_Out.columns],
                                                edgecolor='black', linewidth='0.1')

            axs[1].spines['right'].set_visible(False)
            axs[1].spines['top'].set_visible(False)
            axs[1].set_ylabel(f"Total Generation ({energy_units})",  color='black', rotation='vertical')
            axs[1].yaxis.set_major_formatter(mpl.ticker.FuncFormatter(lambda x, p: format(x, f',.{self.y_axes_decimalpt}f')))
            axs[1].tick_params(axis='y', which='major', length=5, width=1)
            axs[1].tick_params(axis='x', which='major', length=5, width=1)

            data_tables = {}
            for n, scenario in enumerate(self.Scenarios):

                x = [axs[1].patches[n].get_x(), axs[1].patches[n].get_x() + axs[1].patches[n].get_width()]
                height1 = [int(Total_Load_Out[scenario])]*2
                lp1 = plt.plot(x, height1, c='black', linewidth=1.5)
                height2 = [int(Total_Demand_Out[scenario])]*2
                lp2 = plt.plot(x, height2, 'r--', c='black', linewidth=1.5)
                if Unserved_Energy_Out[scenario].sum() > 0:
                    height3 = [int(Unserved_Energy_Out[scenario])]*2
                    plt.plot(x, height3, c='#DD0200', linewidth=1.5)
                    axs[1].fill_between(x, height3, height1,
                                        facecolor='#DD0200',
                                        alpha=0.5)

                data_tables[scenario] = pd.DataFrame()

            # replace x-axis with custom labels
            if len(self.ticklabels) > 1:
                ticklabels = [textwrap.fill(x.replace('-', '- '), 8) for x in self.ticklabels]
                axs[1].set_xticklabels(ticklabels)

            # get names of generator to create custom legend
            l1 = Total_Installed_Capacity_Out.columns.tolist()
            l2 = Total_Generation_Stack_Out.columns.tolist()
            l1.extend(l2)

            labels = np.unique(np.array(l1)).tolist()
            labels.sort(key=lambda i: self.ordered_gen.index(i))
            # create custom gen_tech legend
            handles = []
            for tech in labels:
                gen_tech_legend = Patch(facecolor=self.PLEXOS_color_dict[tech],
                                        alpha=1.0)
                handles.append(gen_tech_legend)

            if Pump_Load_Out.values.sum() > 0:
                handles.append(lp2[0])
                handles.append(lp1[0])
                labels += ['Demand', 'Demand + \n Storage Charging']

            else:
                handles.append(lp1[0])
                labels += ['Demand']

            if Unserved_Energy_Out.values.sum() > 0:
                handles.append(custom_legend_elements)
                labels += ['Unserved Energy']

            axs[1].legend(reversed(handles), reversed(labels),
                          loc='lower left', bbox_to_anchor=(1.05, 0),
                          facecolor='inherit', frameon=True)

            # add labels to panels
            axs[0].set_title("A.", fontdict={"weight": "bold"}, loc='left')
            axs[1].set_title("B.", fontdict={"weight": "bold"}, loc='left')

            if mconfig.parser("plot_title_as_region"):
                fig.set_title(zone_input)

            # output figure
            outputs[zone_input] = {'fig': fig, 'data_table': data_tables}

        return outputs<|MERGE_RESOLUTION|>--- conflicted
+++ resolved
@@ -35,19 +35,9 @@
         # used for combined cap/gen plot
         self.argument_dict = argument_dict
         self.logger = logging.getLogger('marmot_plot.'+__name__)
-<<<<<<< HEAD
-        
         self.x = mconfig.parser("figure_size","xdimension")
         self.y = mconfig.parser("figure_size","ydimension")
         self.y_axes_decimalpt = mconfig.parser("axes_options","y_axes_decimalpt")
-        self.set_title = mconfig.parser("plot_title_as_region")
-=======
->>>>>>> 6ce97e6b
-
-        self.x = mconfig.parser("figure_size", "xdimension")
-        self.y = mconfig.parser("figure_size", "ydimension")
-        self.y_axes_decimalpt = mconfig.parser("axes_options", "y_axes_decimalpt")
-
         self.mplot_data_dict = {}
 
     def total_cap(self, figure_name=None, prop=None, start=None, end=None,
@@ -92,16 +82,10 @@
 
                 Total_Installed_Capacity = mfunc.df_process_gen_inputs(Total_Installed_Capacity, self.ordered_gen)
                 Total_Installed_Capacity.reset_index(drop=True, inplace=True)
-<<<<<<< HEAD
-                Total_Installed_Capacity.rename(index={0:scenario}, inplace=True)
-
-                Total_Installed_Capacity_Out = pd.concat([Total_Installed_Capacity_Out, Total_Installed_Capacity], axis=0, sort=False).fillna(0)
-=======
                 Total_Installed_Capacity.rename(index={0: scenario}, inplace=True)
                 Total_Installed_Capacity_Out = pd.concat([Total_Installed_Capacity_Out,
                                                           Total_Installed_Capacity],
                                                          axis=0, sort=False).fillna(0)
->>>>>>> 6ce97e6b
 
             Total_Installed_Capacity_Out = Total_Installed_Capacity_Out.loc[:, (Total_Installed_Capacity_Out != 0).any(axis=0)]
 
@@ -121,26 +105,6 @@
             Total_Installed_Capacity_Out.index = Total_Installed_Capacity_Out.index.str.replace('_', ' ')
             Total_Installed_Capacity_Out.index = Total_Installed_Capacity_Out.index.str.wrap(5, break_long_words=False)
 
-<<<<<<< HEAD
-			fig1, ax = plt.subplots(figsize=(self.x,self.y))
-            Total_Installed_Capacity_Out.plot.bar(stacked=True, figsize=(self.x,self.y), rot=0,
-                                 color=[self.PLEXOS_color_dict.get(x, '#333333') for x in Total_Installed_Capacity_Out.columns], edgecolor='black', linewidth='0.1',ax=ax)
-
-            ax.spines['right'].set_visible(False)
-            ax.spines['top'].set_visible(False)
-            ax.set_ylabel('Total Installed Capacity ({})'.format(unitconversion['units']),  color='black', rotation='vertical')
-            if mconfig.parser("plot_title_as_region"):
-                ax.set_title(zone_input)
-
-            #adds comma to y axis data
-            ax.yaxis.set_major_formatter(mpl.ticker.FuncFormatter(lambda x, p: format(x, f',.{self.y_axes_decimalpt}f')))
-            ax.tick_params(axis='y', which='major', length=5, width=1)
-            ax.tick_params(axis='x', which='major', length=5, width=1)
-
-            handles, labels = fig1.get_legend_handles_labels()
-            ax.legend(reversed(handles), reversed(labels), loc='lower left',bbox_to_anchor=(1,0),
-                          facecolor='inherit', frameon=True)
-=======
             fig1, ax = plt.subplots(figsize=(self.x, self.y))
 
             Total_Installed_Capacity_Out.plot.bar(stacked=True, figsize=(self.x, self.y), rot=0, ax=ax,
@@ -154,11 +118,11 @@
             ax.yaxis.set_major_formatter(mpl.ticker.FuncFormatter(lambda x, p: format(x, f',.{self.y_axes_decimalpt}f')))
             ax.tick_params(axis='y', which='major', length=5, width=1)
             ax.tick_params(axis='x', which='major', length=5, width=1)
->>>>>>> 6ce97e6b
-
             handles, labels = ax.get_legend_handles_labels()
             ax.legend(reversed(handles), reversed(labels), loc='lower left',
                       bbox_to_anchor=(1, 0), facecolor='inherit', frameon=True)
+            if mconfig.parser("plot_title_as_region"):
+                ax.set_title(zone_input)
 
             outputs[zone_input] = {'fig': fig1, 'data_table': Data_Table_Out}
         return outputs
@@ -235,27 +199,6 @@
             unitconversion = mfunc.capacity_energy_unitconversion(max(Total_Installed_Capacity_Out.sum()))
             Total_Installed_Capacity_Out = Total_Installed_Capacity_Out/unitconversion['divisor']
 
-<<<<<<< HEAD
-			fig1, ax = plt.subplots(figsize=(self.x,self.y))
-            Total_Installed_Capacity_Out.plot.bar(stacked=True, figsize=(self.x,self.y), rot=0,ax = ax,
-                                 color=[self.PLEXOS_color_dict.get(x, '#333333') for x in Total_Installed_Capacity_Out.columns], edgecolor='black', linewidth='0.1')
-
-            ax.spines['right'].set_visible(False)
-            ax.spines['top'].set_visible(False)
-            ax.set_ylabel('Capacity Change ({}) \n relative to '.format(unitconversion['units']) + self.Multi_Scenario[0],  color='black', rotation='vertical')
-
-            #adds comma to y axis data
-            ax.yaxis.set_major_formatter(mpl.ticker.FuncFormatter(lambda x, p: format(x, f',.{self.y_axes_decimalpt}f')))
-            ax.tick_params(axis='y', which='major', length=5, width=1)
-            ax.tick_params(axis='x', which='major', length=5, width=1)
-
-            handles, labels = ax.get_legend_handles_labels()
-            ax.legend(reversed(handles), reversed(labels), loc='lower left',bbox_to_anchor=(1,0),
-                          facecolor='inherit', frameon=True)
-            if mconfig.parser("plot_title_as_region"):
-                ax.set_title(zone_input)
-            outputs[zone_input] = {'fig': fig1, 'data_table': Data_Table_Out}
-=======
             Data_Table_Out = Total_Installed_Capacity_Out
             Data_Table_Out = Data_Table_Out.add_suffix(f" ({unitconversion['units']})")
 
@@ -278,9 +221,9 @@
             handles, labels = ax.get_legend_handles_labels()
             ax.legend(reversed(handles), reversed(labels), loc='lower left',
                       bbox_to_anchor=(1, 0), facecolor='inherit', frameon=True)
-
+            if mconfig.parser("plot_title_as_region"):
+                ax.set_title(zone_input)
             outputs[zone_input] = {'fig': fig2, 'data_table': Data_Table_Out}
->>>>>>> 6ce97e6b
         return outputs
 
 
