# -*- coding: utf-8 -*-
"""Methods used to assist with the creation of Marmot plots.

@author: Daniel Levie
"""

import os
import math
import logging
import datetime as dt
import pandas as pd
import numpy as np
import functools
import concurrent.futures
from typing import Tuple

import marmot.config.mconfig as mconfig

logger = logging.getLogger('marmot_plot.'+__name__)


class PlotDataHelper(dict):
    """Methods used to assist with the creation of Marmot plots

    Collection of Methods to assist with creation of figures,
    including getting and formatting data, setting up plot sizes.

    PlotDataHelper inherits the python class 'dict' so acts like a dictionary and stores the
    formatted data when retrieved by the get_formatted_data method.
    """

    def __init__(self, Marmot_Solutions_folder: str, AGG_BY: str, ordered_gen: list, 
                 PLEXOS_color_dict: dict, Scenarios: list, ylabels: list, 
                 xlabels: list, gen_names_dict: dict, TECH_SUBSET: str,
                 Region_Mapping: pd.DataFrame = pd.DataFrame()):
        """
        Args:
            Marmot_Solutions_folder (str): Folder to save Marmot solution files.
            AGG_BY (str): Informs region type to aggregate by when creating plots.
            ordered_gen (list): Ordered list of generator technologies to plot, 
                order defines the generator technology position in stacked bar and area plots
            PLEXOS_color_dict (dict): Dictionary of colors to use for generation technologies
            Scenarios (list): Name of scenarios to process.
            ylabels (list): y-axis labels for facet plots.
            xlabels (list): x-axis labels for facet plots.
            gen_names_dict (dict): Mapping dictionary to rename generator technologies.
            Region_Mapping (pd.DataFrame, optional): Mapping file to map custom regions/zones 
                to create custom aggregations. Aggregations are created by grouping PLEXOS regions.
                Defaults to pd.DataFrame().
        """
        self.Marmot_Solutions_folder = Marmot_Solutions_folder
        self.AGG_BY = AGG_BY
        self.ordered_gen = ordered_gen
        self.PLEXOS_color_dict = PLEXOS_color_dict
        self.Scenarios = Scenarios
        self.ylabels = ylabels
        self.xlabels = xlabels
        self.gen_names_dict = gen_names_dict
        self.TECH_SUBSET = TECH_SUBSET
        self.Region_Mapping = Region_Mapping

    def get_formatted_data(self, properties: list) -> list:
        """Get data from formatted h5 file.
        
        Adds data to dictionary with scenario name as key

        Args:
            properties (list): list of tuples containing required 
                plexos property information

        Returns:
            list: If 1 in list required data is missing .
        """
        check_input_data = []
        
        for prop in properties:
            required, plx_prop_name, scenario_list = prop
            if f"{plx_prop_name}" not in self:
                self[f"{plx_prop_name}"] = {}
            
            # Create new set of scenarios that are not yet in dictionary
            scen_list = set(scenario_list) - set(self[f"{plx_prop_name}"].keys())
            
            # If set is not empty add data to dict
            if scen_list:
                #Read data in with multi threading
                executor_func_setup = functools.partial(self.read_processed_h5file, plx_prop_name)
                with concurrent.futures.ThreadPoolExecutor(max_workers=mconfig.parser("multithreading_workers")) as executor:
                    data_files = executor.map(executor_func_setup, scen_list)
                # Save data to dict
                for scenario, df in zip(scen_list, data_files):
                    self[f"{plx_prop_name}"][scenario] = df

            # If any of the dataframes are empty for given property log warning
            if True in [df.empty for df in self[f"{plx_prop_name}"].values()]:
                logger.warning(f"{plx_prop_name} is MISSING from the Marmot formatted h5 files")
                if required == True:
                    check_input_data.append(1)
        return check_input_data

    def read_processed_h5file(self, plx_prop_name: str, scenario: str) -> pd.DataFrame:
        """Reads Data from processed h5file.

        Args:
            plx_prop_name (str): Name of property, e.g generator_Generation
            scenario (str): Name of scenario.

        Returns:
            pd.DataFrame: Requested dataframe.
        """
        try:
            with pd.HDFStore(os.path.join(self.Marmot_Solutions_folder, "Processed_HDF5_folder", 
                                            f"{scenario}_formatted.h5"), 'r') as file:
                return file[plx_prop_name]
        except KeyError:
            return pd.DataFrame()
        
    def rename_gen_techs(self, df: pd.DataFrame) -> pd.DataFrame:
        """Renames generator technologies based on the gen_names.csv file.

        Args:
            df (pd.DataFrame): Dataframe to process.

        Returns:
            pd.DataFrame: Processed DataFrame with renamed techs.
        """
        # If tech is a column name
        if 'tech' in df.columns:
            original_tech_index = df.tech.unique()
            # Checks if all generator tech categories have been identified and matched. If not, lists categories that need a match
            unmapped_techs = set(original_tech_index) - set(self.gen_names_dict.keys())
            df['tech'] = pd.CategoricalIndex(df.tech.map(lambda x: self.gen_names_dict.get(x, 'Other')))
        
        # If tech is in the index 
        elif 'tech' in df.index.names:
            original_tech_index = df.index.get_level_values(level='tech')
            # Checks if all generator tech categories have been identified and matched. If not, lists categories that need a match
            unmapped_techs = set(original_tech_index) - set(self.gen_names_dict.keys())
        
            tech_index = pd.CategoricalIndex(original_tech_index.map(lambda x: self.gen_names_dict.get(x, 'Other')))
            df.reset_index(level='tech', drop=True, inplace=True)

            idx_map = pd.MultiIndex(levels=df.index.levels + [tech_index.categories],
                                        codes=df.index.codes + [tech_index.codes],
                                        names=df.index.names + tech_index.names)

            df = pd.DataFrame(data=df.values.reshape(-1), index=idx_map)
            # Move tech back to position 1
            index_labels = list(df.index.names)
            index_labels.insert(1, index_labels.pop(index_labels.index("tech")))
            df = df.reorder_levels(index_labels, axis=0)

        if unmapped_techs:
            logger.warning(f"The following Generators could not be re-classified, they wil be renamed 'Other': {unmapped_techs}")
        return df

    def assign_curtailment_techs(self, df: pd.DataFrame) -> pd.DataFrame:
        """Assign technologies to Marmot's Curtailment property (generator_Curtailment).

        Args:
            df (pd.DataFrame): Dataframe to process.

        Returns:
            pd.DataFrame: Dataframe containing only specified curtailment technologies.
        """

        # Adjust list of values to drop from vre_gen_cat depending on if it exists in processed techs
        adjusted_vre_gen_list = [name for name in self.vre_gen_cat if name in df.columns]

        if not adjusted_vre_gen_list:
            logger.warning("Curtailment techs could not be identified correctly for Marmot's Curtailment property. "
            "This is likely happening as the 'vre' column was not present in the ordered_gen_categories.csv or there "
            "are no vre generators in the selected region")
 
        # Retrun df with just vre techs
        return df[df.columns.intersection(self.vre_gen_cat)]

    def df_process_gen_inputs(self, df: pd.DataFrame) -> pd.DataFrame:
        """Processes generation data into a pivot table. 

        Also calls rename_gen_techs() to rename technologies 
        Technology names will be columns,
        Timeseries as index

        Args:
            df (pd.DataFrame): Dataframe to process.

        Returns:
            pd.DataFrame: Transformed Dataframe.
        """
        if set(['timestamp','tech']).issubset(df.index.names):
            df = df.reset_index(['timestamp','tech'])
        df = df.groupby(["timestamp", "tech"], as_index=False, observed=True).sum()
        # Rename generator technologies
        df = self.rename_gen_techs(df)
        # If duplicate rows remain, groupby again
        if df[["timestamp", "tech"]].duplicated().any():
            df = df.groupby(["timestamp", "tech"], as_index=False, observed=True).sum()
        # Filter for only data in ordered_gen
        df = df[df.tech.isin(self.ordered_gen)]
        # Check if data is not already categorical
        if df.tech.dtype.name != "category":
            df.tech = df.tech.astype("category")
        df.tech.cat.set_categories(self.ordered_gen, inplace=True)
        df = df.sort_values(["tech"])
        df = df.pivot(index='timestamp', columns='tech', values=0)
        return df

    def create_categorical_tech_index(self, df: pd.DataFrame) -> pd.DataFrame:
        """Creates categorical index based on generators.

        Args:
            df (pd.DataFrame): Dataframe to process.

        Returns:
            pd.DataFrame: Processed DataFrame.
        """
        df.index = df.index.astype("category")
        df.index = df.index.set_categories(self.ordered_gen)
        df = df.sort_index()
        return df

    def merge_new_agg(self, df: pd.DataFrame) -> pd.DataFrame:
        #TODO Needs fixing 
        """Adds new region aggregation in the plotting step.

        This allows one to create a new aggregation without re-formatting the .h5 file.
        Args:
            df (pd.DataFrame): Dataframe to process.

        Returns:
            pd.DataFrame: Same dataframe, with new aggregation level added.
        """
        agg_new = self.Region_Mapping[['region', self.AGG_BY]]
        agg_new = agg_new.set_index('region')
        df = df.merge(agg_new,left_on = 'region', right_index = True)
        return(df)

    def adjust_for_leapday(self, df: pd.DataFrame) -> pd.DataFrame:
        """Shifts dataframe ahead by one day, if a non-leap year time series is modeled with a leap year time index.

        Modeled year must be included in the scenario parent directory name.
        Args:
            df (pd.DataFrame): Dataframe to process.

        Returns:
            pd.DataFrame: Same dataframe, with time index shifted.
        """
        if ('2008' not in self.Marmot_Solutions_folder 
            and '2012' not in self.Marmot_Solutions_folder 
            and df.index.get_level_values('timestamp')[0] > dt.datetime(2024,2,28,0,0)):
            
            df.index = df.index.set_levels(
                df.index.levels[df.index.names.index('timestamp')].shift(1,freq = 'D'),
                level = 'timestamp')
            
        # # Special case where timezone shifting may also be necessary.
        #     df.index = df.index.set_levels(
        #         df.index.levels[df.index.names.index('timestamp')].shift(-3,freq = 'H'),
        #         level = 'timestamp')

        return df

    def set_facet_col_row_dimensions(self, facet: bool = True, 
                                  multi_scenario: list = None) -> Tuple[int, int]:
        """Sets facet plot col and row dimensions based on user defined labeles

        Args:
            facet (bool, optional): Trigger for plotting facet plots. 
                Defaults to True.
            multi_scenario (list, optional): List of scenarios.
                Defaults to None.

        Returns:
            Tuple[int, int]: Facet x,y dimensions.
        """
        ncols=len(self.xlabels)
        if self.xlabels == ['']:
            ncols = 1
        nrows=len(self.ylabels)
        if self.ylabels == ['']:
            nrows = 1
        # If the plot is not a facet plot, grid size should be 1x1
        if not facet:
            ncols = 1
            nrows = 1
            return ncols, nrows
        # If no labels were provided or dimensions less than len scenarios use Marmot default dimension settings
        if self.xlabels == [''] and self.ylabels == [''] or ncols*nrows<len(multi_scenario):
            logger.info("Dimensions could not be determined from x & y labels - Using Marmot default dimensions")
            ncols, nrows = self.set_x_y_dimension(len(multi_scenario))
        return ncols, nrows

    def set_x_y_dimension(self, region_number: int) -> Tuple[int, int]:
        """Sets X,Y dimension of plots without x,y labels.

        Args:
            region_number (int): # regions/scenarios

        Returns:
            Tuple[int, int]: Facet x,y dimensions.
        """
        if region_number >= 5:
            ncols = 3
            nrows = math.ceil(region_number/3)
        if region_number <= 3:
            ncols = region_number
            nrows = 1
        if region_number == 4:
<<<<<<< HEAD
            ncols = 2
            nrows = 2
        return ncols,nrows
=======
            xdimension = 2
            ydimension = 2
        return xdimension,ydimension

    def add_facet_labels(self, fig, 
                         xlabels_bottom: bool = True,
                         alternative_xlabels: list = None,
                         alternative_ylabels: list = None,
                         **kwargs) -> None:
        """Adds labels to outside of Facet plot.

        Args:
            fig (matplotlib.fig): matplotlib figure.
            xlabels_bottom (bool, optional): If True labels are placed under bottom. 
                Defaults to True.
            alternative_xlabels (list, optional): Alteranative xlabels. 
                Defaults to None.
            alternative_ylabels (list, optional): Alteranative ylabels. 
                Defaults to None.
        """
        font_defaults = mconfig.parser("font_settings")

        if alternative_xlabels:
            xlabel = alternative_xlabels
        else:
            xlabel = self.xlabels

        if alternative_ylabels:
            ylabel = alternative_ylabels
        else:
            ylabel = self.ylabels

        all_axes = fig.get_axes()
        j=0
        k=0
        for ax in all_axes:
            if xlabels_bottom:
                if ax.is_last_row():
                    try:
                        ax.set_xlabel(xlabel=(xlabel[j]), color='black', 
                                    fontsize=font_defaults['axes_label_size']-2, **kwargs)
                    except IndexError:
                        logger.warning(f"Warning: xlabel missing for subplot x{j}")
                        continue
                    j=j+1
            else:
                if ax.is_first_row():
                    try:
                        ax.set_xlabel(xlabel=(xlabel[j]), color='black', 
                                    fontsize=font_defaults['axes_label_size']-2, **kwargs)
                        ax.xaxis.set_label_position('top')
                    except IndexError:
                        logger.warning(f"Warning: xlabel missing for subplot x{j}")
                        continue
                    j=j+1
            if ax.is_first_col():
                try:
                    ax.set_ylabel(ylabel=(ylabel[k]), color='black', rotation='vertical', 
                                    fontsize=font_defaults['axes_label_size']-2, **kwargs)
                except IndexError:
                    logger.warning(f"Warning: ylabel missing for subplot y{k}")
                    continue
                k=k+1

    def include_net_imports(self, gen_df: pd.DataFrame, 
                            load_series: pd.Series,
                            unsereved_energy: pd.Series = pd.Series(dtype='float64')) -> pd.DataFrame:
        """Adds net imports to total and timeseries generation plots.

        Net imports are calculated as load - total generation 

        Args:
            gen_df (pd.DataFrame): generation dataframe
            load_series (pd.Series): load series 
            unsereved_energy (pd.Series) : unsereved energy series,
                (optional)

        Returns:
            pd.DataFrame: Dataframe with net imports included 
        """
        # Do not calculate net imports if using a subset of techs
        if self.TECH_SUBSET:
            logger.info("Net Imports can not be calculated when using TECH_SUBSET")
            return gen_df
        # Check if generators are in columns, if yes transpose gen_df
        if any(gen_type in self.ordered_gen for gen_type in gen_df.columns):
            gen_df = gen_df.T
            transpose_df = True
        else:
            transpose_df = False
        curtailment_name = self.gen_names_dict.get('Curtailment','Curtailment')
        if curtailment_name in gen_df.index:
            total_gen = gen_df.drop(curtailment_name).sum()
        else:
            total_gen = gen_df.sum()
        net_imports = load_series.squeeze() - total_gen
        # Remove negative values (i.e exports)
        net_imports = net_imports.clip(lower=0)
        if not unsereved_energy.empty:
            net_imports -= unsereved_energy.squeeze()
        net_imports = net_imports.rename("Net Imports")
        gen_df = gen_df.append(net_imports)
        gen_df = self.create_categorical_tech_index(gen_df)
        if transpose_df:
           gen_df = gen_df.T 
        return gen_df

    @staticmethod
    def set_plot_timeseries_format(axs, n: int = 0,
                                   minticks: int = mconfig.parser("axes_options","x_axes_minticks"),
                                   maxticks: int = mconfig.parser("axes_options","x_axes_maxticks")
                                   ) -> None:
        """Auto sets timeseries format.

        Args:
            axs (matplotlib.axes): matplotlib.axes
            n (int, optional): Counter for facet plot. Defaults to 0.
            minticks (int, optional): Minimum tick marks. 
                Defaults to mconfig.parser("axes_options","x_axes_minticks").
            maxticks (int, optional): Max tick marks. 
                Defaults to mconfig.parser("axes_options","x_axes_maxticks").
        """
        locator = mdates.AutoDateLocator(minticks=minticks, maxticks=maxticks)
        formatter = mdates.ConciseDateFormatter(locator)
        formatter.formats[2] = '%d\n %b'
        formatter.zero_formats[1] = '%b\n %Y'
        formatter.zero_formats[2] = '%d\n %b'
        formatter.zero_formats[3] = '%H:%M\n %d-%b'
        formatter.offset_formats[3] = '%b %Y'
        formatter.show_offset = False
        axs[n].xaxis.set_major_locator(locator)
        axs[n].xaxis.set_major_formatter(formatter)

    @staticmethod
    def set_barplot_xticklabels(labels: list, ax, 
                                rotate: bool = mconfig.parser("axes_label_options", "rotate_x_labels"),
                                num_labels: int = mconfig.parser("axes_label_options", "rotate_at_num_labels"),
                                angle: float = mconfig.parser("axes_label_options", "rotation_angle"),
                                **kwargs) -> None:
        """Set the xticklabels on bar plots and determine whether they will be rotated.

        Wrapper around matplotlib set_xticklabels
        
        Checks to see if the number of labels is greater than or equal to the default
        number set in config.yml. If this is the case, rotate
        specify whether or not to rotate the labels and angle specifies what angle they should 
        be rotated to.

        Args:
            labels (list): Labels to apply to xticks
            ax (matplotlib.axes): matplotlib.axes
            rotate (bool, optional): rotate labels True/False. 
                Defaults to mconfig.parser("axes_label_options", "rotate_x_labels").
            num_labels (int, optional): Number of labels to rotate at. 
                Defaults to mconfig.parser("axes_label_options", "rotate_at_num_labels").
            angle (float, optional): Angle of rotation. 
                Defaults to mconfig.parser("axes_label_options", "rotation_angle").
        """
        if rotate:
            if (len(labels)) >= num_labels:
                ax.set_xticklabels(labels, rotation=angle, ha="right", **kwargs)
            else:
                labels = [textwrap.fill(x, 10, break_long_words=False) for x in labels]
                ax.set_xticklabels(labels, rotation=0, **kwargs)
        else:
            labels = [textwrap.fill(x, 10, break_long_words=False) for x in labels]
            ax.set_xticklabels(labels, rotation=0, **kwargs)

    @staticmethod
    def remove_excess_axs(axs, excess_axs: int, grid_size: int) -> None:
        """Removes excess axes spins + tick marks.

        Args:
            axs (matplotlib.axes): matplotlib.axes
            excess_axs (int): # of excess axes.
            grid_size (int): Size of facet grid.
        """
        while excess_axs > 0:
            axs[(grid_size)-excess_axs].spines['right'].set_visible(False)
            axs[(grid_size)-excess_axs].spines['left'].set_visible(False)
            axs[(grid_size)-excess_axs].spines['bottom'].set_visible(False)
            axs[(grid_size)-excess_axs].spines['top'].set_visible(False)
            axs[(grid_size)-excess_axs].tick_params(axis='both',
                                                    which='both',
                                                    colors='white')
            excess_axs-=1
>>>>>>> 3b2ec218

    @staticmethod
    def get_sub_hour_interval_count(df: pd.DataFrame) -> int:
        """Detects the interval spacing of timeseries data. 
        
        Used to adjust sums of certain variables for sub-hourly data.

        Args:
            df (pd.DataFrame): pandas dataframe with timestamp in index.

        Returns:
            int: Number of intervals per 60 minutes.
        """
        timestamps = df.index.get_level_values('timestamp').unique()
        time_delta = timestamps[1] - timestamps[0]
        # Finds intervals in 60 minute period
        intervals_per_hour = 60/(time_delta/np.timedelta64(1, 'm'))
        # If intervals are greater than 1 hour, returns 1
        return max(1, intervals_per_hour)

    @staticmethod
    def sort_duration(df: pd.DataFrame, col: str) -> pd.DataFrame:
        """Converts a dataframe time series into a duration curve.

        Args:
            df (pd.DataFrame): pandas multiindex dataframe.
            col (str): Column name by which to sort.

        Returns:
            pd.DataFrame: Dataframe with values sorted from largest to smallest.
        """
        sorted_duration = (df.sort_values(by=col, ascending=False)
                        .reset_index()
                        .drop(columns=['timestamp']))
        
        return sorted_duration

    @staticmethod
    def capacity_energy_unitconversion(max_value: float) -> dict:
        """Auto unitconversion for capacity and energy figures.

        Args:
            max_value (float): Value used to determine divisor and units.

        Returns:
            dict: Dictionary containing divisor and units.
        """
        if max_value < 1000 and max_value > 1:
            divisor = 1
            units = 'MW'
        elif max_value < 1:
            divisor = 0.001
            units = 'kW'
        elif max_value > 999999.9:
            divisor = 1000000
            units = 'TW'
        else:
            divisor = 1000
            units = 'GW'
        
        # Disables auto unit conversion, all values in MW
        if mconfig.parser("auto_convert_units") == False:
            divisor = 1
            units = 'MW'
            
        return {'units':units, 'divisor':divisor}
<<<<<<< HEAD
=======

    @staticmethod
    def insert_custom_data_columns(existing_df: pd.DataFrame, 
                                   custom_data_file_path: str) -> pd.DataFrame:
        """Insert custom columns into existing DataFrame before plotting.

        Custom data is loaded from passed custom_data_file_path, 
        the custom data file must be a csv. 
        Default position of new columns is at the end of the existing DataFrame.
        Specific positions can be selected by including a row with index label 
        'column_position'. 
        Corresponding column positions can then be included.
        -1 can be passed to insert the column at the end of the DataFrame (rightmost position).

        New rows can also be included but their position can not be changed and are 
        appended to end of DataFrame.

        NaN values are returned as 0

        Args:
            existing_df (pd.DataFrame): DataFrame to modify 
            custom_data_file_path (str): path to custom data file
            inplace (bool, optional): Modify the DataFrame in place 
                (do not create a new object). 
                Defaults to False.

        Returns:
            pd.DataFrame: DataFrame with the newly inserted columns
        """
        
        if not os.path.basename(custom_data_file_path).endswith('csv'):
            logger.warning("Custom datafile must be a csv, returning " 
                           "unmodified DataFrame")
            return existing_df

        custom_input_df = pd.read_csv(custom_data_file_path, index_col=0) 
        
        modifed_df = pd.concat([existing_df, custom_input_df], axis=1, copy=False)
        modifed_df.fillna(0, inplace=True)

        if 'column_position' in custom_input_df.index:
            col_pos = custom_input_df.loc['column_position']

            new_col_order = list(modifed_df.columns)
            for col in custom_input_df:
                if col_pos[col] == -1:
                    new_col_order.append(new_col_order.pop(new_col_order.index(col)))
                else:
                    new_col_order.remove(col)
                    new_col_order.insert(int(col_pos[col]), col)

            modifed_df = modifed_df.reindex(columns=new_col_order)
            modifed_df.drop('column_position', inplace=True)
        
        return modifed_df

>>>>>>> 3b2ec218
<|MERGE_RESOLUTION|>--- conflicted
+++ resolved
@@ -307,74 +307,9 @@
             ncols = region_number
             nrows = 1
         if region_number == 4:
-<<<<<<< HEAD
             ncols = 2
             nrows = 2
         return ncols,nrows
-=======
-            xdimension = 2
-            ydimension = 2
-        return xdimension,ydimension
-
-    def add_facet_labels(self, fig, 
-                         xlabels_bottom: bool = True,
-                         alternative_xlabels: list = None,
-                         alternative_ylabels: list = None,
-                         **kwargs) -> None:
-        """Adds labels to outside of Facet plot.
-
-        Args:
-            fig (matplotlib.fig): matplotlib figure.
-            xlabels_bottom (bool, optional): If True labels are placed under bottom. 
-                Defaults to True.
-            alternative_xlabels (list, optional): Alteranative xlabels. 
-                Defaults to None.
-            alternative_ylabels (list, optional): Alteranative ylabels. 
-                Defaults to None.
-        """
-        font_defaults = mconfig.parser("font_settings")
-
-        if alternative_xlabels:
-            xlabel = alternative_xlabels
-        else:
-            xlabel = self.xlabels
-
-        if alternative_ylabels:
-            ylabel = alternative_ylabels
-        else:
-            ylabel = self.ylabels
-
-        all_axes = fig.get_axes()
-        j=0
-        k=0
-        for ax in all_axes:
-            if xlabels_bottom:
-                if ax.is_last_row():
-                    try:
-                        ax.set_xlabel(xlabel=(xlabel[j]), color='black', 
-                                    fontsize=font_defaults['axes_label_size']-2, **kwargs)
-                    except IndexError:
-                        logger.warning(f"Warning: xlabel missing for subplot x{j}")
-                        continue
-                    j=j+1
-            else:
-                if ax.is_first_row():
-                    try:
-                        ax.set_xlabel(xlabel=(xlabel[j]), color='black', 
-                                    fontsize=font_defaults['axes_label_size']-2, **kwargs)
-                        ax.xaxis.set_label_position('top')
-                    except IndexError:
-                        logger.warning(f"Warning: xlabel missing for subplot x{j}")
-                        continue
-                    j=j+1
-            if ax.is_first_col():
-                try:
-                    ax.set_ylabel(ylabel=(ylabel[k]), color='black', rotation='vertical', 
-                                    fontsize=font_defaults['axes_label_size']-2, **kwargs)
-                except IndexError:
-                    logger.warning(f"Warning: ylabel missing for subplot y{k}")
-                    continue
-                k=k+1
 
     def include_net_imports(self, gen_df: pd.DataFrame, 
                             load_series: pd.Series,
@@ -420,87 +355,6 @@
         return gen_df
 
     @staticmethod
-    def set_plot_timeseries_format(axs, n: int = 0,
-                                   minticks: int = mconfig.parser("axes_options","x_axes_minticks"),
-                                   maxticks: int = mconfig.parser("axes_options","x_axes_maxticks")
-                                   ) -> None:
-        """Auto sets timeseries format.
-
-        Args:
-            axs (matplotlib.axes): matplotlib.axes
-            n (int, optional): Counter for facet plot. Defaults to 0.
-            minticks (int, optional): Minimum tick marks. 
-                Defaults to mconfig.parser("axes_options","x_axes_minticks").
-            maxticks (int, optional): Max tick marks. 
-                Defaults to mconfig.parser("axes_options","x_axes_maxticks").
-        """
-        locator = mdates.AutoDateLocator(minticks=minticks, maxticks=maxticks)
-        formatter = mdates.ConciseDateFormatter(locator)
-        formatter.formats[2] = '%d\n %b'
-        formatter.zero_formats[1] = '%b\n %Y'
-        formatter.zero_formats[2] = '%d\n %b'
-        formatter.zero_formats[3] = '%H:%M\n %d-%b'
-        formatter.offset_formats[3] = '%b %Y'
-        formatter.show_offset = False
-        axs[n].xaxis.set_major_locator(locator)
-        axs[n].xaxis.set_major_formatter(formatter)
-
-    @staticmethod
-    def set_barplot_xticklabels(labels: list, ax, 
-                                rotate: bool = mconfig.parser("axes_label_options", "rotate_x_labels"),
-                                num_labels: int = mconfig.parser("axes_label_options", "rotate_at_num_labels"),
-                                angle: float = mconfig.parser("axes_label_options", "rotation_angle"),
-                                **kwargs) -> None:
-        """Set the xticklabels on bar plots and determine whether they will be rotated.
-
-        Wrapper around matplotlib set_xticklabels
-        
-        Checks to see if the number of labels is greater than or equal to the default
-        number set in config.yml. If this is the case, rotate
-        specify whether or not to rotate the labels and angle specifies what angle they should 
-        be rotated to.
-
-        Args:
-            labels (list): Labels to apply to xticks
-            ax (matplotlib.axes): matplotlib.axes
-            rotate (bool, optional): rotate labels True/False. 
-                Defaults to mconfig.parser("axes_label_options", "rotate_x_labels").
-            num_labels (int, optional): Number of labels to rotate at. 
-                Defaults to mconfig.parser("axes_label_options", "rotate_at_num_labels").
-            angle (float, optional): Angle of rotation. 
-                Defaults to mconfig.parser("axes_label_options", "rotation_angle").
-        """
-        if rotate:
-            if (len(labels)) >= num_labels:
-                ax.set_xticklabels(labels, rotation=angle, ha="right", **kwargs)
-            else:
-                labels = [textwrap.fill(x, 10, break_long_words=False) for x in labels]
-                ax.set_xticklabels(labels, rotation=0, **kwargs)
-        else:
-            labels = [textwrap.fill(x, 10, break_long_words=False) for x in labels]
-            ax.set_xticklabels(labels, rotation=0, **kwargs)
-
-    @staticmethod
-    def remove_excess_axs(axs, excess_axs: int, grid_size: int) -> None:
-        """Removes excess axes spins + tick marks.
-
-        Args:
-            axs (matplotlib.axes): matplotlib.axes
-            excess_axs (int): # of excess axes.
-            grid_size (int): Size of facet grid.
-        """
-        while excess_axs > 0:
-            axs[(grid_size)-excess_axs].spines['right'].set_visible(False)
-            axs[(grid_size)-excess_axs].spines['left'].set_visible(False)
-            axs[(grid_size)-excess_axs].spines['bottom'].set_visible(False)
-            axs[(grid_size)-excess_axs].spines['top'].set_visible(False)
-            axs[(grid_size)-excess_axs].tick_params(axis='both',
-                                                    which='both',
-                                                    colors='white')
-            excess_axs-=1
->>>>>>> 3b2ec218
-
-    @staticmethod
     def get_sub_hour_interval_count(df: pd.DataFrame) -> int:
         """Detects the interval spacing of timeseries data. 
         
@@ -565,8 +419,6 @@
             units = 'MW'
             
         return {'units':units, 'divisor':divisor}
-<<<<<<< HEAD
-=======
 
     @staticmethod
     def insert_custom_data_columns(existing_df: pd.DataFrame, 
@@ -621,6 +473,4 @@
             modifed_df = modifed_df.reindex(columns=new_col_order)
             modifed_df.drop('column_position', inplace=True)
         
-        return modifed_df
-
->>>>>>> 3b2ec218
+        return modifed_df