--- conflicted
+++ resolved
@@ -522,97 +522,6 @@
                     linewidth=linewidth,
                     **kwargs)
         
-<<<<<<< HEAD
-    ax.legend(handles, label_list, loc='lower left', bbox_to_anchor=(1.05,0), 
-                facecolor='inherit', frameon=True)
-
-    ax.spines['right'].set_visible(False)
-    ax.spines['top'].set_visible(False)
-    ax.tick_params(axis='y', which='major', length=5, width=1)
-    ax.tick_params(axis='x', which='major', length=5, width=1)
-
-
-def create_line_plot(axs, data: pd.DataFrame, column: str, color_dict: dict = None,
-                        label: list = None, linestyle: str = 'solid',linewidth: int = 1,
-                        n: int = 0, alpha:int = 1, **kwargs):
-    """Creates a line plot
-
-    Wrapper around matplotlib.plot
-
-    Args:
-        axs (matplotlib.axes): matplotlib.axes
-        data (pd.DataFrame): DataFrame of data to plot.
-        column (str): Column from DataFrame to plot.
-        color_dict (dict, optional): Colour dictionary.. 
-            Defaults to None.
-        label (list, optional): List of labels for legend..
-            Defaults to None.
-        linestyle (str, optional): Style of line to plot. 
-            Defaults to 'solid'.
-        n (int, optional): Counter for facet plot. Defaults to 0.
-        alpha (int, optional): Line opacity. Defaults to 1.
-    """
-    if color_dict==None:
-        axs[n].plot(data[column], linewidth=linewidth, linestyle=linestyle, 
-                        label=label, alpha=alpha)
-    else:
-        axs[n].plot(data[column], linewidth=linewidth, linestyle=linestyle,
-                         color=color_dict[column],
-                         label=label, alpha=alpha)
-    axs[n].spines['right'].set_visible(False)
-    axs[n].spines['top'].set_visible(False)
-    axs[n].tick_params(axis='y', which='major', length=5, width=1)
-    axs[n].tick_params(axis='x', which='major', length=5, width=1)
-
-
-def create_hist_plot(axs, data: pd.DataFrame, color_dict: dict, 
-                        label: list = None, n: int = 0, **kwargs):
-    """Creates a histogram plot
-
-    Wrapper around matplotlib.hist
-
-    Args:
-        axs (matplotlib.axes): matplotlib.axes
-        data (pd.DataFrame): DataFrame of data to plot.
-        color_dict (dict): Colour dictionary
-        label (list, optional): List of labels for legend. 
-            Defaults to None.
-        n (int, optional): Counter for facet plot. 
-            Defaults to 0.
-    """
-    axs[n].hist(data,bins=20, range=(0,1), color=color_dict[label], zorder=2, 
-                rwidth=0.8, label=label)
-    axs[n].spines['right'].set_visible(False)
-    axs[n].spines['top'].set_visible(False)
-    axs[n].tick_params(axis='y', which='major', length=5, width=1)
-
-
-def create_stackplot(axs, data: pd.DataFrame, color_dict: dict, 
-                        labels: list = None, n: int = 0, **kwargs):
-    """Creates a stacked area plot
-
-    Wrapper around matplotlib.stackplot.
-
-    Args:
-        axs (matplotlib.axes): matplotlib.axes
-        data (pd.DataFrame): DataFrame of data to plot.
-        color_dict (dict): Colour dictionary, keys should be in data columns.
-        label (list, optional): List of labels for legend. 
-            Defaults to None.
-        n (int, optional): Counter for facet plot. 
-            Defaults to 0.
-    """
-    y_axes_decimalpt = mconfig.parser("axes_options","y_axes_decimalpt")
-    
-    axs[n].stackplot(data.index.values, data.values.T, labels=labels, linewidth=0,
-                             colors=[color_dict.get(x, '#333333') for x in data.T.index], **kwargs)
-    axs[n].spines['right'].set_visible(False)
-    axs[n].spines['top'].set_visible(False)
-    axs[n].tick_params(axis='y', which='major', length=5, width=1)
-    axs[n].tick_params(axis='x', which='major', length=5, width=1)
-    axs[n].yaxis.set_major_formatter(mpl.ticker.FuncFormatter(lambda x, p: format(x, f',.{y_axes_decimalpt}f')))
-    axs[n].margins(x=0.01)
-=======
         self.set_yaxis_major_tick_format(tick_format=ytick_major_fmt, 
                                             sub_pos=sub_pos)
 
@@ -774,4 +683,3 @@
         self.set_yaxis_major_tick_format(tick_format=ytick_major_fmt, 
                                             sub_pos=sub_pos)
         self.add_legend(handles, label_list)
->>>>>>> d036353a
