# -*- coding: utf-8 -*-
"""

price analysis plots, price duration curves = timeseries plots

@author: adyreson and Daniel Levie
"""

import os
import pandas as pd
import matplotlib.pyplot as plt
import logging
import marmot.plottingmodules.marmot_plot_functions as mfunc

#===============================================================================

class mplot(object):
    def __init__(self, argument_dict):
        # iterate over items in argument_dict and set as properties of class
        # see key_list in Marmot_plot_main for list of properties
        for prop in argument_dict:
            self.__setattr__(prop, argument_dict[prop])
        self.logger = logging.getLogger('marmot_plot.'+__name__)

        self.mplot_data_dict = {}

    def pdc_all_regions(self, figure_name=None, prop=None, start=None, end=None, 
                  timezone=None, start_date_range=None, end_date_range=None):
        """
        This method creates a price duration curve for all regions/zones and plots them on
        a single facet plot.
        The code automatically creates a facet plot based on the number of regions/zones in the input.
        All scenarios are plotted on a single facet for each region/zone
        """
            
        if self.AGG_BY == 'zone':
            agg = 'zone'
        else:
            agg = 'region'
            
        outputs = {}
        
        # List of properties needed by the plot, properties are a set of tuples and contain 3 parts:
        # required True/False, property name and scenarios required, scenarios must be a list.
        properties = [(True, f"{agg}_Price", self.Scenarios)]
        
        # Runs get_data to populate mplot_data_dict with all required properties, returns a 1 if required data is missing
        check_input_data = mfunc.get_data(self.mplot_data_dict, properties,self.Marmot_Solutions_folder)

        if 1 in check_input_data:
            return mfunc.MissingInputData()

        #Location to save to
        save_figures = os.path.join(self.figure_folder, self.AGG_BY + '_prices')

        region_number = len(self.Zones)
        # determine x,y length for plot
        xdimension, ydimension =  mfunc.set_x_y_dimension(region_number)

        #setup plot
        fig2, axs = mfunc.setup_plot(xdimension,ydimension)
        plt.subplots_adjust(wspace=0.1, hspace=0.2)
        
        data_table = []
        for n, zone_input in enumerate(self.Zones):

            all_prices=[]
            for scenario in self.Scenarios:
                price = self._process_data(self.mplot_data_dict[f"{agg}_Price"],scenario,zone_input)
                price.sort_values(by=scenario,ascending=False,inplace=True)
                price.reset_index(drop=True,inplace=True)
                all_prices.append(price)

            duration_curve = pd.concat(all_prices, axis=1)
            duration_curve.columns = duration_curve.columns.str.replace('_',' ')

            data_out = duration_curve.copy()
            data_out.columns = [zone_input + "_" + str(col) for col in data_out.columns]
            data_table.append(data_out)

            color_dict = dict(zip(duration_curve.columns,self.color_list))

            for column in duration_curve:
                mfunc.create_line_plot(axs,duration_curve,column,color_dict,n=n,label=column)
                if (prop!=prop)==False:
                    axs[n].set_ylim(bottom=0,top=int(prop))
                axs[n].set_xlim(0,len(duration_curve))
                axs[n].set_ylabel(zone_input.replace('_',' '), color='black', rotation='vertical')

                handles, labels = axs[region_number-1].get_legend_handles_labels()
                #Legend
                axs[region_number-1].legend((handles), (labels), loc='lower left',bbox_to_anchor=(1,0),
                              facecolor='inherit', frameon=True)

        fig2.add_subplot(111, frameon=False)
        plt.tick_params(labelcolor='none', top=False, bottom=False, left=False, right=False)
        plt.ylabel(self.AGG_BY + ' Price ($/MWh)',  color='black', rotation='vertical', labelpad=30)
        plt.xlabel('Intervals',  color='black', rotation='horizontal', labelpad=20)

        Data_Table_Out = pd.concat(data_table, axis=1)
<<<<<<< HEAD

        if mconfig.parser("plot_title_as_region"):
            fig2.set_title(zone_input)
=======
        Data_Table_Out = Data_Table_Out.add_suffix(" ($/MWh)")
>>>>>>> 6ce97e6b
        fig2.savefig(os.path.join(save_figures, "Price_Duration_Curve_All_Regions.svg"), dpi=600, bbox_inches='tight')
        Data_Table_Out.to_csv(os.path.join(save_figures, "Price_Duration_Curve_All_Regions.csv"))
        outputs = mfunc.DataSavedInModule()
        return outputs
    
    def region_pdc(self, figure_name=None, prop=None, start=None, end=None, 
                  timezone=None, start_date_range=None, end_date_range=None):

        """
        This method creates a price duration curve for each region.
        The code will create either a facet plot or a single plot depening on if the Facet argument is active.
        If a facet plot is created, each scenario is plotted on a seperate facet, otherwise all scenarios are
        plotted on a single plot.
        """
        outputs = {}
        
        facet=False
        if 'Facet' in figure_name:
            facet = True
            
        if self.AGG_BY == 'zone':
            agg = 'zone'
        else:
            agg = 'region'
            
        # List of properties needed by the plot, properties are a set of tuples and contain 3 parts:
        # required True/False, property name and scenarios required, scenarios must be a list.
        properties = [(True, f"{agg}_Price", self.Scenarios)]
        
        # Runs get_data to populate mplot_data_dict with all required properties, returns a 1 if required data is missing
        check_input_data = mfunc.get_data(self.mplot_data_dict, properties,self.Marmot_Solutions_folder)

        if 1 in check_input_data:
            return mfunc.MissingInputData()
        
        for zone_input in self.Zones:
            self.logger.info(f"{self.AGG_BY} = {zone_input}")

            all_prices=[]
            for scenario in self.Scenarios:

                price = self._process_data(self.mplot_data_dict[f"{agg}_Price"],scenario,zone_input)
                price.sort_values(by=scenario,ascending=False,inplace=True)
                price.reset_index(drop=True,inplace=True)
                all_prices.append(price)

            duration_curve = pd.concat(all_prices, axis=1)
            duration_curve.columns = duration_curve.columns.str.replace('_',' ')

            Data_Out = duration_curve.add_suffix(" ($/MWh)")

            xdimension=len(self.xlabels)
            if xdimension == 0:
                xdimension = 1
            ydimension=len(self.ylabels)
            if ydimension == 0:
                ydimension = 1

            # If the plot is not a facet plot, grid size should be 1x1
            if not facet:
                xdimension = 1
                ydimension = 1

            color_dict = dict(zip(duration_curve.columns,self.color_list))

            #setup plot
            fig1, axs = mfunc.setup_plot(xdimension,ydimension)
            plt.subplots_adjust(wspace=0.05, hspace=0.2)

            n=0
            for column in duration_curve:
                mfunc.create_line_plot(axs,duration_curve,column,color_dict,n=n,label=column)
                if (prop!=prop)==False:
                    axs[n].set_ylim(bottom=0,top=int(prop))
                axs[n].set_xlim(0,len(duration_curve))
                axs[n].legend(loc='lower left',bbox_to_anchor=(1,0),
                              facecolor='inherit', frameon=True)
                if facet:
                    n+=1

            fig1.add_subplot(111, frameon=False)
            plt.tick_params(labelcolor='none', top=False, bottom=False, left=False, right=False)
            plt.ylabel(f"{self.AGG_BY} Price ($/MWh)",  color='black', rotation='vertical', labelpad=20)
            plt.xlabel('Intervals',  color='black', rotation='horizontal', labelpad=20)
            if mconfig.parser("plot_title_as_region"):
                plt.title(zone_input)
            outputs[zone_input] = {'fig': fig1, 'data_table':Data_Out}
        return outputs


    def region_timeseries_price(self, figure_name=None, prop=None, start=None, end=None, 
                  timezone=None, start_date_range=None, end_date_range=None):

        """
        This method creates price timeseries plot for each region.
        The code will create either a facet plot or a single plot depening on if the Facet argument is active.
        If a facet plot is created, each scenario is plotted on a seperate facet, otherwise all scenarios are
        plotted on a single plot.
        """
        outputs = {}
        
        facet=False
        if 'Facet' in figure_name:
            facet = True
            
        if self.AGG_BY == 'zone':
            agg = 'zone'
        else:
            agg = 'region'
            
        # List of properties needed by the plot, properties are a set of tuples and contain 3 parts:
        # required True/False, property name and scenarios required, scenarios must be a list.
        properties = [(True, f"{agg}_Price", self.Scenarios)]
        
        # Runs get_data to populate mplot_data_dict with all required properties, returns a 1 if required data is missing
        check_input_data = mfunc.get_data(self.mplot_data_dict, properties,self.Marmot_Solutions_folder)

        if 1 in check_input_data:
            return mfunc.MissingInputData()
        
        for zone_input in self.Zones:
            self.logger.info(f"{self.AGG_BY} = {zone_input}")

            all_prices=[]
            for scenario in self.Scenarios:
                price = self._process_data(self.mplot_data_dict[f"{agg}_Price"],scenario,zone_input)
                price = price.groupby(["timestamp"]).sum()
                all_prices.append(price)

            timeseries = pd.concat(all_prices, axis=1)
            timeseries.columns = timeseries.columns.str.replace('_',' ')

            Data_Out = timeseries.add_suffix(" ($/MWh)")

            xdimension=len(self.xlabels)
            if xdimension == 0:
                xdimension = 1
            ydimension=len(self.ylabels)
            if ydimension == 0:
                ydimension = 1

            # If the plot is not a facet plot, grid size should be 1x1
            if not facet:
                xdimension = 1
                ydimension = 1

            color_dict = dict(zip(timeseries.columns,self.color_list))

            #setup plot
            fig3, axs = mfunc.setup_plot(xdimension,ydimension)
            plt.subplots_adjust(wspace=0.05, hspace=0.2)

            n=0 #Counter for scenario subplots
            for column in timeseries:
                mfunc.create_line_plot(axs,timeseries,column,color_dict,n=n,label=column)
                if (prop!=prop)==False:
                    axs[n].set_ylim(bottom=0,top=int(prop))
                axs[n].legend(loc='lower left',bbox_to_anchor=(1,0),
                              facecolor='inherit', frameon=True)
                
                mfunc.set_plot_timeseries_format(axs,n)
                if facet:
                    n+=1

            fig3.add_subplot(111, frameon=False)
            plt.tick_params(labelcolor='none', top=False, bottom=False, left=False, right=False)
<<<<<<< HEAD
            plt.ylabel(self.AGG_BY + ' Price ($/MWh)',  color='black', rotation='vertical', labelpad=20)
            plt.xlabel(self.timezone,  color='black', rotation='horizontal', labelpad=20)
            if mconfig.parser("plot_title_as_region"):
                plt.title(zone_input)
=======
            plt.ylabel(f"{self.AGG_BY} Price ($/MWh)",  color='black', rotation='vertical', labelpad=20)
            plt.xlabel(timezone,  color='black', rotation='horizontal', labelpad=20)

>>>>>>> 6ce97e6b
            outputs[zone_input] = {'fig': fig3, 'data_table':Data_Out}
        return outputs

    def timeseries_price_all_regions(self, figure_name=None, prop=None, start=None, end=None, 
                  timezone=None, start_date_range=None, end_date_range=None):

        """
        This method creates a price timeseries plot for all regions/zones and plots them on
        a single facet plot.
        The code automatically creates a facet plot based on the number of regions/zones in the input.
        All scenarios are plotted on a single facet for each region/zone
        """
        outputs = {}
        
        if self.AGG_BY == 'zone':
            agg = 'zone'
        else:
            agg = 'region'
            
        # List of properties needed by the plot, properties are a set of tuples and contain 3 parts:
        # required True/False, property name and scenarios required, scenarios must be a list.
        properties = [(True, f"{agg}_Price", self.Scenarios)]
        
        # Runs get_data to populate mplot_data_dict with all required properties, returns a 1 if required data is missing
        check_input_data = mfunc.get_data(self.mplot_data_dict, properties,self.Marmot_Solutions_folder)

        if 1 in check_input_data:
            return mfunc.MissingInputData()

        #Location to save to
        save_figures = os.path.join(self.figure_folder, self.AGG_BY + '_prices')

        outputs = {}

        region_number = len(self.Zones)
        xdimension, ydimension =  mfunc.set_x_y_dimension(region_number)

        #setup plot
        fig4, axs = mfunc.setup_plot(xdimension,ydimension)
        plt.subplots_adjust(wspace=0.1, hspace=0.2)

        data_table = []
        for n, zone_input in enumerate(self.Zones):
            self.logger.info(f"{self.AGG_BY} = {zone_input}")

            all_prices=[]
            for scenario in self.Scenarios:
                price = self._process_data(self.mplot_data_dict[f"{agg}_Price"],scenario,zone_input)
                price = price.groupby(["timestamp"]).sum()
                all_prices.append(price)

            timeseries = pd.concat(all_prices, axis=1)
            timeseries.columns = timeseries.columns.str.replace('_',' ')

            data_out = timeseries.copy()
            data_out.columns = [zone_input + "_" + str(col) for col in data_out.columns]
            data_table.append(data_out)

            color_dict = dict(zip(timeseries.columns,self.color_list))

            for column in timeseries:
                mfunc.create_line_plot(axs,timeseries,column,color_dict,n=n,label=column)
                axs[n].set_ylabel(zone_input.replace('_',' '), color='black', rotation='vertical')
                if (prop!=prop)==False:
                    axs[n].set_ylim(bottom=0,top=int(prop))
                mfunc.set_plot_timeseries_format(axs,n)

                handles, labels = axs[region_number-1].get_legend_handles_labels()
                #Legend
                axs[region_number-1].legend((handles), (labels), loc='lower left',bbox_to_anchor=(1,0),
                              facecolor='inherit', frameon=True)

        fig4.add_subplot(111, frameon=False)
        plt.tick_params(labelcolor='none', top=False, bottom=False, left=False, right=False)
        plt.ylabel(f"{self.AGG_BY} Price ($/MWh)",  color='black', rotation='vertical', labelpad=30)
        plt.xlabel(timezone,  color='black', rotation='horizontal', labelpad=20)

        Data_Table_Out = pd.concat(data_table, axis=1)
<<<<<<< HEAD
        if mconfig.parser("plot_title_as_region"):
            fig4.set_title(zone_input)
=======
        Data_Table_Out = Data_Table_Out.add_suffix(" ($/MWh)")
>>>>>>> 6ce97e6b
        fig4.savefig(os.path.join(save_figures, "Price_Timeseries_All_Regions.svg"), dpi=600, bbox_inches='tight')
        Data_Table_Out.to_csv(os.path.join(save_figures, "Price_Timeseries_All_Regions.csv"))
        outputs = mfunc.DataSavedInModule()
        return outputs

    # Internal methods to process data, not designed to be accessed from outside the mplot class.
    def _getdata(self,data_collection):
        check_input_data = []
        if self.AGG_BY == "zone":
            check_input_data.extend([mfunc.get_data(data_collection,"zone_Price",self.Marmot_Solutions_folder, self.Scenarios)])
        else:
            check_input_data.extend([mfunc.get_data(data_collection,"region_Price",self.Marmot_Solutions_folder, self.Scenarios)])
        return check_input_data
    
    def _process_data(self,data_collection,scenario,zone_input):
        df = data_collection.get(scenario)
        df = df.xs(zone_input,level=self.AGG_BY)
        df = df.rename(columns={0:scenario})
        return df
<|MERGE_RESOLUTION|>--- conflicted
+++ resolved
@@ -98,13 +98,11 @@
         plt.xlabel('Intervals',  color='black', rotation='horizontal', labelpad=20)
 
         Data_Table_Out = pd.concat(data_table, axis=1)
-<<<<<<< HEAD
-
         if mconfig.parser("plot_title_as_region"):
             fig2.set_title(zone_input)
-=======
+
         Data_Table_Out = Data_Table_Out.add_suffix(" ($/MWh)")
->>>>>>> 6ce97e6b
+
         fig2.savefig(os.path.join(save_figures, "Price_Duration_Curve_All_Regions.svg"), dpi=600, bbox_inches='tight')
         Data_Table_Out.to_csv(os.path.join(save_figures, "Price_Duration_Curve_All_Regions.csv"))
         outputs = mfunc.DataSavedInModule()
@@ -271,16 +269,11 @@
 
             fig3.add_subplot(111, frameon=False)
             plt.tick_params(labelcolor='none', top=False, bottom=False, left=False, right=False)
-<<<<<<< HEAD
-            plt.ylabel(self.AGG_BY + ' Price ($/MWh)',  color='black', rotation='vertical', labelpad=20)
-            plt.xlabel(self.timezone,  color='black', rotation='horizontal', labelpad=20)
             if mconfig.parser("plot_title_as_region"):
                 plt.title(zone_input)
-=======
             plt.ylabel(f"{self.AGG_BY} Price ($/MWh)",  color='black', rotation='vertical', labelpad=20)
             plt.xlabel(timezone,  color='black', rotation='horizontal', labelpad=20)
 
->>>>>>> 6ce97e6b
             outputs[zone_input] = {'fig': fig3, 'data_table':Data_Out}
         return outputs
 
@@ -359,12 +352,10 @@
         plt.xlabel(timezone,  color='black', rotation='horizontal', labelpad=20)
 
         Data_Table_Out = pd.concat(data_table, axis=1)
-<<<<<<< HEAD
         if mconfig.parser("plot_title_as_region"):
             fig4.set_title(zone_input)
-=======
         Data_Table_Out = Data_Table_Out.add_suffix(" ($/MWh)")
->>>>>>> 6ce97e6b
+
         fig4.savefig(os.path.join(save_figures, "Price_Timeseries_All_Regions.svg"), dpi=600, bbox_inches='tight')
         Data_Table_Out.to_csv(os.path.join(save_figures, "Price_Timeseries_All_Regions.csv"))
         outputs = mfunc.DataSavedInModule()
