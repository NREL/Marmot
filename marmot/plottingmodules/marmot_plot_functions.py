# -*- coding: utf-8 -*-
"""
Created on Fri Sep 18 16:37:06 2020
Functions required to create Marmot plots
@author: Daniel Levie
"""

import os
import math
import textwrap
import logging
import datetime as dt
import pandas as pd
import numpy as np
import matplotlib as mpl
import matplotlib.pyplot as plt
import matplotlib.dates as mdates
from matplotlib.patches import Patch
import marmot.config.mconfig as mconfig

# curpath = os.getcwd()
# os.chdir('..')
# import config.mconfig as mconfig
# os.chdir(curpath)

logger = logging.getLogger('marmot_plot.'+__name__)
#===============================================================================

class MissingInputData:
    """Exception Class for handling return of missing data."""
    
    def __init__(self):
       return

class MissingZoneData:
    """Exception Class for handling return of zones with no data."""
    
    def __init__(self):
        return

class DataSavedInModule:
    """Exception Class for handling data saved within modules."""
    
    def __init__(self):
        return

class UnderDevelopment:
    """Exception Class for handling methods under development."""
    
    def __init__(self):
        return

class InputSheetError:
    """Exception Class for handling user input sheet errors."""
    
    def __init__(self):
        return

class FacetLabelError:
    """Exception Class for incorrect facet labeling."""
    
    def __init__(self):
        return
    
class MissingMetaData:
    """Exception Class for missing meta data."""
    
    def __init__(self):
        return
    
class UnsupportedAggregation:
    """Exception Class for plotting using unsupported AGG_BY attribute."""
    
    def __init__(self):
        return
    
def get_data(mplot_data_dict, properties, Marmot_Solutions_folder):
    """
    Used to get data from formatted h5 file
    Adds data to dictionary with scenario name as key
    Parameters
    ----------
    mplot_data_dict : dictionary
        dictionary of data with scenarios as keys.
    properties : list
        list of tuples containg required plexos property information
    Marmot_Solutions_folder : folder
        Main Mamrmot folder
    scenario_list : List
        List of scenarios to plot.
    Returns
    -------
    return_value : list
        If 1 in list required data is missing 
    """
    
    check_input_data = []
    
    for prop in properties:
        required, plx_prop_name, scenario_list = prop
        if f"{plx_prop_name}" not in mplot_data_dict:
            mplot_data_dict[f"{plx_prop_name}"] = {}
        
        for scenario in scenario_list:
            if scenario not in mplot_data_dict[f"{plx_prop_name}"]:
                try:
                    mplot_data_dict[f"{plx_prop_name}"][scenario] = pd.read_hdf(os.path.join(Marmot_Solutions_folder,"Processed_HDF5_folder", scenario + "_formatted.h5"),plx_prop_name)
                except KeyError:
                    break
        
        if mplot_data_dict[f"{plx_prop_name}"] == {}:
            logger.warning(f"{plx_prop_name} is MISSING from the Marmot formatted h5 files")
            if required == True:
                check_input_data.append(1)
    return check_input_data


def df_process_gen_inputs(df, ordered_gen):
    """
    Processes generation data into a pivot
    Technology names as columns,
    Timeseries as index
    Parameters
    ----------
    df : DataFrame
        Dataframe to process.
    ordered_gen : list
        List of gen tech types ordered.
    Returns
    -------
    df : DataFrame
        Proceessed DataFrame
    """
    if set(['timestamp','tech']).issubset(df.index.names):
        df = df.reset_index(['timestamp','tech'])
    df = df.groupby(["timestamp", "tech"], as_index=False).sum()
    df = df[df.tech.isin(ordered_gen)]
    df.tech = df.tech.astype("category")
    df.tech.cat.set_categories(ordered_gen, inplace=True)
    df = df.sort_values(["tech"])
    df = df.pivot(index='timestamp', columns='tech', values=0)
    return df

def df_process_categorical_index(df, ordered_gen):
    """
    Creates categorical index based on generators
    Parameters
    ----------
    df : DataFrame
        Dataframe to process.
    ordered_gen : list
        List of gen tech types ordered.
    Returns
    -------
    df : DataFrame
        Processed DataFrame
    """
    df=df
    df.index = df.index.astype("category")
    df.index = df.index.set_categories(ordered_gen)
    df = df.sort_index()
    return df

def setup_facet_xy_dimensions(xlabels, ylabels, facet=True, 
                                multi_scenario=None):
    """
    Sets facet plot x,y dimensions based on provided labeles
    Parameters
    ----------
    xlabels : list
        X axes labels.
    ylabels : string
        Y axes labels.
    facet : list
        Trigger for plotting facet plots.
    multi_scenario : list, optional
        list of scenarios. The default is None.
    Returns
    -------
    xdimension : int
        X axes facet dimension.
    ydimension : int
        Y axes facet dimension.
    """
    xdimension=len(xlabels)
    if xlabels == ['']:
        xdimension = 1
    ydimension=len(ylabels)
    if ylabels == ['']:
        ydimension = 1
    # If the plot is not a facet plot, grid size should be 1x1
    if not facet:
        xdimension = 1
        ydimension = 1
        return xdimension, ydimension
    # If no labels were provided or dimensions less than len scenarios use Marmot default dimension settings
    if xlabels == [''] and ylabels == [''] or xdimension*ydimension<len(multi_scenario):
        logger.info("Dimensions could not be determined from x & y labels - Using Marmot default dimensions")
        xdimension, ydimension = set_x_y_dimension(len(multi_scenario))
    return xdimension, ydimension


def set_x_y_dimension(region_number):
    """
    Sets X,Y dimension of plots without x,y labels
    Parameters
    ----------
    region_number : int
        # regions/scenarios.
    Returns
    -------
    xdimension : int
        X axes facet dimension..
    ydimension : int
        Y axes facet dimension..
    """
    if region_number >= 5:
        xdimension = 3
        ydimension = math.ceil(region_number/3)
    if region_number <= 3:
        xdimension = region_number
        ydimension = 1
    if region_number == 4:
        xdimension = 2
        ydimension = 2
    return xdimension,ydimension


def setup_plot(xdimension=1,ydimension=1, 
                figsize=(mconfig.parser("figure_size","xdimension"), 
                        mconfig.parser("figure_size","ydimension")),
                sharey=True, 
                squeeze=False, **kwargs):
    """
    Setup matplotlib plot
    Parameters
    ----------
    xdimension : int, optional
        facet plot x dimension. The default is 1.
    ydimension : int, optional
        facet plot y dimension. The default is 1.
    figsize : tuple, optional. Default set in config.yml
        The dimensions of each subplot in inches
    sharey : bool, optional
        Share y axes labels. The default is True.
    Returns
    -------
    fig : matplotlib fig
        matplotlib fig.
    axs : matplotlib.axes
        matplotlib axes.
    """

    x=figsize[0]
    y=figsize[1]
    
    fig, axs = plt.subplots(ydimension, xdimension, 
                            figsize=((x*xdimension),(y*ydimension)), 
                            sharey=sharey, squeeze=squeeze, **kwargs)
    axs = axs.ravel()
    return fig,axs


<<<<<<< HEAD
def create_bar_plot(df, axs, colour, angle, stacked=False):
=======
def create_bar_plot(df, axs, colour, angle=0, stacked=False):
>>>>>>> 6cb79195
    """
    Creates a bar plot
    Parameters
    ----------
    df : DataFrame
        DataFrame of data to plot.
    axs : matplotlib.axes
        matplotlib.axes.
    colour : dictionary
        colour dictionary.
    stacked : Bool
        True/False for stacked bar
    Returns
    -------
    fig : matplotlib fig
        matplotlib fig.
    """
    fig = df.plot.bar(stacked=stacked, rot=angle, edgecolor='white', linewidth='1.5',
                      color=[colour.get(x, '#333333') for x in df.columns], ax=axs)
    
    
    axs.spines['right'].set_visible(False)
    axs.spines['top'].set_visible(False)
    axs.tick_params(axis='y', which='major', length=5, width=1)
    axs.tick_params(axis='x', which='major', length=5, width=1)
    return fig


def create_grouped_bar_plot(df, colour, angle=0, custom_tick_labels=None):
    """
    Creates a grouped bar plot
    Parameters
    ----------
    df : DataFrame
        DataFrame of data to plot.
    colour : dictionary
        colour dictionary.
    custom_tick_labels : list
        Custom tick labels, default None
    Returns
    -------
    fig : matplotlib fig
        matplotlib fig.
    """
    
    fig, axs = plt.subplots(figsize=tuple(mconfig.parser("figure_size").values()))
    df.plot.bar(rot=angle, edgecolor='white', linewidth='1.5',
                                      color=[colour.get(x, '#333333') for x in df.columns],ax=axs)
    axs.spines['right'].set_visible(False)
    axs.spines['top'].set_visible(False)
    # Set x-tick labels 
    if custom_tick_labels and len(custom_tick_labels) > 1:
        tick_labels = custom_tick_labels
    else:
        tick_labels = df.index
    set_barplot_xticklabels(tick_labels, ax=axs)

    axs.tick_params(axis='y', which='major', length=5, width=1)
    axs.tick_params(axis='x', which='major', length=5, width=1)
    return fig,axs

def create_stacked_bar_plot(df, colour, angle=0, custom_tick_labels=None):
    """
    Creates a stacked bar plot
    Parameters
    ----------
    df : DataFrame
        DataFrame of data to plot.
    colour : dictionary
        colour dictionary.
    custom_tick_labels : list
        Custom tick labels, default None
    Returns
    -------
    fig : matplotlib fig
        matplotlib fig.
    """
    
    y_axes_decimalpt = mconfig.parser("axes_options","y_axes_decimalpt")
    
    fig, axs = plt.subplots(figsize=tuple(mconfig.parser("figure_size").values()))
    df.plot.bar(stacked=True, rot=angle, edgecolor='black', linewidth='0.1',
                                                color=[colour.get(x, '#333333') for x in df.columns],ax=axs)
    axs.spines['right'].set_visible(False)
    axs.spines['top'].set_visible(False)
    #adds comma to y axis data
    axs.yaxis.set_major_formatter(mpl.ticker.FuncFormatter(lambda x, p: format(x, f',.{y_axes_decimalpt}f')))
    
    # Set x-tick labels 
    if custom_tick_labels and len(custom_tick_labels) > 1:
        tick_labels = custom_tick_labels
    else:
        tick_labels = df.index
    set_barplot_xticklabels(tick_labels, ax=axs)
    
    axs.tick_params(axis='y', which='major', length=5, width=1)
    axs.tick_params(axis='x', which='major', length=5, width=1)
    return fig, axs

def create_clustered_stacked_bar_plot(df_list, ax, labels, color_dict, title="",  H="//", **kwargs):
    """Given a lbar plot with both stacked and unstacked bars.
    
    Parameters
    ----------
    df_list: List of Pandas DataFrames.
        The columns within each dataframe will be stacked with different colors. 
        The corresponding columns between each dataframe will be set next to each other and given different hatches.
    ax : matplotlib.axes
        matplotlib.axes.
    labels: A list of strings, usually the sceanrio names
    color_dict: color dictionary, keys should be the same as labels 
    title: Optional plot title.
    H: Sets the hatch pattern to differentiate dataframe bars. Each consecutive bar will have a higher density of the same hatch pattern.
        
    Returns
    -------
    None.
    """

    n_df = len(df_list)
    n_col = len(df_list[0].columns) 
    n_ind = len(df_list[0].index)
    
    column_names = []
    for df, label in zip(df_list, labels) : # for each data frame
        df.plot(kind="bar",
            linewidth=0.5,
            stacked=True,
            ax=ax,
            legend=False,
            grid=False,
            color=[color_dict.get(x, '#333333') for x in [label]],
            **kwargs)  # make bar plots
        
        column_names.append(df.columns)
    
    #Unique Column names
    column_names = np.unique(np.array(column_names)).tolist()
    
    h,l = ax.get_legend_handles_labels() # get the handles we want to modify
    for i in range(0, n_df * n_col, n_col): # len(h) = n_col * n_df
        for j, pa in enumerate(h[i:i+n_col]):

            for rect in pa.patches: # for each index
                rect.set_x((rect.get_x() + 1 / float(n_df + 1) * i / float(n_col))-0.15)
                if rect.get_height() < 0:
                    rect.set_hatch(H) #edited part 
                rect.set_width(1 / float(n_df + 1))
    
    ax.set_xticks((np.arange(0, 2 * n_ind, 2) + 1 / float(n_df + 1)) / 2.)
    
    x_labels = df.index.get_level_values(0)
    set_barplot_xticklabels(x_labels, ax=ax, **kwargs)
    ax.set_title(title)
    
    def custom_legend_elements(label):
        color = color_dict.get(label, '#333333')
        return Patch(facecolor=color, edgecolor=color)
    
    handles = []
    label_list = labels.copy()
    for label in label_list:
        handles.append(custom_legend_elements(label))
    
    for i, c_name in enumerate(column_names):
        handles.append(Patch(facecolor='gray', hatch=H*i))
        label_list.append(c_name)
        
    ax.legend(handles, label_list, loc='lower left', bbox_to_anchor=(1.05,0), 
                facecolor='inherit', frameon=True)

    ax.spines['right'].set_visible(False)
    ax.spines['top'].set_visible(False)
    ax.tick_params(axis='y', which='major', length=5, width=1)
    ax.tick_params(axis='x', which='major', length=5, width=1)


def create_line_plot(axs, data, column, color_dict=None,
                        label=None, linestyle='solid',
                        n=0, alpha=1):
    """
    Creates a line plot
    Parameters
    ----------
    axs : matplotlib.axes
        matplotlib.axes.
    data : DataFrame
         DataFrame of data to plot.
    column : DataFrame column
        column from DataFrame.
    color_dict : dictionary, optional
        colour dictionary. The default is None.
    label : list, optional
        list of labels for legend. The default is None.
    n : int, optional
        counter for facet plot. The default is 0.
    Returns
    -------
    None.
    """
    if color_dict==None:
        axs[n].plot(data[column], linewidth=1, linestyle=linestyle, 
                        label=label, alpha=alpha)
    else:
        axs[n].plot(data[column], linewidth=1, linestyle=linestyle,
                         color=color_dict[column],
                         label=label, alpha=alpha)
    axs[n].spines['right'].set_visible(False)
    axs[n].spines['top'].set_visible(False)
    axs[n].tick_params(axis='y', which='major', length=5, width=1)
    axs[n].tick_params(axis='x', which='major', length=5, width=1)


def create_hist_plot(axs, data, color_dict, 
                        label=None, n=0):
    """
    Creates a histogram plot
    Parameters
    ----------
    axs : matplotlib.axes
        matplotlib.axes.
    data : DataFrame
         DataFrame of data to plot.
    color_dict : dictionary
        colour dictionary
    label : list, optional
        list of labels for legend. The default is None.
    n : int, optional
        counter for facet plot. The default is 0.
    Returns
    -------
    None.
    """
    axs[n].hist(data,bins=20, range=(0,1), color=color_dict[label], zorder=2, rwidth=0.8,label=label)
    axs[n].spines['right'].set_visible(False)
    axs[n].spines['top'].set_visible(False)
    axs[n].tick_params(axis='y', which='major', length=5, width=1)


def create_stackplot(axs, data, color_dict, 
                        label=None, n=0):
    """
    Creates a stacked area plot
    Parameters
    ----------
    axs : matplotlib.axes
        matplotlib.axes.
    data : DataFrame
         DataFrame of data to plot.
    color_dict : dictionary
        colour dictionary
    label : list, optional
        list of labels for legend. The default is None.
    n : int, optional
        counter for facet plot. The default is 0.
    Returns
    -------
    None.
    """
    y_axes_decimalpt = mconfig.parser("axes_options","y_axes_decimalpt")
    
    axs[n].stackplot(data.index.values, data.values.T, labels=label, linewidth=0,
                             colors=[color_dict.get(x, '#333333') for x in data.T.index])
    axs[n].spines['right'].set_visible(False)
    axs[n].spines['top'].set_visible(False)
    axs[n].tick_params(axis='y', which='major', length=5, width=1)
    axs[n].tick_params(axis='x', which='major', length=5, width=1)
    axs[n].yaxis.set_major_formatter(mpl.ticker.FuncFormatter(lambda x, p: format(x, f',.{y_axes_decimalpt}f')))
    axs[n].margins(x=0.01)


def set_plot_timeseries_format(axs, n=0,
                               minticks=mconfig.parser("axes_options","x_axes_minticks"),
                               maxticks=mconfig.parser("axes_options","x_axes_maxticks")
                               ):
    """
    Auto sets timeseries format
    Parameters
    ----------
    axs : matplotlib.axes
        matplotlib.axes.
    n : int, optional
        Counter for facet plot. The default is 0.
    minticks : int, optional
        Minimum tick marks. The default is 6.
    maxticks : int, optional
        Max tick marks. The default is 8.
    Returns
    -------
    None.
    """
    locator = mdates.AutoDateLocator(minticks=minticks, maxticks=maxticks)
    formatter = mdates.ConciseDateFormatter(locator)
    formatter.formats[2] = '%d\n %b'
    formatter.zero_formats[1] = '%b\n %Y'
    formatter.zero_formats[2] = '%d\n %b'
    formatter.zero_formats[3] = '%H:%M\n %d-%b'
    formatter.offset_formats[3] = '%b %Y'
    formatter.show_offset = False
    axs[n].xaxis.set_major_locator(locator)
    axs[n].xaxis.set_major_formatter(formatter)


def remove_excess_axs(axs, excess_axs, grid_size):
    """
    Removes excess axes spins + tick marks
    Parameters
    ----------
    axs : matplotlib.axes
        matplotlib.axes.
    excess_axs : int
        # of excess axes.
    grid_size : int
        Size of facet grid.
    Returns
    -------
    None.
    """
    while excess_axs > 0:
        axs[(grid_size)-excess_axs].spines['right'].set_visible(False)
        axs[(grid_size)-excess_axs].spines['left'].set_visible(False)
        axs[(grid_size)-excess_axs].spines['bottom'].set_visible(False)
        axs[(grid_size)-excess_axs].spines['top'].set_visible(False)
        axs[(grid_size)-excess_axs].tick_params(axis='both',
                                                which='both',
                                                colors='white')
        excess_axs-=1


def add_facet_labels(fig, xlabels, ylabels):
    """
    Adds labels to outside of Facet plot
    Parameters
    ----------
    fig : matplotlib fig
        matplotlib fig.
    xlabels : list
        X axes labels.
    ylabels : list
        Y axes labels.
    Returns
    -------
    None.
    """
    font_defaults = mconfig.parser("font_settings")

    all_axes = fig.get_axes()
    j=0
    k=0
    for ax in all_axes:
        if ax.is_last_row():
            try:
                ax.set_xlabel(xlabel=(xlabels[j]),  color='black', fontsize=font_defaults['axes_label_size']-2)
            except IndexError:
                logger.warning(f"Warning: xlabel missing for subplot x{j}")
                continue
            j=j+1
        if ax.is_first_col():
            try:
                ax.set_ylabel(ylabel=(ylabels[k]),  color='black', rotation='vertical', fontsize=font_defaults['axes_label_size']-2)
            except IndexError:
                logger.warning(f"Warning: ylabel missing for subplot y{k}")
                continue
            k=k+1


def shift_leapday(df, Marmot_Solutions_folder):
    """
    Shifts dataframe ahead by one day, if a non-leap year time series is modeled with a leap year time index.
    Modeled year must be included in the scenario parent directory name.
    Parameters
    ----------
    df : Pandas multiindex dataframe
        reported parameter (i.e. generator_Generation)
    Marmot_Solutions_folder : string
        Parent directory of scenario results
    shift_leap_day : boolean
        Switch to turn on/off leap day shifting.
        Defined in the "shift_leap_day" field of Marmot_user_defined_inputs.csv.
    Returns
    -------
    df: Pandas multiindex dataframe
        same dataframe, with time index shifted
    """
    if '2008' not in Marmot_Solutions_folder and '2012' not in Marmot_Solutions_folder and df.index.get_level_values('timestamp')[0] > dt.datetime(2024,2,28,0,0):
        df.index = df.index.set_levels(
            df.index.levels[df.index.names.index('timestamp')].shift(1,freq = 'D'),
            level = 'timestamp')
        
    # # Special case where timezone shifting may also be necessary.
    #     df.index = df.index.set_levels(
    #         df.index.levels[df.index.names.index('timestamp')].shift(-3,freq = 'H'),
    #         level = 'timestamp')

    return(df)

def check_label_angle(data_to_plot, dot_T):
    """
    Checks to see if the number of labels is greater than or equal to the default
    number set in mconfig.py.  If this is the case, other values in mconfig.py
    specify whether or not to rotate the labels and what angle they should 
    be rotated to.
    ----------
    data_to_plot : Pandas dataframe
    
    dot_T : Boolean value for whether of not the label data is saved 
    as columns or rows within data_to_plot.
    
    Returns
    -------
    data_to_plot: Pandas dataframe
        same dataframe, with updated label strings
    
    angle: Integer value of angle to rotate labels, 0 --> no rotation
    """    
    rotate = mconfig.parser("axes_label_options", "rotate_x_labels")
    num_labels = mconfig.parser("axes_label_options", "rotate_at_num_labels")
    angle = mconfig.parser("axes_label_options", "rotation_angle")
        
    if rotate:
        if dot_T:
            if (len(data_to_plot.T)) >= num_labels:
                return data_to_plot, angle
            else:
                data_to_plot.columns = data_to_plot.columns.str.wrap(10, break_long_words = False)
                return data_to_plot, 0
        
        else:
            if (len(data_to_plot)) >= num_labels:
                return data_to_plot, angle
            else:
                data_to_plot.index = data_to_plot.index.str.wrap(10, break_long_words = False)
                return data_to_plot, 0
    
    else:
        if dot_T:
            data_to_plot.columns = data_to_plot.columns.str.wrap(10, break_long_words = False)
        else:
            data_to_plot.index = data_to_plot.index.str.wrap(10, break_long_words = False)
        return data_to_plot, 0


def set_barplot_xticklabels(labels, ax, 
                            rotate=mconfig.parser("axes_label_options", "rotate_x_labels"),
                            num_labels=mconfig.parser("axes_label_options", "rotate_at_num_labels"),
                            angle=mconfig.parser("axes_label_options", "rotation_angle"),
                            **kwargs) -> None:
    """
    Set the xticklabels on bar plots and determine whether they will be rotated.
    Wrapper around matplotlib set_xticklabels
    
    Checks to see if the number of labels is greater than or equal to the default
    number set in config.yml.  If this is the case, rotate
    specify whether or not to rotate the labels and angle specifies what angle they should 
    be rotated to.
    ----------

    labels : (list) labels to apply to xticks
    ax : matplotlib.axes
        matplotlib.axes.
    rotate : (bool)
        rotate labels True/False, Optional
        default set in config.yml
    num_labels : (int)
        number of labels to rotate at, Optional
        default set in config.yml
    angle : (int/float)
        angle of rotation, Optional
        default set in config.yml
    **kwargs : set_xticklabels keywords, Optional 
    
    Returns
    -------
    None, sets xticklabels inplace
    
    """  

    if rotate:
        if (len(labels)) >= num_labels:
            ax.set_xticklabels(labels, rotation=angle, ha="right", **kwargs)
        else:
             labels = [textwrap.fill(x, 10, break_long_words=False) for x in labels]
             ax.set_xticklabels(labels, rotation=0, **kwargs)
    else:
        labels = [textwrap.fill(x, 10, break_long_words=False) for x in labels]
        ax.set_xticklabels(labels, rotation=0, **kwargs)


def merge_new_agg(df, Region_Mapping, AGG_BY):

    """
    Adds new region aggregation in the plotting step. This allows one to create a new aggregation without re-formatting the .h5 file.
    Parameters
    ----------
    df : Pandas multiindex dataframe
        reported parameter (i.e. generator_Generation)
    Region_Mapping : Pandas dataframe
        Dataframe that maps regions to user-specified aggregation levels.
    AGG_BY : string
        Name of new aggregation. Needs to match the appropriate column in the user defined Region Mapping file.
    Returns
    -------
    df: Pandas multiindex dataframe
        same dataframe, with new aggregation level added
    """

    agg_new = Region_Mapping[['region',AGG_BY]]
    agg_new = agg_new.set_index('region')
    df = df.merge(agg_new,left_on = 'region', right_index = True)
    return(df)

def get_sub_hour_interval_count(df) -> int:
    """
    Detects the interval spacing; used to adjust sums of certain for variables for sub-hourly runs
    Parameters
    ----------
    df : Pandas multiindex dataframe for some reported parameter (e.g. generator_Generation)
    Returns
    -------
    interval_count : number of intervals per 60 minutes
    """
    time_delta = df.index[1] - df.index[0]
    # Finds intervals in 60 minute period
    intervals_per_hour = 60/(time_delta/np.timedelta64(1, 'm'))
    # If interals are greater than 1 hour, returns 1
    return max(1, intervals_per_hour)


def sort_duration(df, col):
    
    """
    Converts a dataframe time series into a duration curve.
    
    Parameters
    ----------
    df : Pandas multiindex dataframe for some reported parameter (e.g. line_Flow)
    col : Column name by which to sort.
    Returns
    -------
    df : Sorted time series. 
    """

    sorted_duration = (df.sort_values(by=col, ascending=False)
                       .reset_index()
                       .drop(columns=['timestamp']))
    
    return sorted_duration


# test = pd.DataFrame({'A':[1,3,2],
#                     'B' :[9,3,10],
#                     'C' : [100,4,2]})
# test.index = pd.Series(['9 am','10 am','11 am'],name = 'timestamp')

def capacity_energy_unitconversion(max_value):
    """
    auto unitconversion for capacity and energy figures.
    Parameters
    ----------
    max_value : float
        value used to determine divisor and units.
    Returns
    -------
    dict
        dictionary containing divisor and units.
    """
    
    if max_value < 1000 and max_value > 1:
        divisor = 1
        units = 'MW'
    elif max_value < 1:
        divisor = 0.001
        units = 'kW'
    elif max_value > 999999.9:
        divisor = 1000000
        units = 'TW'
    else:
        divisor = 1000
        units = 'GW'
    
    # Disables auto unit conversion, all values in MW
    if mconfig.parser("auto_convert_units") == False:
        divisor = 1
        units = 'MW'
        
    return {'units':units, 'divisor':divisor}<|MERGE_RESOLUTION|>--- conflicted
+++ resolved
@@ -261,11 +261,7 @@
     return fig,axs
 
 
-<<<<<<< HEAD
-def create_bar_plot(df, axs, colour, angle, stacked=False):
-=======
 def create_bar_plot(df, axs, colour, angle=0, stacked=False):
->>>>>>> 6cb79195
     """
     Creates a bar plot
     Parameters
