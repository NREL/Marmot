--- conflicted
+++ resolved
@@ -139,21 +139,7 @@
                 out = mfunc.MissingZoneData()
                 outputs[zone_input] = out
                 continue
-<<<<<<< HEAD
-
-
-			fig1, ax = plt.subplots(figsize=(self.x,self.y))
-			cap_started_all_scenarios.T.plot.bar(stacked = False, rot=0,
-			                                 color = self.color_list,edgecolor='black', linewidth='0.1', ax=ax)
-			ax.spines['right'].set_visible(False)
-			ax.spines['top'].set_visible(False)
-            ax.set_ylabel('Capacity Started (MW-starts)',  color='black', rotation='vertical')
-            ax.tick_params(axis='y', which='major', length=5, width=1)
-            ax.tick_params(axis='x', which='major', length=5, width=1)
-            if mconfig.parser("plot_title_as_region"):
-                ax.set_title(zone_input)
-=======
-            
+
             unitconversion = mfunc.capacity_energy_unitconversion(cap_started_all_scenarios.values.max())
             
             cap_started_all_scenarios = cap_started_all_scenarios/unitconversion['divisor'] 
@@ -173,7 +159,6 @@
             fig1.yaxis.set_major_formatter(mpl.ticker.FuncFormatter(lambda x, p: format(x, f',.{self.y_axes_decimalpt}f')))
             fig1.legend(loc='lower left',bbox_to_anchor=(1,0),
                           facecolor='inherit', frameon=True)
->>>>>>> 6ce97e6b
 
             outputs[zone_input] = {'fig': fig1, 'data_table': Data_Table_Out}
         return outputs
@@ -263,23 +248,12 @@
             
             cap_started_all_scenarios.index = cap_started_all_scenarios.index.str.replace('_',' ')
 
-<<<<<<< HEAD
-			fig2, ax = plt.subplots(figsize=(self.x,self.y))
-			cap_started_all_scenarios.T.plot.bar(stacked = False, rot=0,
-			                                 color = self.color_list,edgecolor='black', linewidth='0.1', ax=ax)
-			ax.spines['right'].set_visible(False)
-			ax.spines['top'].set_visible(False)
-            ax.set_ylabel('Capacity Started (MW-starts)',  color='black', rotation='vertical')
-            ax.tick_params(axis='y', which='major', length=5, width=1)
-            ax.tick_params(axis='x', which='major', length=5, width=1)
-            if mconfig.parser("plot_title_as_region"):
-                ax.set_title(zone_input)
-=======
             unitconversion = mfunc.capacity_energy_unitconversion(cap_started_all_scenarios.values.max())
             
             cap_started_all_scenarios = cap_started_all_scenarios/unitconversion['divisor'] 
             Data_Table_Out = cap_started_all_scenarios.T.add_suffix(f" ({unitconversion['units']}-starts)")
             
+            #TODO: use mfunc functions
             fig2 = cap_started_all_scenarios.T.plot.bar(stacked = False, figsize=(self.x,self.y), rot=0,
                                   color = self.color_list,edgecolor='black', linewidth='0.1')
 
@@ -291,7 +265,6 @@
             fig2.yaxis.set_major_formatter(mpl.ticker.FuncFormatter(lambda x, p: format(x, f',.{self.y_axes_decimalpt}f')))
             fig2.legend(loc='lower left',bbox_to_anchor=(1,0),
                           facecolor='inherit', frameon=True)
->>>>>>> 6ce97e6b
 
             outputs[zone_input] = {'fig': fig2, 'data_table': Data_Table_Out}
         return outputs