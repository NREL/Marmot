"""Contains class and methods used to creates extra properties 
required by the Marmot plotter.

@author: Daniel Levie
"""

import logging

import pandas as pd
<<<<<<< HEAD
from typing import Tuple, List
=======

>>>>>>> 113fb0db
import marmot.utils.mconfig as mconfig
from marmot.formatters.formatbase import Process
from marmot.utils.error_handler import PropertyNotFound

logger = logging.getLogger("formatter." + __name__)


class ExtraProperties:
    """Creates extra properties required by Marmots plotter.

    Properties can be created based off of existing properties,
    e.g calculating generator Curtailment from generation and available capacity.

    The class takes a model specific instance of a Process class as an input.
    For example an instance of ProcessPLEXOS is passed when formatting PLEXOS
    results. This allows access to all the Process class specific methods and
    attributes. The list of input files are also passed to the class at
    instantiation.
    """

    # Extra custom properties that are created based off existing properties.
    # The dictionary keys are the existing properties and the values are the new
    # property names and methods used to create it.
    EXTRA_MARMOT_PROPERTIES: dict = {}

    def __init__(self, model: Process):
        """
        Args:
            model (Process): model specific instance of a Process class,
                e.g ProcessPLEXOS, ProcessReEDS
        """
        self.model = model
        self.files_list = model.get_input_data_paths

    def get_extra_properties(self, key: str) -> List[Tuple]:
        """Returns the list of extra properties to process for a given key

        Args:
            key (str): Existing property name to create new properties from 

        Returns:
            List[Tuple]: Tuple contains name of new property and method used to create
                it.
        """
        if key in self.EXTRA_MARMOT_PROPERTIES:
            extra_properties = []
            extra_prop_functions = self.EXTRA_MARMOT_PROPERTIES[key]
            for prop_function_tup in extra_prop_functions:
                prop_name, prop_function = prop_function_tup
                extra_properties.append((prop_name, getattr(self, prop_function)))

            return extra_properties
        else:
            return None

    def annualize_property(self, df: pd.DataFrame, **_) -> pd.DataFrame:
        """Annualizes any property, groups by year

        Args:
            df (pd.DataFrame): multiindex dataframe with timestamp level.

        Returns:
            pd.DataFrame: df with timestamp grouped by year.
        """
        index_names = list(df.index.names)
        index_names.remove("timestamp")
        timestamp_annualized = [
            pd.to_datetime(df.index.get_level_values("timestamp").year.astype(str))
        ]
        timestamp_annualized.extend(index_names)
        return df.groupby(timestamp_annualized).sum()


class ExtraPLEXOSProperties(ExtraProperties):
    """Contains PLEXOS specific ExtraProperties and methods"""

    EXTRA_MARMOT_PROPERTIES: dict = {
        "generator_Generation": [
            ("generator_Curtailment", "generator_curtailment"),
            ("generator_Generation_Annual", "annualize_property"),
        ],
        "region_Unserved_Energy": [
            ("region_Cost_Unserved_Energy", "cost_unserved_energy")
        ],
        "zone_Unserved_Energy": [("zone_Cost_Unserved_Energy", "cost_unserved_energy")],
        "region_Load": [
            ("region_Load_Annual", "annualize_property"),
            ("region_Demand", "demand"),
        ],
        "zone_Load": [
            ("zone_Load_Annual", "annualize_property"),
            ("zone_Demand", "demand"),
        ],
        "generator_Pump_Load": [("generator_Pump_Load_Annual", "annualize_property")],
        "reserves_generators_Provision": [
            ("reserves_generators_Provision_Annual", "annualize_property")
        ],
        "generator_Curtailment": [
            ("generator_Curtailment_Annual", "annualize_property")
        ],
        "region_Demand": [("region_Demand_Annual", "annualize_property")],
        "zone_Demand": [("zone_Demand_Annual", "annualize_property")],
    }
    """Dictionary of Extra custom properties that are created based off existing properties."""

    def generator_curtailment(
        self, df: pd.DataFrame, timescale: str = "interval"
    ) -> pd.DataFrame:
        """Creates a generator_Curtailment property for PLEXOS result sets

        Args:
            df (pd.DataFrame): generator_Generation df
            timescale (str, optional): Data timescale, e.g Hourly, Monthly, 5 minute etc.
                Defaults to 'interval'.

        Returns:
            pd.DataFrame: generator_Curtailment df
        """
        data_chunks = []
        for file in self.files_list:
            try:
                processed_data = self.model.get_processed_data(
                    "generator", "Available Capacity", timescale, file
                )
            except PropertyNotFound as e:
                logger.warning(e.message)
                logger.warning(
                    "generator_Available_Capacity & "
                    "generator_Generation are required "
                    "for Curtailment calculation"
                )
                return pd.DataFrame()

            data_chunks.append(processed_data)

        avail_gen = self.model.combine_models(data_chunks)
        return avail_gen - df

    def demand(self, df: pd.DataFrame, timescale: str = "interval") -> pd.DataFrame:
        """Creates a region_Demand / zone_Demand property for PLEXOS result sets

        PLEXOS includes generator_Pumped_Load in total load
        This method subtracts generator_Pumped_Load from region_Demand / zone_Demand to get
        region_Demand / zone_Demand

        Args:
            df (pd.DataFrame): region_Load df
            timescale (str, optional): Data timescale, e.g Hourly, Monthly, 5 minute etc.
                Defaults to 'interval'.

        Returns:
            pd.DataFrame: region_Demand / zone_Demand df
        """
        pump_load_chunks = []
        batt_load_chunks = []
        for file in self.files_list:
            try:
                pump_load_data = self.model.get_processed_data(
                    "generator", "Pump Load", timescale, file
                )
            except PropertyNotFound:
                pump_load_data = pd.DataFrame()
            try:
                batt_load_data = self.model.get_processed_data(
                    "batterie", "Load", timescale, file
                )
            except PropertyNotFound:
                batt_load_data = pd.DataFrame()

            if pump_load_data.empty is True and batt_load_data.empty is True:
                logger.info(
                    "Total Demand will equal Total Load, No Storage objects found in results"
                )
                return df

            pump_load_chunks.append(pump_load_data)
            batt_load_chunks.append(batt_load_data)

        if pump_load_data.empty is False:
            pump_load = self.model.combine_models(pump_load_chunks)
            pump_load = pump_load.groupby(df.index.names).sum()
            dfpump = df - pump_load
            dfpump["values"] = dfpump["values"].fillna(df["values"])
        else:
            dfpump = df

        if batt_load_data.empty is False:
            batt_load = self.model.combine_models(batt_load_chunks)
            batt_load = batt_load.groupby(df.index.names).sum()
            dfbattpump = dfpump - batt_load
            dfbattpump["values"] = dfbattpump["values"].fillna(dfpump["values"])
        else:
            dfbattpump = dfpump

        return dfbattpump

    def cost_unserved_energy(self, df: pd.DataFrame, **_) -> pd.DataFrame:
        """Creates a region_Cost_Unserved_Energy property for PLEXOS result sets

        Args:
            df (pd.DataFrame): region_Unserved_Energy df

        Returns:
            pd.DataFrame: region_Cost_Unserved_Energy df
        """
        return df * mconfig.parser("formatter_settings", "VoLL")


class ExtraReEDSProperties(ExtraProperties):
    """Contains ReEDS specific ExtraProperties and methods"""

    EXTRA_MARMOT_PROPERTIES: dict = {
        "generator_Total_Generation_Cost": [
            ("generator_VOM_Cost", "generator_vom_cost"),
            ("generator_Fuel_Cost", "generator_fuel_cost"),
            (
                "generator_Reserves_VOM_Cost",
                "generator_reserve_vom_cost",
            ),
            ("generator_FOM_Cost", "generator_fom_cost"),
        ],
        "reserves_generators_Provision": [("reserve_Provision", "reserve_provision")],
        "region_Demand": [
            ("region_Demand_Annual", "annualize_property"),
            ("region_Load", "region_total_load"),
        ],
        "generator_Curtailment": [
            ("generator_Curtailment_Annual", "annualize_property")
        ],
        "generator_Pump_Load": [("generator_Pump_Load_Annual", "annualize_property")],
        "region_Load": [("region_Load_Annual", "annualize_property")],
    }
    """Dictionary of Extra custom properties that are created based off existing properties."""

    def region_total_load(
        self, df: pd.DataFrame, timescale: str = "year"
    ) -> pd.DataFrame:
        """Creates a region_Load property for ReEDS results sets

        ReEDS does not include storage charging in total load
        This is added to region_Demand to get region_Load

        Args:
            df (pd.DataFrame): region_Demand df
            timescale (str, optional): Data timescale.
                Defaults to 'year'.

        Returns:
            pd.DataFrame: region_Load df
        """
        data_chunks = []
        for file in self.files_list:
            try:
                processed_data = self.model.get_processed_data(
                    "region", "stor_in", "interval", file
                )
            except PropertyNotFound as e:
                logger.warning(e.message)
                logger.info("region_Load will equal region_Demand")
                return df

            data_chunks.append(processed_data)

        pump_load = pd.concat(data_chunks, copy=False)
        if timescale == "year":
            pump_load = self.annualize_property(pump_load)

        all_col = list(pump_load.index.names)
        [
            all_col.remove(x)
            for x in ["tech", "sub-tech", "units", "season"]
            if x in all_col
        ]
        pump_load = pump_load.groupby(all_col).sum()

        load = df.merge(pump_load, on=all_col, how="outer")

        load["values"] = load["values_x"] + load["values_y"]
        load["values"] = load["values"].fillna(load["values_x"])
        load = load.drop(["values_x", "values_y"], axis=1)
        return load

    def reserve_provision(self, df: pd.DataFrame, **_) -> pd.DataFrame:
        """Creates a reserve_Provision property for ReEDS result sets

        Args:
            df (pd.DataFrame): reserves_generators_Provision df

        Returns:
            pd.DataFrame: reserve_Provision df
        """
        return df.groupby(
            ["timestamp", "Type", "parent", "region", "season", "units"]
        ).sum()

    def generator_vom_cost(self, df: pd.DataFrame, **_) -> pd.DataFrame:
        """Creates a generator_VO&M property for ReEDS result sets

        Args:
            df (pd.DataFrame): generator_Total_Generation_Cost df

        Returns:
            pd.DataFrame: generator_VO&M df
        """
        return df.xs("op_vom_costs", level="cost_type")

    def generator_fuel_cost(self, df: pd.DataFrame, **_) -> pd.DataFrame:
        """Creates a generator_Fuel_Cost property for ReEDS result sets

        Args:
            df (pd.DataFrame): generator_Total_Generation_Cost df

        Returns:
            pd.DataFrame: generator_Fuel_Cost df
        """
        return df.xs("op_fuelcosts_objfn", level="cost_type")

    def generator_reserve_vom_cost(self, df: pd.DataFrame, **_) -> pd.DataFrame:
        """Creates a generator_Reserves_VOM_Cost property for ReEDS result sets

        Args:
            df (pd.DataFrame): generator_Total_Generation_Cost df

        Returns:
            pd.DataFrame: generator_Reserves_VOM_Cost df
        """
        return df.xs("op_operating_reserve_costs", level="cost_type")

    def generator_fom_cost(self, df: pd.DataFrame, **_) -> pd.DataFrame:
        """Creates a generator_FOM_Cost property for ReEDS result sets

        Args:
            df (pd.DataFrame): generator_Total_Generation_Cost df

        Returns:
            pd.DataFrame: generator_FOM_Cost df
        """
        return df.xs("op_fom_costs", level="cost_type")


class ExtraReEDSIndiaProperties(ExtraReEDSProperties):
<<<<<<< HEAD
    """Contains ReEDS India specific ExtraProperties and methods"""

=======
>>>>>>> 113fb0db
    def region_total_load(
        self, df: pd.DataFrame, timescale: str = "year"
    ) -> pd.DataFrame:
        """Creates a region_Load property for ReEDS India results sets

        ReEDS does not include storage charging in total load
        This is added to region_Demand to get region_Load

        Args:
            df (pd.DataFrame): region_Demand df
            timescale (str, optional): Data timescale.
                Defaults to 'year'.

        Returns:
            pd.DataFrame: region_Load df
        """
        data_chunks = []
        for file in self.files_list:
            try:
                processed_data = self.model.get_processed_data(
                    "generator", "stor_charge", "interval", file
                )
            except PropertyNotFound as e:
                logger.warning(e.message)
                logger.info("region_Load will equal region_Demand")
                return df

            data_chunks.append(processed_data)

        pump_load = pd.concat(data_chunks, copy=False)
        if timescale == "year":
            pump_load = self.annualize_property(pump_load)

        all_col = list(pump_load.index.names)
        [
            all_col.remove(x)
            for x in ["tech", "gen_name", "units", "season"]
            if x in all_col
        ]
        pump_load = pump_load.groupby(all_col).sum()

        load = df.merge(pump_load, on=all_col, how="outer")
        load["values"] = load["values_x"] + load["values_y"]
        load["values"] = load["values"].fillna(load["values_x"])
        load = load.drop(["values_x", "values_y"], axis=1)
        return load


class ExtraSIIProperties(ExtraProperties):
    """Contains SIIP specific ExtraProperties and methods"""

    EXTRA_MARMOT_PROPERTIES: dict = {
        "generator_Generation": [
            ("generator_Curtailment", "generator_curtailment"),
            ("generator_Generation_Annual", "annualize_property"),
        ],
        "generator_Curtailment": [
            ("generator_Curtailment_Annual", "annualize_property")
        ],
        "region_Demand": [("region_Load", "region_total_load")],
    }
    """Dictionary of Extra custom properties that are created based off existing properties."""

    def generator_curtailment(
        self, df: pd.DataFrame, timescale: str = "interval"
    ) -> pd.DataFrame:
        """Creates a generator_Curtailment property for SIIP result sets

        Args:
            df (pd.DataFrame): generator_Generation df
            timescale (str, optional): Data timescale, e.g Hourly, Monthly, 5 minute etc.
                Defaults to 'interval'.

        Returns:
            pd.DataFrame: generator_Curtailment df
        """

        data_chunks = []
        for file in self.files_list:
            try:
                processed_data = self.model.get_processed_data(
                    "generator", "generation_availability", timescale, file
                )
            except PropertyNotFound as e:
                logger.warning(e.message)
                logger.warning(
                    "generation_availability & "
                    "generation_actual are required "
                    "for Curtailment calculation"
                )
                return pd.DataFrame()

            data_chunks.append(processed_data)

        avail_gen = self.model.combine_models(data_chunks)

        # Only use gens unique to avail_gen and filter generator_Generation df
        unique_gens = avail_gen.index.get_level_values("gen_name").unique()
        map_gens = df.index.isin(unique_gens, level="gen_name")

        return avail_gen - df.loc[map_gens, :]

    def region_total_load(
        self, df: pd.DataFrame, timescale: str = "interval"
    ) -> pd.DataFrame:
        """Creates a region_Load property for SIIP results sets

        SIIP does not include storage charging in total load
        This is added to region_Demand to get region_Load

        Args:
            df (pd.DataFrame): region_Demand df
            timescale (str, optional): Data timescale.
                Defaults to 'interval'.

        Returns:
            pd.DataFrame: region_Load df
        """
        data_chunks = []
        for file in self.files_list:
            try:
                processed_data = self.model.get_processed_data(
                    "generator", "pump", timescale, file
                )
            except PropertyNotFound as e:
                logger.warning(e.message)
                logger.info("region_Load will equal region_Demand")
                return df

            data_chunks.append(processed_data)

        pump_load = self.model.combine_models(data_chunks)
        pump_load = pump_load.groupby(df.index.names).sum()

        return df + pump_load<|MERGE_RESOLUTION|>--- conflicted
+++ resolved
@@ -7,11 +7,7 @@
 import logging
 
 import pandas as pd
-<<<<<<< HEAD
 from typing import Tuple, List
-=======
-
->>>>>>> 113fb0db
 import marmot.utils.mconfig as mconfig
 from marmot.formatters.formatbase import Process
 from marmot.utils.error_handler import PropertyNotFound
@@ -353,11 +349,8 @@
 
 
 class ExtraReEDSIndiaProperties(ExtraReEDSProperties):
-<<<<<<< HEAD
     """Contains ReEDS India specific ExtraProperties and methods"""
 
-=======
->>>>>>> 113fb0db
     def region_total_load(
         self, df: pd.DataFrame, timescale: str = "year"
     ) -> pd.DataFrame:
