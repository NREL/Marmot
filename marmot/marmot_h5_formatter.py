# -*- coding: utf-8 -*-
"""Main formatting source code to format modelling results for plotting.

This code was orginally written to process PLEXOS HDF5 outputs to get them ready for plotting,
but has since been expanded to allow class additions to process results from any energy 
simulation model. 
Once the data is processed it is outputted as an intermediary HDF5 file format so that
it can be read into the marmot_plot_main.py file

@author: Daniel Levie
"""
# =======================================================================================
# Import Python Libraries
# =======================================================================================

import os
import pathlib
import sys

FILE_DIR = pathlib.Path(__file__).parent.absolute() # Location of this module
if __name__ == '__main__':  # Add Marmot directory to sys path if running from __main__
    if os.path.dirname(os.path.dirname(__file__)) not in sys.path:
        sys.path.append(os.path.dirname(os.path.dirname(__file__)))
        os.chdir(pathlib.Path(__file__).parent.absolute().parent.absolute())
import logging
import logging.config
import re
import time
from typing import Union

import pandas as pd
import h5py
import yaml

try:
    from marmot.meta_data import MetaData
except ModuleNotFoundError:
    print("Attempted import of Marmot as a module from a Git directory. "
          "Import of Marmot will not function in this way. "
          "To import Marmot as a module use the preferred method of pip "
          "installing Marmot, or add the Marmot directory to the system path, "
          "see ReadME for details.\nSystem will now exit")
    sys.exit()
import marmot.config.mconfig as mconfig

# Import as Submodule
try:
    from h5plexos.query import PLEXOSSolution
except ModuleNotFoundError:
    from marmot.h5plexos.h5plexos.query import PLEXOSSolution


# A bug in pandas requires this to be included,
# otherwise df.to_string truncates long strings. Fix available in Pandas 1.0
# but leaving here in case user version not up to date
pd.set_option("display.max_colwidth", 1000)

# Conversion units dict, key values is a tuple of new unit name and 
# conversion multiplier
UNITS_CONVERSION = {
                    'kW': ('MW', 1e-3),
                    'MW': ('MW', 1),
                    'GW': ('MW', 1e3),
                    'TW': ('MW', 1e6),
                    'kWh': ('MWh', 1e-3),
                    'MWh': ('MWh', 1),
                    'GWh': ('MWh', 1e3),
                    'TWh': ('MWh', 1e6),
                    'lb': ('kg', 0.453592),
                    'ton': ('kg', 907.18474),
                    'kg': ('kg', 1),
                    'tonne': ('kg', 1000),
                    '$': ('$', 1),
                    '$000': ('$', 1000),
                    'h': ('h', 1),
                    'MMBTU': ('MMBTU', 1),
                    'GBTU': ('MMBTU', 1000),
                    'GJ"': ('MMBTU', 0.947817),
                    'TJ': ('MMBTU', 947.817120),
                    '$/MW': ('$/MW', 1),
                    'lb/MWh' : ('kg/MWh', 0.453592),
                    'Kg/MWh': ('Kg/MWh', 1)
                    }


class SetupLogger():
    """Sets up the python logger.

    This class handles the following.

    1. Configures logger from marmot_logging_config.yml file.
    2. Handles rollover of log file on each instantiation.
    3. Sets log_directory.
    4. Append optional suffix to the end of the log file name

    Optional suffix is useful when running multiple processes in parallel to 
    allow logging to separate files.
    """

    def __init__(self, log_directory: str = 'logs', 
                 log_suffix: str = None):
        """
        Args:
            log_directory (str, optional): log directory to save logs. 
                Defaults to 'logs'.
            log_suffix (str, optional): Optional suffix to add to end of log file. 
                Defaults to None.
        """
        if log_suffix is None:
            self.log_suffix = ''
        else:
             self.log_suffix = f'_{log_suffix}'

        current_dir = os.getcwd()
        os.chdir(FILE_DIR)

        try:
            os.makedirs(log_directory)
        except FileExistsError:
            # log directory already exists
            pass

        with open('config/marmot_logging_config.yml', 'rt') as f:
            conf = yaml.safe_load(f.read())
            conf['handlers']['warning_handler']['filename'] = \
                (conf['handlers']['warning_handler']['filename']
                .format(log_directory, 'formatter', self.log_suffix))
            conf['handlers']['info_handler']['filename'] = \
                (conf['handlers']['info_handler']['filename']
                .format(log_directory, 'formatter', self.log_suffix))

            logging.config.dictConfig(conf)

        self.logger = logging.getLogger('marmot_format')
        # Creates a new log file for next run
        self.logger.handlers[1].doRollover()
        self.logger.handlers[2].doRollover()

        os.chdir(current_dir)


class Process():
    """Base class for processing simulation model data.
    """

    def __init__(self, input_folder: str, Region_Mapping: pd.DataFrame, 
                 emit_names: pd.DataFrame, logger: logging.Logger, **kwargs):
        """
        Args:
            input_folder (str): Folder containing model input files.
            Region_Mapping (pd.DataFrame): DataFrame to map custom 
                regions/zones to create custom aggregations.
            emit_names (pd.DataFrame): DataFrame with 2 columns to rename 
                emission names.
            logger (logging.Logger): logger object from SetupLogger.
        """
        self.input_folder = input_folder
        self.Region_Mapping = Region_Mapping
        self.emit_names = emit_names
        self.logger = logger

        if not self.emit_names.empty:
            self.emit_names_dict = (self.emit_names[['Original', 'New']]
                                        .set_index("Original").to_dict()["New"])

    def get_input_files(self) -> list:
        """Gets a list of input files within the scenario folders
        """
        startdir = os.getcwd()
        os.chdir(self.input_folder)

        files = []
        for names in os.listdir():
            files.append(names)  

        # List of all files in input folder in alpha numeric order
        files_list = sorted(files, key=lambda x:int(re.sub('\D', '', x)))

        os.chdir(startdir)

        return files_list

    def output_metadata(self, files_list: list, output_file_path: str) -> None:
        pass

    def get_processed_data(self, prop_class: str, property: str, 
                           timescale: str, model_filename: str) -> pd.DataFrame:
        pass

    def report_prop_error(self, property: str, 
                          prop_class: str) -> pd.DataFrame:
        """Outputs a warning message when the get_processed_data method
        cannot find the specified property in the simulation model solution files.

        Args:
            property (str): property e.g Max Capacity, Generation etc.
            prop_class (str): property class e.g Region, Generator, Zone etc.

        Returns:
            pd.DataFrame: Empty DataFrame.
        """
        self.logger.warning(f'CAN NOT FIND "{prop_class} {property}". ' 
                            f'"{property}" DOES NOT EXIST')
        self.logger.info('SKIPPING PROPERTY\n')
        df = pd.DataFrame()
        return df


class ProcessPLEXOS(Process):
    """Process PLEXOS class specific data from a h5plexos database.
    """
    def __init__(self, input_folder: str, Region_Mapping: pd.DataFrame, 
                *args, plexos_block: str ='ST', **kwargs):
        """
        Args:
            input_folder (str): Folder containing h5plexos h5 files.
            Region_Mapping (pd.DataFrame): DataFrame to map custom 
                regions/zones to create custom aggregations.
            plexos_block (str, optional): PLEXOS results type. Defaults to 'ST'.
        """
        self.plexos_block = plexos_block
        self.hdf5_collection = {}
        self.metadata = MetaData(input_folder, read_from_formatted_h5=False, 
                                 Region_Mapping=Region_Mapping)
        # Instantiation of Process Base class
        super().__init__(input_folder, Region_Mapping, *args, **kwargs) 
        
    def get_input_files(self) -> list:
        """Gets a list of h5plexos input files within the scenario folders

        Returns:
            list: list of h5plexos input filenames to process
        """
        startdir = os.getcwd()
        os.chdir(self.input_folder) 
        
        files = []
        for names in os.listdir():
            if names.endswith(".h5"):
                files.append(names)  # Creates a list of only the hdf5 files

        # List of all hf files in hdf5 folder in alpha numeric order
        files_list = sorted(files, key=lambda x:int(re.sub('\D', '', x)))
        os.chdir(startdir)

        # Read in all HDF5 files into dictionary
        self.logger.info("Loading all HDF5 files to prepare for processing")
        regions = set()
        for file in files_list:                
            self.hdf5_collection[file] = PLEXOSSolution(os.path.join(self.input_folder, 
                                                                     file))
            if not self.Region_Mapping.empty:
                regions.update(list(self.metadata.regions(file)['region']))

        if not self.Region_Mapping.empty:
            if regions.issubset(self.Region_Mapping['region']) is False:
                missing_regions = list(regions - set(self.Region_Mapping['region']))
                self.logger.warning("The Following PLEXOS REGIONS are missing from "
                                    "the 'region' column of your mapping file: "
                                    f"{missing_regions}\n")
        return files_list

    def output_metadata(self, files_list: list, output_file_path: str) -> None:
        """Transfers metadata from original PLEXOS solutions file to processed HDF5 file.  
        
        For each partition in a given scenario, the metadata from that partition 
        is copied over and saved in the processed output file.

        Args:
            files_list (list): List of all h5 files in hdf5 folder in alpha numeric order
            output_file_path (str): Location of formatted output h5 file 
        """
        for partition in files_list:
            f = h5py.File(os.path.join(self.input_folder, partition),'r')
            meta_keys = [key for key in f['metadata'].keys()]

            group_dict = {}
            for key in meta_keys:
                sub_dict = {}
                subkeys = [key for key in f['metadata'][key].keys()]
                for sub in subkeys:
                    dset = f['metadata'][key][sub]
                    sub_dict[sub] = dset
                group_dict[key] = sub_dict

            with h5py.File(output_file_path,"a") as g:
                # check if metadata group already exists
                existing_groups = [key for key in g.keys()]
                if 'metadata' not in existing_groups:
                    grp = g.create_group('metadata')
                else:
                    grp = g['metadata']

                partition_group = grp.create_group(partition)
                for key in list(group_dict.keys()):
                    subgrp = partition_group.create_group(key)
                    s_dict = group_dict[key]
                    for key2 in list(s_dict.keys()):
                        dset = s_dict[key2]
                        subgrp.create_dataset(name=key2, data=dset)
            f.close()

    def get_processed_data(self, plexos_class: str, plexos_prop: str, 
                  timescale: str, model_filename: str) -> pd.DataFrame:
        """Handles the pulling of data from the h5plexos hdf5
        file and then passes the data to one of the formating functions

        Args:
            plexos_class (str): PLEXOS class e.g Region, Generator, Zone etc
            plexos_prop (str): PLEXOS property e.g Max Capacity, Generation etc.
            timescale (str): Data timescale, e.g Hourly, Monthly, 5 minute etc.
            model_filename (str): name of model to process.

        Returns:
            pd.DataFrame: Formatted results dataframe.
        """
        db = self.hdf5_collection.get(model_filename)
        try:
            if "_" in plexos_class:
                df = db.query_relation_property(plexos_class, 
                                                plexos_prop, 
                                                timescale=timescale,
                                                phase=self.plexos_block)
                object_class = plexos_class
            else:
                df = db.query_object_property(plexos_class, 
                                              plexos_prop, 
                                              timescale=timescale,
                                              phase=self.plexos_block)
                if ((0,6,0) <= db.version and db.version < (0,7,0)):
                    object_class = f"{plexos_class}s"
                else:
                    object_class = plexos_class

        except (ValueError, KeyError):
            df = self.report_prop_error(plexos_prop, plexos_class)
            return df
        
        if self.plexos_block != 'ST':
            df = self.merge_timeseries_block_data(db, df)

        # handles h5plexos naming discrepency 
        if ((0,6,0) <= db.version and db.version < (0,7,0)):
            # Get original units from h5plexos file 
            df_units = (db.h5file[f'/data/{self.plexos_block}/{timescale}'
                                  f'/{object_class}/{plexos_prop}'].attrs['units']
                                                                   .decode('UTF-8'))
        else:
            df_units = (db.h5file[f'/data/{self.plexos_block}/{timescale}'
                                  f'/{object_class}/{plexos_prop}'].attrs['unit'])
        # find unit conversion values
        converted_units = UNITS_CONVERSION.get(df_units, (df_units, 1))

        # Get desired method
        process_att = getattr(self, f'df_process_{plexos_class}')
        # Process attribute and return to df
        df = process_att(df, model_filename)
        
        # Convert units and add unit column to index 
        df = df*converted_units[1]
        units_index = pd.Index([converted_units[0]] *len(df), name='units')
        df.set_index(units_index, append=True, inplace=True)

        if plexos_class == 'region' and \
           plexos_prop == "Unserved Energy" and \
           int(df.sum(axis=0)) > 0:
            self.logger.warning(f"Scenario contains Unserved Energy: "
                                f"{int(df.sum(axis=0))} MW\n")
        return df

    def merge_timeseries_block_data(self, db: PLEXOSSolution, 
                                    df: pd.DataFrame) -> pd.DataFrame:
        """Merge timeseries and block data found in LT, MT and PASA results

        Args:
            db (PLEXOSSolution): PLEXOSSolution instance for specific h5plexos file.
            df (pd.DataFrame): h5plexos dataframe 

        Returns:
            pd.DataFrame: df with merged in timeseries data 
        """

        block_mapping = db.blocks[self.plexos_block]
        block_mapping.index.rename('timestamp', inplace=True)
        df = df.reset_index()

        merged_data = df.merge(block_mapping.reset_index(), on='block')
        merged_data.drop('block', axis=1, inplace=True)
        index_cols = list(merged_data.columns)
        index_cols.remove(0)
        merged_data.set_index(index_cols, inplace=True)
        return merged_data

    def df_process_generator(self, df: pd.DataFrame, 
                             model_filename: str) -> pd.DataFrame:
        """Format PLEXOS Generator Class data.

        Args:
            df (pd.DataFrame): h5plexos dataframe to process
            model_filename (str): name of h5plexos h5 file being processed 

        Returns:
            pd.DataFrame: Processed output, single value column with multiindex.
        """
        df = df.droplevel(level=["band", "property"])
        df.index.rename(['tech', 'gen_name'], 
                        level=['category', 'name'], 
                        inplace=True)

        region_gen_cat_meta = self.metadata.region_generator_category(model_filename)
        zone_gen_cat_meta = self.metadata.zone_generator_category(model_filename)
        timeseries_len = len(df.index.get_level_values('timestamp').unique())

        if region_gen_cat_meta.empty is False:
            region_gen_idx = pd.CategoricalIndex(region_gen_cat_meta
                                                 .index.get_level_values(0))

            region_gen_idx = region_gen_idx.repeat(timeseries_len)

            idx_region = pd.MultiIndex(levels=df.index.levels 
                                       + [region_gen_idx.categories],
                                       codes=df.index.codes 
                                       + [region_gen_idx.codes],
                                       names=df.index.names 
                                       + region_gen_idx.names)
        else:
            idx_region = df.index

        if zone_gen_cat_meta.empty is False:
            zone_gen_idx = pd.CategoricalIndex(zone_gen_cat_meta
                                               .index.get_level_values(0))

            zone_gen_idx = zone_gen_idx.repeat(timeseries_len)

            idx_zone = pd.MultiIndex(levels=idx_region.levels 
                                     + [zone_gen_idx.categories],
                                     codes=idx_region.codes 
                                     + [zone_gen_idx.codes],
                                     names=idx_region.names 
                                     + zone_gen_idx.names)
        else:
            idx_zone = idx_region

        if not self.Region_Mapping.empty:
            region_gen_mapping_idx = pd.MultiIndex.from_frame(region_gen_cat_meta
                                                  .merge(self.Region_Mapping,
                                                         how="left",
                                                         on='region')
                                                  .sort_values(by=['tech', 'gen_name'])
                                                  .drop(['region', 'tech', 'gen_name'], 
                                                        axis=1))

            region_gen_mapping_idx = region_gen_mapping_idx.repeat(timeseries_len)

            idx_map = pd.MultiIndex(levels=idx_zone.levels 
                                    + region_gen_mapping_idx.levels,
                                    codes=idx_zone.codes 
                                    + region_gen_mapping_idx.codes,
                                    names=idx_zone.names 
                                    + region_gen_mapping_idx.names)
        else:
            idx_map = idx_zone

        df = pd.DataFrame(data=df.values.reshape(-1), index=idx_map)
        # Gets names of all columns in df and places in list
        df_col = list(df.index.names)
        # move timestamp to start of df
        df_col.insert(0, df_col.pop(df_col.index("timestamp")))  
        df = df.reorder_levels(df_col, axis=0)
        df[0] = pd.to_numeric(df[0], downcast='float')

        return df

    def df_process_region(self, df: pd.DataFrame, 
                          model_filename: str) -> pd.DataFrame:
        """Format PLEXOS Region Class data.

        Args:
            df (pd.DataFrame): h5plexos dataframe to process
            model_filename (str): name of h5plexos h5 file being processed 

        Returns:
            pd.DataFrame: Processed output, single value column with multiindex.
        """
        df = df.droplevel(level=["band", "property", "category"])
        df.index.rename('region', level='name', inplace=True)

        timeseries_len = len(df.index.get_level_values('timestamp').unique())

        # checks if Region_Mapping contains data to merge, skips if empty
        if not self.Region_Mapping.empty:  
            mapping_idx = pd.MultiIndex.from_frame(self.metadata
                                       .regions(model_filename)
                                       .merge(self.Region_Mapping,
                                              how="left",
                                              on='region')
                                       .drop(['region', 'category'], axis=1))

            mapping_idx = mapping_idx.repeat(timeseries_len)

            idx = pd.MultiIndex(levels=df.index.levels 
                                + mapping_idx.levels,
                                codes=df.index.codes 
                                + mapping_idx.codes,
                                names=df.index.names 
                                + mapping_idx.names)
        else:
            idx = df.index

        df = pd.DataFrame(data=df.values.reshape(-1), index=idx)
        df_col = list(df.index.names)
        df_col.insert(0, df_col.pop(df_col.index("timestamp")))
        df = df.reorder_levels(df_col, axis=0)
        df[0] = pd.to_numeric(df[0], downcast='float')
        return df

    def df_process_zone(self, df: pd.DataFrame, 
                        model_filename: str) -> pd.DataFrame:
        """Format PLEXOS Zone Class data.

        Args:
            df (pd.DataFrame): h5plexos dataframe to process
            model_filename (str): name of h5plexos h5 file being processed 

        Returns:
            pd.DataFrame: Processed output, single value column with multiindex.
        """
        df = df.droplevel(level=["band", "property", "category"])
        df.index.rename('zone', level='name', inplace=True)
        df = pd.DataFrame(data=df.values.reshape(-1), index=df.index)
        df_col = list(df.index.names)  #
        df_col.insert(0, df_col.pop(df_col.index("timestamp")))
        df = df.reorder_levels(df_col, axis=0)
        df[0] = pd.to_numeric(df[0], downcast='float')
        return df

    def df_process_line(self, df: pd.DataFrame, 
                        model_filename: str) -> pd.DataFrame:
        """Format PLEXOS Line Class data.

        Args:
            df (pd.DataFrame): h5plexos dataframe to process
            model_filename (str): name of h5plexos h5 file being processed 

        Returns:
            pd.DataFrame: Processed output, single value column with multiindex.
        """
        df = df.droplevel(level=["band", "property", "category"])
        df.index.rename('line_name', level='name', inplace=True)
        df = pd.DataFrame(data=df.values.reshape(-1), index=df.index)
        df_col = list(df.index.names)  
        df_col.insert(0, df_col.pop(df_col.index("timestamp"))) 
        df = df.reorder_levels(df_col, axis=0)
        df[0] = pd.to_numeric(df[0], downcast='float')
        return df

    def df_process_interface(self, df: pd.DataFrame, 
                             model_filename: str) -> pd.DataFrame:
        """Format PLEXOS PLEXOS Interface Class data.

        Args:
            df (pd.DataFrame): h5plexos dataframe to process
            model_filename (str): name of h5plexos h5 file being processed 

        Returns:
            pd.DataFrame: Processed output, single value column with multiindex.
        """
        df = df.droplevel(level=["band", "property"])
        df.index.rename(['interface_name', 'interface_category'], 
                            level=['name', 'category'], inplace=True)
        df = pd.DataFrame(data=df.values.reshape(-1), index=df.index)
        df_col = list(df.index.names)  
        df_col.insert(0, df_col.pop(df_col.index("timestamp"))) 
        df = df.reorder_levels(df_col, axis=0)
        df[0] = pd.to_numeric(df[0], downcast='float')
        return df

    def df_process_reserve(self, df: pd.DataFrame, 
                           model_filename: str) -> pd.DataFrame:
        """Format PLEXOS Reserve Class data.

        Args:
            df (pd.DataFrame): h5plexos dataframe to process
            model_filename (str): name of h5plexos h5 file being processed 

        Returns:
            pd.DataFrame: Processed output, single value column with multiindex.
        """
        df = df.droplevel(level=["band", "property"])
        df.index.rename(['parent', 'Type'], level=['name', 'category'], 
                        inplace=True)
        df = df.reset_index()  # unzip the levels in index
        if self.metadata.reserves_regions(model_filename).empty is False:
            # Merges in regions where reserves are located
            df = df.merge(self.metadata.reserves_regions(model_filename), 
                            how='left', on='parent')

        if self.metadata.reserves_zones(model_filename).empty is False:
            # Merges in zones where reserves are located
            df = df.merge(self.metadata.reserves_zones(model_filename), 
                            how='left', on='parent')  
        df_col = list(df.columns)  
        df_col.remove(0)
        # move timestamp to start of df
        df_col.insert(0, df_col.pop(df_col.index("timestamp")))  
        df.set_index(df_col, inplace=True)
        df[0] = pd.to_numeric(df[0], downcast='float')
        return df

    def df_process_reserves_generators(self, df: pd.DataFrame, 
                                       model_filename: str) -> pd.DataFrame:
        """Format PLEXOS Reserve_Generators Relational Class data.

        Args:
            df (pd.DataFrame): h5plexos dataframe to process
            model_filename (str): name of h5plexos h5 file being processed 

        Returns:
            pd.DataFrame: Processed output, single value column with multiindex.
        """
        df = df.droplevel(level=["band", "property"])
        df.index.rename(['gen_name'], level=['child'], inplace=True)
        df = df.reset_index()  # unzip the levels in index
        df = df.merge(self.metadata.generator_category(model_filename), 
                        how='left', on='gen_name')

        # merging in generator region/zones first prevents double 
        # counting in cases where multiple model regions are within a reserve region
        if self.metadata.region_generators(model_filename).empty is False:
            df = df.merge(self.metadata.region_generators(model_filename), 
                            how='left', on='gen_name')
        if self.metadata.zone_generators(model_filename).empty is False:
            df = df.merge(self.metadata.zone_generators(model_filename), 
                            how='left', on='gen_name')

        # now merge in reserve regions/zones
        if self.metadata.reserves_regions(model_filename).empty is False:
            # Merges in regions where reserves are located
            df = df.merge(self.metadata.reserves_regions(model_filename), 
                            how='left', on=['parent', 'region'])  
        if self.metadata.reserves_zones(model_filename).empty is False:
            # Merges in zones where reserves are located
            df = df.merge(self.metadata.reserves_zones(model_filename), 
                            how='left', on=['parent', 'zone'])  

        df_col = list(df.columns) 
        df_col.remove(0)
        df_col.insert(0, df_col.pop(df_col.index("timestamp")))
        df.set_index(df_col, inplace=True)
        df[0] = pd.to_numeric(df[0], downcast='float')
        return df

    def df_process_fuel(self, df: pd.DataFrame, 
                        model_filename: str) -> pd.DataFrame:
        """Format PLEXOS Fuel Class data.

        Args:
            df (pd.DataFrame): h5plexos dataframe to process
            model_filename (str): name of h5plexos h5 file being processed 

        Returns:
            pd.DataFrame: Processed output, single value column with multiindex.
        """
        df = df.droplevel(level=["band", "property", "category"])
        df.index.rename('fuel_type', level='name', inplace=True)
        df = pd.DataFrame(data=df.values.reshape(-1), index=df.index)
        df_col = list(df.index.names)
        df_col.insert(0, df_col.pop(df_col.index("timestamp")))
        df = df.reorder_levels(df_col, axis=0)
        df[0] = pd.to_numeric(df[0], downcast='float')
        return df

    def df_process_constraint(self, df: pd.DataFrame, 
                              model_filename: str) -> pd.DataFrame:
        """Format PLEXOS Constraint Class data.

        Args:
            df (pd.DataFrame): h5plexos dataframe to process
            model_filename (str): name of h5plexos h5 file being processed 

        Returns:
            pd.DataFrame: Processed output, single value column with multiindex.
        """
        df = df.droplevel(level=["band", "property"])
        df.index.rename(['constraint_category', 'constraint'], 
                        level=['category', 'name'], inplace=True)
        df = pd.DataFrame(data=df.values.reshape(-1), index=df.index)
        df_col = list(df.index.names)
        df_col.insert(0, df_col.pop(df_col.index("timestamp")))
        df = df.reorder_levels(df_col, axis=0)
        df[0] = pd.to_numeric(df[0], downcast='float')
        return df

    def df_process_emission(self, df: pd.DataFrame, 
                            model_filename: str) -> pd.DataFrame:
        """Format PLEXOS Emission Class data.

        Args:
            df (pd.DataFrame): h5plexos dataframe to process
            model_filename (str): name of h5plexos h5 file being processed 

        Returns:
            pd.DataFrame: Processed output, single value column with multiindex.
        """
        df = df.droplevel(level=["band", "property"])
        df.index.rename('emission_type', level='name', inplace=True)
        df = pd.DataFrame(data=df.values.reshape(-1), index=df.index)
        df_col = list(df.index.names)
        df_col.insert(0, df_col.pop(df_col.index("timestamp")))
        df = df.reorder_levels(df_col, axis=0)
        df[0] = pd.to_numeric(df[0], downcast='float')
        return df

    def df_process_emissions_generators(self, df: pd.DataFrame, 
                                        model_filename: str) -> pd.DataFrame:
        """Format PLEXOS Emissions_Generators Relational Class data.

        Args:
            df (pd.DataFrame): h5plexos dataframe to process
            model_filename (str): name of h5plexos h5 file being processed 

        Returns:
            pd.DataFrame: Processed output, single value column with multiindex.
        """
        df = df.droplevel(level=["band", "property"])
        df.index.rename(['gen_name'], level=['child'], inplace=True)
        df.index.rename(['pollutant'], level=['parent'], inplace=True)

        df = df.reset_index()  # unzip the levels in index
        # merge in tech information
        df = df.merge(self.metadata.generator_category(model_filename), 
                        how='left', on='gen_name') 
        # merge in region and zone information
        if self.metadata.region_generator_category(model_filename).empty is False:
            # merge in region information
            df = df.merge(self.metadata
                              .region_generator_category(model_filename)
                              .reset_index(), 
                          how='left', 
                          on=['gen_name', 'tech'])

        if self.metadata.zone_generator_category(model_filename).empty is False:
            # Merges in zones where reserves are located
            df = df.merge(self.metadata
                              .zone_generator_category(model_filename)
                              .reset_index(), 
                          how='left',
                          on=['gen_name', 'tech'])

        if not self.Region_Mapping.empty:
            df = df.merge(self.Region_Mapping, how="left", on="region")

        if not self.emit_names.empty:
            # reclassify emissions as specified by user in mapping
            df['pollutant'] = pd.Categorical(df['pollutant'].map(lambda x: 
                                                                 self.emit_names_dict
                                                                     .get(x, x)))

        # remove categoricals (otherwise h5 save will fail)
        df = df.astype({'tech': 'object', 'pollutant': 'object'})

        # Checks if all emissions categories have been identified and matched. 
        # If not, lists categories that need a match
        if not self.emit_names.empty:
            if self.emit_names_dict != {} and \
            (set(df['pollutant'].unique())
                                .issubset(self.emit_names["New"].unique())) is False:
                missing_emit_cat = list((set(df['pollutant'].unique())) 
                                        - (set(self.emit_names["New"].unique())))
                self.logger.warning("The following emission objects do not have a "
                                    f"correct category mapping: {missing_emit_cat}\n")

        df_col = list(df.columns)
        df_col.remove(0)
        df_col.insert(0, df_col.pop(df_col.index("timestamp")))
        df.set_index(df_col, inplace=True)
        # downcast values to save on memory
        df[0] = pd.to_numeric(df[0].values, downcast='float')
        # convert to range index (otherwise h5 save will fail)
        df.columns = pd.RangeIndex(0, 1, step=1)
        return df

    def df_process_storage(self, df: pd.DataFrame, 
                           model_filename: str) -> pd.DataFrame:
        """Format PLEXOS Storage Class data.

        Args:
            df (pd.DataFrame): h5plexos dataframe to process
            model_filename (str): name of h5plexos h5 file being processed 

        Returns:
            pd.DataFrame: Processed output, single value column with multiindex.
        """
        df = df.droplevel(level=["band", "property", "category"])
        df = df.reset_index()  # unzip the levels in index
        df = df.merge(self.metadata.generator_storage(model_filename), 
                        how='left', on='name')
        if self.metadata.region_generators(model_filename).empty is False:
            # Merges in regions where generators are located
            df = df.merge(self.metadata.region_generators(model_filename),
                          how='left', on='gen_name')  
        if self.metadata.zone_generators(model_filename).empty is False:
            # Merges in zones where generators are located
            df = df.merge(self.metadata.zone_generators(model_filename), 
                            how='left', on='gen_name')  
        # checks if Region_Maping contains data to merge, skips if empty (Default)
        if not self.Region_Mapping.empty:
            # Merges in all Region Mappings
            df = df.merge(self.Region_Mapping, how='left', on='region')  
        df.rename(columns={'name': 'storage_resource'}, inplace=True)
        df_col = list(df.columns)
        df_col.remove(0)
        df_col.insert(0, df_col.pop(df_col.index("timestamp")))
        df.set_index(df_col, inplace=True)
        df[0] = pd.to_numeric(df[0], downcast='float')
        return df

    def df_process_region_regions(self, df: pd.DataFrame, 
                                  model_filename: str) -> pd.DataFrame:
        """Format PLEXOS Region_Regions Relational Class data.

        Args:
            df (pd.DataFrame): h5plexos dataframe to process
            model_filename (str): name of h5plexos h5 file being processed 

        Returns:
            pd.DataFrame: Processed output, single value column with multiindex.
        """
        df = df.droplevel(level=["band", "property"])
        df = pd.DataFrame(data=df.values.reshape(-1), index=df.index)
        df_col = list(df.index.names)
        df_col.insert(0, df_col.pop(df_col.index("timestamp")))
        df = df.reorder_levels(df_col, axis=0)
        df[0] = pd.to_numeric(df[0], downcast='float')
        return df

    def df_process_node(self, df: pd.DataFrame, 
                        model_filename: str) -> pd.DataFrame:
        """Format PLEXOS Node Class data.

        Args:
            df (pd.DataFrame): h5plexos dataframe to process
            model_filename (str): name of h5plexos h5 file being processed 

        Returns:
            pd.DataFrame: Processed output, single value column with multiindex.
        """
        df = df.droplevel(level=["band", "property", "category"])
        df.index.rename('node', level='name', inplace=True)
        df.sort_index(level=['node'], inplace=True)

        node_region_meta = self.metadata.node_region(model_filename)
        node_zone_meta = self.metadata.node_zone(model_filename)
        timeseries_len = len(df.index.get_level_values('timestamp').unique())

        if node_region_meta.empty is False:
            node_region_idx = pd.CategoricalIndex(node_region_meta
                                                  .index.get_level_values(0))

            node_region_idx = node_region_idx.repeat(timeseries_len)

            idx_region = pd.MultiIndex(levels=df.index.levels
                                       + [node_region_idx.categories],
                                       codes=df.index.codes 
                                       + [node_region_idx.codes],
                                       names=df.index.names 
                                       + node_region_idx.names)
        else:
            idx_region = df.index

        if node_zone_meta.empty is False:
            node_zone_idx = pd.CategoricalIndex(node_zone_meta
                                                .index.get_level_values(0))

            node_zone_idx = node_zone_idx.repeat(timeseries_len)

            idx_zone = pd.MultiIndex(levels=idx_region.levels 
                                     + [node_zone_idx.categories],
                                     codes=idx_region.codes 
                                     + [node_zone_idx.codes],
                                     names=idx_region.names 
                                     + node_zone_idx.names)
        else:
            idx_zone = idx_region

        if not self.Region_Mapping.empty:
            region_mapping_idx = pd.MultiIndex.from_frame(node_region_meta
                                              .merge(self.Region_Mapping,
                                                     how="left",
                                                     on='region')
                                              .drop(['region', 'node'], axis=1))
                                
            region_mapping_idx = region_mapping_idx.repeat(timeseries_len)

            idx_map = pd.MultiIndex(levels=idx_zone.levels 
                                    + region_mapping_idx.levels,
                                    codes=idx_zone.codes 
                                    + region_mapping_idx.codes,
                                    names=idx_zone.names 
                                    + region_mapping_idx.names)
        else:
            idx_map = idx_zone

        df = pd.DataFrame(data=df.values.reshape(-1), index=idx_map)
        df_col = list(df.index.names)
        df_col.insert(0, df_col.pop(df_col.index("timestamp")))
        df = df.reorder_levels(df_col, axis=0)
        df[0] = pd.to_numeric(df[0], downcast='float')
        return df

    def df_process_abatement(self, df: pd.DataFrame, 
                             model_filename: str) -> pd.DataFrame:
        """Format PLEXOS Abatement Class data.

        Args:
            df (pd.DataFrame): h5plexos dataframe to process
            model_filename (str): name of h5plexos h5 file being processed 

        Returns:
            pd.DataFrame: Processed output, single value column with multiindex.
        """
        df = df.droplevel(level=["band", "property"])
        df.index.rename('abatement_name', level='name', inplace=True)
        df = pd.DataFrame(data=df.values.reshape(-1), index=df.index)
        df_col = list(df.index.names)
        df_col.insert(0, df_col.pop(df_col.index("timestamp")))
        df = df.reorder_levels(df_col, axis=0)
        df[0] = pd.to_numeric(df[0], downcast='float')
        return df

<<<<<<< HEAD
=======
    def df_process_batterie(self):
        """
        Method for formatting data which comes form the PLEXOS Batteries Class

        Returns
        -------
        df : pd.DataFrame
            Processed Output, single value column with multiindex.

        """
        df = self.df.droplevel(level=["band", "property"])
        df.index.rename('battery_name', level='name', inplace=True)
        df = pd.DataFrame(data=df.values.reshape(-1), index=df.index)
        df_col = list(df.index.names)  # Gets names of all columns in df and places in list
        df_col.insert(0, df_col.pop(df_col.index("timestamp")))  # move timestamp to start of df
        df = df.reorder_levels(df_col, axis=0)
        df[0] = pd.to_numeric(df[0], downcast='float')
        return df
>>>>>>> 1ebe65f0

class MarmotFormat(SetupLogger):
    """Main module class to be instantiated to run the formatter.

    MarmotFormat handles the passing on information to the various
    Process classes and handles the saving of formatted results.
    Once the outputs have been processed, they are saved to an intermediary hdf5 file
    which can then be read into the Marmot plotting code
    """

    def __init__(self, Scenario_name: str, 
                 Model_Solutions_folder: str, 
                 Plexos_Properties: Union[str, pd.DataFrame],
                 Marmot_Solutions_folder: str = None,
                 mapping_folder: str = 'mapping_folder',
                 Region_Mapping: Union[str, pd.DataFrame] = pd.DataFrame(),
                 emit_names: Union[str, pd.DataFrame] = pd.DataFrame(),
                 VoLL: int = 10000,
                 **kwargs):
        """
        Args:
            Scenario_name (str): Name of scenario to process.
            Model_Solutions_folder (str): Folder containing model simulation 
                results subfolders and their files.
            Plexos_Properties (Union[str, pd.DataFrame]): PLEXOS properties 
                to process, must follow format seen in Marmot directory.
            Marmot_Solutions_folder (str, optional): Folder to save Marmot 
                solution files.
                Defaults to None.
            mapping_folder (str, optional): The location of the Marmot 
                mapping folder.
                Defaults to 'mapping_folder'.
            Region_Mapping (Union[str, pd.DataFrame], optional): Mapping file 
                to map custom regions/zones to create custom aggregations.
                Aggregations are created by grouping PLEXOS regions.
                Defaults to pd.DataFrame().
            emit_names (Union[str, pd.DataFrame], optional): Mapping file 
                to rename emissions types. 
                Defaults to pd.DataFrame().
            VoLL (int, optional): Value of lost load, used to calculate 
                cost of unserved energy. 
                Defaults to 10000.
        """
        super().__init__(**kwargs) # Instantiation of SetupLogger

        self.Scenario_name = Scenario_name
        self.Model_Solutions_folder = Model_Solutions_folder
        self.Marmot_Solutions_folder = Marmot_Solutions_folder
        self.mapping_folder = mapping_folder
        self.VoLL = VoLL

        if self.Marmot_Solutions_folder is None:
            self.Marmot_Solutions_folder = self.Model_Solutions_folder

        if isinstance(Plexos_Properties, str):
            try:
                self.Plexos_Properties = pd.read_csv(Plexos_Properties)
            except FileNotFoundError:
                self.logger.warning("Could not find specified "
                                    "Plexos_Properties file; check file name. "
                                    "This is required to run Marmot, "
                                    "system will now exit")
                sys.exit()
        elif isinstance(Plexos_Properties, pd.DataFrame):
            self.Plexos_Properties = Plexos_Properties

        if isinstance(Region_Mapping, str):
            try:
                self.Region_Mapping = pd.read_csv(Region_Mapping)
                if not self.Region_Mapping.empty:
                    self.Region_Mapping = self.Region_Mapping.astype(str)
            except FileNotFoundError:
                self.logger.warning("Could not find specified "
                                    "Region Mapping file; "
                                    "check file name\n")
                self.Region_Mapping = pd.DataFrame()
        elif isinstance(Region_Mapping, pd.DataFrame):
            self.Region_Mapping = Region_Mapping
            if not self.Region_Mapping.empty:
                self.Region_Mapping = self.Region_Mapping.astype('string')
        try:
            # delete category columns if exists
            self.Region_Mapping = self.Region_Mapping.drop(["category"], axis=1)  
        except KeyError:
            pass

        if isinstance(emit_names, str):
            try:
                self.emit_names = pd.read_csv(emit_names)
                if not self.emit_names.empty:
                    self.emit_names.rename(columns=
                                           {self.emit_names.columns[0]: 'Original',
                                           self.emit_names.columns[1]: 'New'},
                                           inplace=True)
            except FileNotFoundError:
                self.logger.warning("Could not find specified emissions "
                                    "mapping file; check file name\n")
                self.emit_names = pd.DataFrame()
        elif isinstance(emit_names, pd.DataFrame):
            self.emit_names = emit_names
            if not self.emit_names.empty:
                self.emit_names.rename(columns={self.emit_names.columns[0]: 'Original',
                                                self.emit_names.columns[1]: 'New'},
                                       inplace=True)

    @staticmethod
    def _save_to_h5(df: pd.DataFrame, file_name: str, key: str, 
                    mode: str = "a", complevel: int = 9, 
                    complib: str ='blosc:zlib', **kwargs) -> None:
        """Saves data to formatted hdf5 file

        Args:
            df (pd.DataFrame): Dataframe to save 
            file_name (str): name of hdf5 file
            key (str): formatted property identifier, 
                e.g generator_Generation
            mode (str, optional): file access mode. 
                Defaults to "a".
            complevel (int, optional): compression level. 
                Defaults to 9.
            complib (str, optional): compression library. 
                Defaults to 'blosc:zlib'.
        """
        df.to_hdf(file_name, key=key, mode=mode,
                    complevel=complevel,
                    complib=complib,
                    **kwargs)

    def run_formatter(self, sim_model='PLEXOS', plexos_block='ST', 
                      append_block_name=False) -> None:
        """Main method to call to begin formatting simulation model results

        Args:
            sim_model (str, optional): Name of simulation model to 
                process data for.
                Defaults to 'PLEXOS'.
            plexos_block (str, optional): PLEXOS results type. 
                Defaults to 'ST'.
            append_block_name (bool, optional): Append block type to 
                scenario name. 
                Defaults to False.
        """
        if append_block_name:
            scen_name = f"{self.Scenario_name} {plexos_block}"
        else:
            scen_name = self.Scenario_name
        
        self.logger.info(f"#### Processing {scen_name} PLEXOS Results ####")

        hdf5_output_name = f"{scen_name}_formatted.h5"
        input_folder = os.path.join(self.Model_Solutions_folder, 
                                      str(self.Scenario_name))
        output_folder = os.path.join(self.Marmot_Solutions_folder, 
                                      'Processed_HDF5_folder')
        try:
            os.makedirs(output_folder)
        except FileExistsError:
            # directory already exists
            pass

        output_file_path = os.path.join(output_folder, hdf5_output_name)
        
        process_sim_model = globals()[f"Process{sim_model}"](input_folder, 
                                                      self.Region_Mapping,
                                                      self.emit_names,
                                                      self.logger,
                                                      plexos_block=plexos_block)
        files_list = process_sim_model.get_input_files()

        # ===============================================================================
        # Process the Outputs
        # ===============================================================================

        # Creates Initial HDF5 file for outputting formated data
        Processed_Data_Out = pd.DataFrame()
        if os.path.isfile(output_file_path) is True:
            self.logger.info(f"'{output_file_path}' already exists: New "
                             "variables will be added\n")
            # Skip properties that already exist in *formatted.h5 file.
            with h5py.File(output_file_path, 'r') as f:
                existing_keys = [key for key in f.keys()]
            # The processed HDF5 output file already exists. If metadata is already in
            # this file, leave as is. Otherwise, append it to the file.
            if 'metadata' not in existing_keys:
                self.logger.info('Adding metadata to processed HDF5 file.')
                process_sim_model.output_metadata(files_list, output_file_path)

            if not mconfig.parser('skip_existing_properties'):
                existing_keys = []

        # The processed HDF5 file does not exist. 
        # Create the file and add metadata to it.
        else:
            existing_keys = []
            # Create empty hdf5 file 
            f = h5py.File(output_file_path, "w")
            f.close()
            process_sim_model.output_metadata(files_list, output_file_path)

        process_properties = (self.Plexos_Properties
                                  .loc[self.Plexos_Properties["collect_data"] == True])
        
        start = time.time()
        # Main loop to process each output and pass data to functions
        for index, row in process_properties.iterrows():
            Processed_Data_Out = pd.DataFrame()
            data_chunks = []

            self.logger.info(f'Processing {row["group"]} {row["data_set"]}')
            prop_underscore = row["data_set"].replace(' ', '_')
            key_path = row["group"] + "_" + prop_underscore
            
            if key_path not in existing_keys:
                for model in files_list:
                    self.logger.info(f"      {model}")
                    processed_data = process_sim_model.get_processed_data(row["group"], 
                                                                  row["data_set"], 
                                                                  row["data_type"], 
                                                                  model)
                    if processed_data.empty is True:
                        break
                    
                    # Check if data is for year interval and of type capacity
                    if (row["data_type"] == "year") & (
                            (row["data_set"] == "Installed Capacity")
                            | (row["data_set"] == "Export Limit")
                            | (row["data_set"] == "Import Limit")
                            ):
                        data_chunks.append(processed_data)
                        self.logger.info(f"{row['data_set']} Year property reported "
                                         "from only the first partition")
                        break
                    else:
                        data_chunks.append(processed_data)

                if data_chunks:
                    Processed_Data_Out = pd.concat(data_chunks, copy=False)

                if Processed_Data_Out.empty is False:
                    if (row["data_type"] == "year"):
                        self.logger.info("Please Note: Year properties can not "
                                         "be checked for duplicates.\n"
                                         "Overlaping data cannot be removed from "
                                         "'Year' grouped data.\nThis will effect "
                                         "Year data that differs between partitions "
                                         "such as cost results.\nIt will not effect "
                                         "Year data that is equal in all partitions "
                                         "such as Installed Capacity or "
                                         "Line Limit results")
                    else:
                        oldsize = Processed_Data_Out.size
                        # Remove duplicates; keep first entry
                        Processed_Data_Out = (Processed_Data_Out.loc
                                              [~Processed_Data_Out
                                              .index.duplicated(keep='first')])

                        if (oldsize - Processed_Data_Out.size) > 0:
                            self.logger.info("Drop duplicates removed "
                                             f"{oldsize-Processed_Data_Out.size} rows")

                    row["data_set"] = row["data_set"].replace(' ', '_')
                    
                    save_attempt=1
                    while save_attempt<=3:
                        try:
                            self.logger.info("Saving data to h5 file...")
                            MarmotFormat._save_to_h5(Processed_Data_Out,
                                                     output_file_path, 
                                                     key=(f'{row["group"]}_'
                                                          f'{row["data_set"]}'))

                            self.logger.info("Data saved to h5 file successfully\n")
                            save_attempt=4
                        except:
                            self.logger.warning("h5 File is probably in use, "
                                                "waiting to attempt to save again")
                            time.sleep(60)
                            save_attempt+=1
                else:
                    continue
            else:
                self.logger.info(f"{key_path} already exists in output .h5 file.")
                self.logger.info("PROPERTY ALREADY PROCESSED\n")
                continue

        # ===============================================================================
        # Calculate Extra Outputs
        # ===============================================================================
        if "generator_Curtailment" not in \
            h5py.File(output_file_path, 'r') or not \
            mconfig.parser('skip_existing_properties'):
            try:
                self.logger.info("Processing generator Curtailment")
                try:
                    Avail_Gen_Out = pd.read_hdf(output_file_path,
                                                'generator_Available_Capacity')
                    Total_Gen_Out = pd.read_hdf(output_file_path,
                                                'generator_Generation')
                    if Total_Gen_Out.empty is True:
                        self.logger.warning("generator_Available_Capacity & "
                                            "generator_Generation are required "
                                            "for Curtailment calculation")
                except KeyError:
                    self.logger.warning("generator_Available_Capacity & "
                                        "generator_Generation are required "
                                        "for Curtailment calculation")

                Curtailment_Out = Avail_Gen_Out - Total_Gen_Out

                Upward_Available_Capacity = Curtailment_Out

                MarmotFormat._save_to_h5(Curtailment_Out,
                                    output_file_path, 
                                    key="generator_Curtailment")

                MarmotFormat._save_to_h5(Upward_Available_Capacity,
                                    output_file_path, 
                                    key="generator_Upward_Available_Capacity")

                self.logger.info("Data saved to h5 file successfully\n")
                # Clear Some Memory
                del Total_Gen_Out
                del Avail_Gen_Out
                del Curtailment_Out
            except Exception:
                self.logger.warning("NOTE!! Curtailment not calculated, "
                                    "processing skipped\n")

        if "region_Cost_Unserved_Energy" not in \
            h5py.File(output_file_path, 'r') or not \
            mconfig.parser('skip_existing_properties'):
            try:
                self.logger.info("Calculating Cost Unserved Energy: Regions")
                Cost_Unserved_Energy = pd.read_hdf(output_file_path,
                                                   'region_Unserved_Energy')
                                                   
                Cost_Unserved_Energy = Cost_Unserved_Energy * self.VoLL

                MarmotFormat._save_to_h5(Cost_Unserved_Energy,
                                    output_file_path, 
                                    key="region_Cost_Unserved_Energy")
            except KeyError:
                self.logger.warning("NOTE!! Regional Unserved Energy not available "
                                    "to process, processing skipped\n")
                pass

        if "zone_Cost_Unserved_Energy" not in \
            h5py.File(output_file_path, 'r') or not \
            mconfig.parser('skip_existing_properties'):
            try:
                self.logger.info("Calculating Cost Unserved Energy: Zones")
                Cost_Unserved_Energy = pd.read_hdf(output_file_path,
                                                   'zone_Unserved_Energy')
                Cost_Unserved_Energy = Cost_Unserved_Energy * self.VoLL

                MarmotFormat._save_to_h5(Cost_Unserved_Energy,
                                    output_file_path, 
                                    key="zone_Cost_Unserved_Energy")
            except KeyError:
                self.logger.warning("NOTE!! Zonal Unserved Energy not available to "
                                    "process, processing skipped\n")
                pass

        end = time.time()
        elapsed = end - start
        self.logger.info('Main loop took %s minutes', round(elapsed/60, 2))
        self.logger.info(f'Formatting COMPLETED for {scen_name}')


def main():
    """Run the formatting code and format desired properties based on user input files."""

    # ===================================================================================
    # Input Properties
    # ===================================================================================

    # Changes working directory to location of this python file
    os.chdir(FILE_DIR)

    Marmot_user_defined_inputs = pd.read_csv(mconfig.parser("user_defined_inputs_file"),
                                             usecols=['Input', 'User_defined_value'],
                                             index_col='Input',
                                             skipinitialspace=True)

    simulation_model = (Marmot_user_defined_inputs.loc['Simulation_model']
                                                        .to_string(index=False).strip())

    if pd.isna(Marmot_user_defined_inputs.loc['PLEXOS_data_blocks',
                                              'User_defined_value']):
        plexos_data_blocks = ['ST']
    else:
        plexos_data_blocks = (pd.Series(Marmot_user_defined_inputs.loc['PLEXOS_data_blocks']
                                                                  .squeeze().split(","))
                                                                  .str.strip().tolist())

    # File which determiens which plexos properties to pull from the h5plexos results and 
    # process, this file is in the repo
    Plexos_Properties = pd.read_csv(mconfig.parser('plexos_properties_file'))
    
    # Name of the Scenario(s) being run, must have the same name(s) as the folder 
    # holding the runs HDF5 file
    Scenario_List = (pd.Series(Marmot_user_defined_inputs.loc['Scenario_process_list']
                                                         .squeeze().split(","))
                                                         .str.strip().tolist())
    # The folder that contains all the simulation model outputs - the files should 
    # be contained in another folder with the Scenario_name
    Model_Solutions_folder = (Marmot_user_defined_inputs.loc['Model_Solutions_folder']
                                                         .to_string(index=False).strip())

    # Folder to save your processed solutions
    if pd.isna(Marmot_user_defined_inputs.loc['Marmot_Solutions_folder',
                                              'User_defined_value']):
        Marmot_Solutions_folder = None
    else:
        Marmot_Solutions_folder = (Marmot_user_defined_inputs.loc
                                                             ['Marmot_Solutions_folder']
                                                             .to_string(index=False)
                                                             .strip())

    # This folder contains all the csv required for mapping and selecting outputs 
    # to process. Examples of these mapping files are within the Marmot repo, you 
    # may need to alter these to fit your needs
    Mapping_folder = 'mapping_folder'

    if pd.isna(Marmot_user_defined_inputs.loc['Region_Mapping.csv_name', 
                                              'User_defined_value']) is True:
        Region_Mapping = pd.DataFrame()
    else:
        Region_Mapping = (pd.read_csv(os.path.join(Mapping_folder, 
                                                   Marmot_user_defined_inputs
                                                   .loc['Region_Mapping.csv_name']
                                                   .to_string(index=False).strip())))

    # Value of Lost Load for calculating cost of unserved energy
    VoLL = pd.to_numeric(Marmot_user_defined_inputs.loc['VoLL'].to_string(index=False))

    # ===================================================================================
    # Standard Naming of Emissions types (optional)
    # ===================================================================================

    emit_names = os.path.join(Mapping_folder, Marmot_user_defined_inputs
                              .loc['emit_names.csv_name']
                              .to_string(index=False).strip())

    # ===================================================================================
    # Loop through scenarios in list
    # ===================================================================================

    for Scenario_name in Scenario_List:
        
        initiate = MarmotFormat(Scenario_name, Model_Solutions_folder, 
                                Plexos_Properties,
                                Marmot_Solutions_folder=Marmot_Solutions_folder,
                                mapping_folder=Mapping_folder,
                                Region_Mapping=Region_Mapping,
                                emit_names=emit_names,
                                VoLL=VoLL)

        if simulation_model=='PLEXOS':
            for block in plexos_data_blocks:
                initiate.run_formatter(plexos_block=block, 
                                       append_block_name=mconfig.parser('append_plexos_block_name'))
        else:
            initiate.run_formatter(sim_model=simulation_model)


if __name__ == '__main__':
    main()

#===============================================================================
# Code that can be used to test PLEXOS_H5_results_formatter
#===============================================================================
# test = test.xs("p60",level='region')
# test = test.xs("gas-ct",level='tech')
# test = test.reset_index(['timestamp','node'])
# test = test.groupby(["timestamp", "node"], as_index=False).sum()
# test = test.pivot(index='timestamp', columns='node', values=0)

# test = test[['600003_PR IS31G_20','600005_MNTCE31G_22']]
# test = test.reset_index()

# test.index.get_level_values('region') = (test.index.get_level_values('region')
#                                                       .astype("category"))

# test['timestamp'] = test['timestamp'].astype("category")

# test.index = (test.index.set_levels(test.index.levels[-1].
#                                           astype('category'), level=-1))

# test.memory_usage(deep=True)
# test[0] = pd.to_numeric(test[0], downcast='float')

# test.memory_usage(deep=False)

# Stacked_Gen_read = Stacked_Gen_read.reset_index() 
# Stacked_Gen_read.rename(columns={'name':'zone'}, inplace=True)
#         Stacked_Gen_read = Stacked_Gen_read.drop(["band", 
#                                               "property", "category"],axis=1)

    #storage = db.storage("Generation")
    #storage = df_process_storage(storage, overlap)

# df_old = df
# t =df.loc[~df.index.duplicated()]
# df_old.equals(df)<|MERGE_RESOLUTION|>--- conflicted
+++ resolved
@@ -928,9 +928,8 @@
         df[0] = pd.to_numeric(df[0], downcast='float')
         return df
 
-<<<<<<< HEAD
-=======
-    def df_process_batterie(self):
+    def df_process_batterie(self, df: pd.DataFrame, 
+                            model_filename: str) -> pd.DataFrame:
         """
         Method for formatting data which comes form the PLEXOS Batteries Class
 
@@ -948,7 +947,7 @@
         df = df.reorder_levels(df_col, axis=0)
         df[0] = pd.to_numeric(df[0], downcast='float')
         return df
->>>>>>> 1ebe65f0
+
 
 class MarmotFormat(SetupLogger):
     """Main module class to be instantiated to run the formatter.
