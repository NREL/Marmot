# -*- coding: utf-8 -*-
"""
First Created on Wed May 22 14:29:48 2019

This code was written to process PLEXOS HDF5 outputs to get them ready for plotting.
Once the data is processed it is outputed as an intermediary HDF5 file format so that
it can be read into the marmot_plot_main.py file


@author: Daniel Levie
"""
# ===============================================================================
# Import Python Libraries
# ===============================================================================

import os
import sys
import pathlib

FILE_DIR = pathlib.Path(__file__).parent.absolute() # Location of this module
if __name__ == '__main__':  # Add Marmot directory to sys path if running from __main__
    if os.path.dirname(os.path.dirname(__file__)) not in sys.path:
        sys.path.append(os.path.dirname(os.path.dirname(__file__)))
        os.chdir(pathlib.Path(__file__).parent.absolute().parent.absolute())
import time
import re
import logging
import logging.config
import pandas as pd
import h5py
import yaml

try:
    from marmot.meta_data import MetaData
except ModuleNotFoundError:
    print("Attempted import of Marmot as a module from a Git directory. ", end='')
    print("Import of Marmot will not function in this way. ", end='')
    print("To import Marmot as a module use the preferred method of pip installing Marmot, ", end='')
    print("or add the Marmot directory to the system path, see ReadME for details.\n")
    print("System will now exit")
    sys.exit()
import marmot.config.mconfig as mconfig

# Import as Submodule
try:
    from h5plexos.query import PLEXOSSolution
except ModuleNotFoundError:
    from marmot.h5plexos.h5plexos.query import PLEXOSSolution


# A bug in pandas requires this to be included,
# otherwise df.to_string truncates long strings. Fix available in Pandas 1.0
# but leaving here in case user version not up to date
pd.set_option("display.max_colwidth", 1000)

class SetupLogger():
    """Sets up the python logger.

    Allows an optional suffix to be included which will be appended to the
    end of the log file name, this is useful when running multiple
    processes in parallel to allow logging to seperate files.

    Allows log_directory to be changed from default

    SetupLogger is a subclass of all other module classes
    """

    def __init__(self, log_directory='logs', log_suffix=None):
        """Setuplogger __init__ method.

        Formats log filename,
        configures logger from marmot_logging_config.yml file,
        handles rollover of log file on each instantiation.

        Allows log_directory to be changed from default

        Parameters
        ----------
        log_directory : string, optional
            log directory to save logs, The default is 'logs'
        log_suffix : string, optional
            optional suffix to add to end of log file. The default is None.

        Returns
        -------
        None.

        """
        if log_suffix is None:
            self.log_suffix = ''
        else:
             self.log_suffix = f'_{log_suffix}'

        current_dir = os.getcwd()
        os.chdir(FILE_DIR)

        try:
            os.makedirs(log_directory)
        except FileExistsError:
            # log directory already exists
            pass

        with open('config/marmot_logging_config.yml', 'rt') as f:
            conf = yaml.safe_load(f.read())
            conf['handlers']['warning_handler']['filename'] = \
                (conf['handlers']['warning_handler']['filename']
                .format(log_directory, 'formatter', self.log_suffix))
            conf['handlers']['info_handler']['filename'] = \
                (conf['handlers']['info_handler']['filename']
                .format(log_directory, 'formatter', self.log_suffix))

            logging.config.dictConfig(conf)

        self.logger = logging.getLogger('marmot_format')
        # Creates a new log file for next run
        self.logger.handlers[1].doRollover()
        self.logger.handlers[2].doRollover()

        os.chdir(current_dir)


class Process(SetupLogger):
    """Conatins methods for processing h5plexos query data.

    All methods are PLEXOS Class specific
    e.g generator, region, zone, line etc.
    """

    def __init__(self, df, metadata, Region_Mapping, emit_names, logger):
        """Process __init__ method.

        Parameters
        ----------
        df : pd.DataFrame
            Unprocessed h5plexos dataframe containing
            class and property specifc data.
        metadata : meta_data.MetaData (class instantiation)
            Instantiation of MetaData for specific h5plexos file.
        Region_Mapping : pd.DataFrame
            DataFrame to map custom regions/zones to create custom aggregations.
        emit_names : pd.DataFrame
            DataFrame with 2 columns to rename emmission names.
        logger : logger object.
            logger object from SetupLOgger.

        Returns
        -------
        None.
        """

        # certain methods require information from metadata.  metadata is now
        # passed in as an instance of MetaData class for the appropriate model
        self.df = df
        self.metadata = metadata
        self.Region_Mapping = Region_Mapping
        self.emit_names = emit_names
        self.logger = logger

        if not self.emit_names.empty:
            self.emit_names_dict = self.emit_names[['Original', 'New']].set_index("Original").to_dict()["New"]

    def df_process_generator(self) -> pd.DataFrame:
        """Format data which comes form the PLEXOS Generator Class.

        Returns
        -------
        df : pd.DataFrame
            Processed Output, single value column with multiindex.

        """
        df = self.df.droplevel(level=["band", "property"])
        df.index.rename(['tech', 'gen_name'], level=['category', 'name'], inplace=True)

        if self.metadata.region_generator_category().empty is False:
            region_gen_idx = pd.CategoricalIndex(self.metadata.region_generator_category().index.get_level_values(0))
            region_gen_idx = region_gen_idx.repeat(len(df.index.get_level_values('timestamp').unique()))

            idx_region = pd.MultiIndex(levels=df.index.levels + [region_gen_idx.categories],
                                       codes=df.index.codes + [region_gen_idx.codes],
                                       names=df.index.names + region_gen_idx.names)
        else:
            idx_region = df.index

        if self.metadata.zone_generator_category().empty is False:
            zone_gen_idx = pd.CategoricalIndex(self.metadata.zone_generator_category().index.get_level_values(0))
            zone_gen_idx = zone_gen_idx.repeat(len(df.index.get_level_values('timestamp').unique()))

            idx_zone = pd.MultiIndex(levels=idx_region.levels + [zone_gen_idx.categories],
                                     codes=idx_region.codes + [zone_gen_idx.codes],
                                     names=idx_region.names + zone_gen_idx.names)
        else:
            idx_zone = idx_region

        if not self.Region_Mapping.empty:
            region_gen_mapping_idx = pd.MultiIndex.from_frame(self.metadata.region_generator_category()
                                                              .merge(self.Region_Mapping,
                                                                     how="left",
                                                                     on='region')
                                                              .sort_values(by=['tech', 'gen_name'])
                                                              .drop(['region', 'tech', 'gen_name'], axis=1)
                                                              )
            region_gen_mapping_idx = region_gen_mapping_idx.repeat(len(df.index.get_level_values('timestamp').unique()))

            idx_map = pd.MultiIndex(levels=idx_zone.levels + region_gen_mapping_idx.levels,
                                    codes=idx_zone.codes + region_gen_mapping_idx.codes,
                                    names=idx_zone.names + region_gen_mapping_idx.names)
        else:
            idx_map = idx_zone

        df = pd.DataFrame(data=df.values.reshape(-1), index=idx_map)
        df_col = list(df.index.names)  # Gets names of all columns in df and places in list
        df_col.insert(0, df_col.pop(df_col.index("timestamp")))  # move timestamp to start of df
        df = df.reorder_levels(df_col, axis=0)
        df[0] = pd.to_numeric(df[0], downcast='float')

        return df

    def df_process_region(self) -> pd.DataFrame:
        """Format data which comes from the PLEXOS Region Class.

        Returns
        -------
        df : pd.DataFrame
            Processed Output, single value column with multiindex.

        """
        df = self.df.droplevel(level=["band", "property", "category"])
        df.index.rename('region', level='name', inplace=True)
        if not self.Region_Mapping.empty:  # checks if Region_Mapping contains data to merge, skips if empty
            mapping_idx = pd.MultiIndex.from_frame(self.metadata.regions()
                                                   .merge(self.Region_Mapping,
                                                          how="left",
                                                          on='region')
                                                   .drop(['region', 'category'], axis=1)
                                                   )
            mapping_idx = mapping_idx.repeat(len(df.index.get_level_values('timestamp').unique()))

            idx = pd.MultiIndex(levels=df.index.levels + mapping_idx.levels,
                                codes=df.index.codes + mapping_idx.codes,
                                names=df.index.names + mapping_idx.names)
        else:
            idx = df.index
        df = pd.DataFrame(data=df.values.reshape(-1), index=idx)
        df_col = list(df.index.names)  # Gets names of all columns in df and places in list
        df_col.insert(0, df_col.pop(df_col.index("timestamp")))  # Move timestamp to start of df
        df = df.reorder_levels(df_col, axis=0)
        df[0] = pd.to_numeric(df[0], downcast='float')
        return df

    def df_process_zone(self) -> pd.DataFrame:
        """
        Method for formating data which comes from the PLEXOS Zone Class

        Returns
        -------
        df : pd.DataFrame
            Processed Output, single value column with multiindex.

        """
        df = self.df.droplevel(level=["band", "property", "category"])
        df.index.rename('zone', level='name', inplace=True)
        df = pd.DataFrame(data=df.values.reshape(-1), index=df.index)
        df_col = list(df.index.names)  # Gets names of all columns in df and places in list
        df_col.insert(0, df_col.pop(df_col.index("timestamp")))  # move timestamp to start of df
        df = df.reorder_levels(df_col, axis=0)
        df[0] = pd.to_numeric(df[0], downcast='float')
        return df

    def df_process_line(self) -> pd.DataFrame:
        """
        Method for formatting data which comes form the PLEXOS Line Class

        Returns
        -------
        df : pd.DataFrame
            Processed Output, single value column with multiindex.

        """
        df = self.df.droplevel(level=["band", "property", "category"])
        df.index.rename('line_name', level='name', inplace=True)
        df = pd.DataFrame(data=df.values.reshape(-1), index=df.index)
        df_col = list(df.index.names)  # Gets names of all columns in df and places in list
        df_col.insert(0, df_col.pop(df_col.index("timestamp")))  # move timestamp to start of df
        df = df.reorder_levels(df_col, axis=0)
        df[0] = pd.to_numeric(df[0], downcast='float')
        return df

    def df_process_interface(self) -> pd.DataFrame:
        """
        Method for formatting data which comes form the PLEXOS Interface Class

        Returns
        -------
        df : pd.DataFrame
            Processed Output, single value column with multiindex.

        """
        df = self.df.droplevel(level=["band", "property"])
        df.index.rename(['interface_name', 'interface_category'], level=['name', 'category'], inplace=True)
        df = pd.DataFrame(data=df.values.reshape(-1), index=df.index)
        df_col = list(df.index.names)  # Gets names of all columns in df and places in list
        df_col.insert(0, df_col.pop(df_col.index("timestamp")))  # move timestamp to start of df
        df = df.reorder_levels(df_col, axis=0)
        df[0] = pd.to_numeric(df[0], downcast='float')
        return df

    def df_process_reserve(self) -> pd.DataFrame:
        """
        Method for formatting data which comes form the PLEXOS Reserve Class

        Returns
        -------
        df : pd.DataFrame
            Processed Output, single value column with multiindex.

        """
        df = self.df.droplevel(level=["band", "property"])
        df.index.rename(['parent', 'Type'], level=['name', 'category'], inplace=True)
        df = df.reset_index()  # unzip the levels in index
        if self.metadata.reserves_regions().empty is False:
            df = df.merge(self.metadata.reserves_regions(), how='left', on='parent')  # Merges in regions where reserves are located
        if self.metadata.reserves_zones().empty is False:
            df = df.merge(self.metadata.reserves_zones(), how='left', on='parent')  # Merges in zones where reserves are located
        df_col = list(df.columns)  # Gets names of all columns in df and places in list
        df_col.remove(0)
        df_col.insert(0, df_col.pop(df_col.index("timestamp")))  # move timestamp to start of df
        df.set_index(df_col, inplace=True)
        df[0] = pd.to_numeric(df[0], downcast='float')
        return df

    def df_process_reserves_generators(self) -> pd.DataFrame:
        """
        Method for formatting data which comes form the PLEXOS Reserve_Generators Relational Class

        Returns
        -------
        df : pd.DataFrame
            Processed Output, single value column with multiindex.

        """
        df = self.df.droplevel(level=["band", "property"])
        df.index.rename(['gen_name'], level=['child'], inplace=True)
        df = df.reset_index()  # unzip the levels in index
        df = df.merge(self.metadata.generator_category(), how='left', on='gen_name')

        # merging in generator region/zones first prevents double counting in cases where multiple model regions are within a reserve region
        if self.metadata.region_generators().empty is False:
            df = df.merge(self.metadata.region_generators(), how='left', on='gen_name')
        if self.metadata.zone_generators().empty is False:
            df = df.merge(self.metadata.zone_generators(), how='left', on='gen_name')

        # now merge in reserve regions/zones
        if self.metadata.reserves_regions().empty is False:
            df = df.merge(self.metadata.reserves_regions(), how='left', on=['parent', 'region'])  # Merges in regions where reserves are located
        if self.metadata.reserves_zones().empty is False:
            df = df.merge(self.metadata.reserves_zones(), how='left', on=['parent', 'zone'])  # Merges in zones where reserves are located

        df_col = list(df.columns)  # Gets names of all columns in df and places in list
        df_col.remove(0)
        df_col.insert(0, df_col.pop(df_col.index("timestamp")))  # move timestamp to start of df
        df.set_index(df_col, inplace=True)
        df[0] = pd.to_numeric(df[0], downcast='float')
        return df

    def df_process_fuel(self) -> pd.DataFrame:
        """
        Methodfor formatting data which comes form the PLEXOS Fuel Class

        Returns
        -------
        df : pd.DataFrame
            Processed Output, single value column with multiindex.

        """
        df = self.df.droplevel(level=["band", "property", "category"])
        df.index.rename('fuel_type', level='name', inplace=True)
        df = pd.DataFrame(data=df.values.reshape(-1), index=df.index)
        df_col = list(df.index.names)  # Gets names of all columns in df and places in list
        df_col.insert(0, df_col.pop(df_col.index("timestamp")))  # move timestamp to start of df
        df = df.reorder_levels(df_col, axis=0)
        df[0] = pd.to_numeric(df[0], downcast='float')
        return df

    def df_process_constraint(self) -> pd.DataFrame:
        """
        Method for formatting data which comes form the PLEXOS Constraint Class

        Returns
        -------
        df : pd.DataFrame
            Processed Output, single value column with multiindex.

        """
        df = self.df.droplevel(level=["band", "property"])
        df.index.rename(['constraint_category', 'constraint'], level=['category', 'name'], inplace=True)
        df = pd.DataFrame(data=df.values.reshape(-1), index=df.index)
        df_col = list(df.index.names)  # Gets names of all columns in df and places in list
        df_col.insert(0, df_col.pop(df_col.index("timestamp")))  # move timestamp to start of df
        df = df.reorder_levels(df_col, axis=0)
        df[0] = pd.to_numeric(df[0], downcast='float')
        return df

    def df_process_emission(self) -> pd.DataFrame:
        """
        Method for formatting data which comes form the PLEXOS Emission Class

        Returns
        -------
        df : pd.DataFrame
            Processed Output, single value column with multiindex.

        """
        df = self.df.droplevel(level=["band", "property"])
        df.index.rename('emission_type', level='name', inplace=True)
        df = pd.DataFrame(data=df.values.reshape(-1), index=df.index)
        df_col = list(df.index.names)  # Gets names of all columns in df and places in list
        df_col.insert(0, df_col.pop(df_col.index("timestamp")))  # move timestamp to start of df
        df = df.reorder_levels(df_col, axis=0)
        df[0] = pd.to_numeric(df[0], downcast='float')
        return df

    def df_process_emissions_generators(self) -> pd.DataFrame:
        """
        Method for formatting data which comes from the PLEXOS Emissions_Generators Relational Class

        Returns
        -------
        df : pd.DataFrame
            Processed Output, single value column with multiindex.

        """
        df = self.df.droplevel(level=["band", "property"])
        df.index.rename(['gen_name'], level=['child'], inplace=True)
        df.index.rename(['pollutant'], level=['parent'], inplace=True)

        df = df.reset_index()  # unzip the levels in index
        df = df.merge(self.metadata.generator_category(), how='left', on='gen_name') # merge in tech information

        # merge in region and zone information
        if self.metadata.region_generator_category().empty is False:
            # merge in region information
            df = df.merge(self.metadata.region_generator_category().reset_index(), how='left', on=['gen_name', 'tech'])
        if self.metadata.zone_generator_category().empty is False:
            df = df.merge(self.metadata.zone_generator_category().reset_index(), how='left', on=['gen_name', 'tech'])  # Merges in zones where reserves are located

        if not self.Region_Mapping.empty:
            df = df.merge(self.Region_Mapping, how="left", on="region")

        if not self.emit_names.empty:
            # reclassify emissions as specified by user in mapping
            df['pollutant'] = pd.Categorical(df['pollutant'].map(lambda x: self.emit_names_dict.get(x, x)))

        # remove categoricals (otherwise h5 save will fail)
        df = df.astype({'tech': 'object', 'pollutant': 'object'})

        # Checks if all emissions categorieses have been identified and matched. If not, lists categories that need a match
        if not self.emit_names.empty:
            if self.emit_names_dict != {} and (set(df['pollutant'].unique()).issubset(self.emit_names["New"].unique())) is False:
                missing_emit_cat = list((set(df['pollutant'].unique())) - (set(self.emit_names["New"].unique())))
                self.logger.warning(f"The following emission objects do not have a correct category mapping: {missing_emit_cat}\n")

        df_col = list(df.columns)  # Gets names of all columns in df and places in list
        df_col.remove(0)
        df_col.insert(0, df_col.pop(df_col.index("timestamp")))  # move timestamp to start of df
        df.set_index(df_col, inplace=True)
        # downcast values to save on memory
        df[0] = pd.to_numeric(df[0].values, downcast='float')
        # convert to range index (otherwise h5 save will fail)
        df.columns = pd.RangeIndex(0, 1, step=1)
        return df

    def df_process_storage(self) -> pd.DataFrame:
        """
        Method for formatting data which comes form the PLEXOS Storage Class

        Returns
        -------
        df : pd.DataFrame
            Processed Output, single value column with multiindex.

        """
        df = self.df.droplevel(level=["band", "property", "category"])
        df = df.reset_index()  # unzip the levels in index
        df = df.merge(self.metadata.generator_storage(), how='left', on='name')
        if self.metadata.region_generators().empty is False:
            df = df.merge(self.metadata.region_generators(), how='left', on='gen_name')  # Merges in regions where generators are located
        if self.metadata.zone_generators().empty is False:
            df = df.merge(self.metadata.zone_generators(), how='left', on='gen_name')  # Merges in zones where generators are located
        if not self.Region_Mapping.empty:  # checks if Region_Maping contains data to merge, skips if empty (Default)
            df = df.merge(self.Region_Mapping, how='left', on='region')  # Merges in all Region Mappings
        df.rename(columns={'name': 'storage_resource'}, inplace=True)
        df_col = list(df.columns)  # Gets names of all columns in df and places in list
        df_col.remove(0)  # Removes 0, the data column from the list
        df_col.insert(0, df_col.pop(df_col.index("timestamp")))  # move timestamp to start of df
        df.set_index(df_col, inplace=True)
        df[0] = pd.to_numeric(df[0], downcast='float')
        return df

    def df_process_region_regions(self) -> pd.DataFrame:
        """
        Method for formatting data which comes form the PLEXOS Region_Regions Relational Class

        Returns
        -------
        df : pd.DataFrame
            Processed Output, single value column with multiindex.

        """
        df = self.df.droplevel(level=["band", "property"])
        df = pd.DataFrame(data=df.values.reshape(-1), index=df.index)
        df_col = list(df.index.names)  # Gets names of all columns in df and places in list
        df_col.insert(0, df_col.pop(df_col.index("timestamp")))  # move timestamp to start of df
        df = df.reorder_levels(df_col, axis=0)
        df[0] = pd.to_numeric(df[0], downcast='float')
        return df

    def df_process_node(self) -> pd.DataFrame:
        """
        Method for formatting data which comes form the PLEXOS Node Class

        Returns
        -------
        df : pd.DataFrame
            Processed Output, single value column with multiindex.

        """
        df = self.df.droplevel(level=["band", "property", "category"])
        df.index.rename('node', level='name', inplace=True)
        df.sort_index(level=['node'], inplace=True)
        if self.metadata.node_region().empty is False:
            node_region_idx = pd.CategoricalIndex(self.metadata.node_region().index.get_level_values(0))
            node_region_idx = node_region_idx.repeat(len(df.index.get_level_values('timestamp').unique()))
            idx_region = pd.MultiIndex(levels=df.index.levels + [node_region_idx.categories],
                                       codes=df.index.codes + [node_region_idx.codes],
                                       names=df.index.names + node_region_idx.names)
        else:
            idx_region = df.index
        if self.metadata.node_zone().empty is False:
            node_zone_idx = pd.CategoricalIndex(self.metadata.node_zone().index.get_level_values(0))
            node_zone_idx = node_zone_idx.repeat(len(df.index.get_level_values('timestamp').unique()))
            idx_zone = pd.MultiIndex(levels=idx_region.levels + [node_zone_idx.categories],
                                     codes=idx_region.codes + [node_zone_idx.codes],
                                     names=idx_region.names + node_zone_idx.names)
        else:
            idx_zone = idx_region
        if not self.Region_Mapping.empty:
            region_mapping_idx = pd.MultiIndex.from_frame(self.metadata.node_region()
                                                          .merge(self.Region_Mapping,
                                                                 how="left",
                                                                 on='region')
                                                          .drop(['region', 'node'], axis=1)
                                                          )
            region_mapping_idx = region_mapping_idx.repeat(len(df.index.get_level_values('timestamp').unique()))

            idx_map = pd.MultiIndex(levels=idx_zone.levels + region_mapping_idx.levels,
                                    codes=idx_zone.codes + region_mapping_idx.codes,
                                    names=idx_zone.names + region_mapping_idx.names)
        else:
            idx_map = idx_zone

        df = pd.DataFrame(data=df.values.reshape(-1), index=idx_map)
        df_col = list(df.index.names)  # Gets names of all columns in df and places in list
        df_col.insert(0, df_col.pop(df_col.index("timestamp")))  # move timestamp to start of df
        df = df.reorder_levels(df_col, axis=0)
        df[0] = pd.to_numeric(df[0], downcast='float')
        return df

    def df_process_abatement(self):
        """
        Method for formatting data which comes form the PLEXOS Abatement Class

        Returns
        -------
        df : pd.DataFrame
            Processed Output, single value column with multiindex.

        """
        df = self.df.droplevel(level=["band", "property"])
        df.index.rename('abatement_name', level='name', inplace=True)
        df = pd.DataFrame(data=df.values.reshape(-1), index=df.index)
        df_col = list(df.index.names)  # Gets names of all columns in df and places in list
        df_col.insert(0, df_col.pop(df_col.index("timestamp")))  # move timestamp to start of df
        df = df.reorder_levels(df_col, axis=0)
        df[0] = pd.to_numeric(df[0], downcast='float')
        return df

class MarmotFormat(SetupLogger):
    """Main module class to be instantiated to run the formatter.

    MarmotFormat reads in PLEXOS hdf5 files created with the h5plexos library
    and processes the output results to ready them for plotting.
    Once the outputs have been processed, they are saved to an intermediary hdf5 file
    which can then be read into the Marmot plotting code
    """

    def __init__(self, Scenario_name, PLEXOS_Solutions_folder, Plexos_Properties,
                 Marmot_Solutions_folder=None,
                 mapping_folder='mapping_folder',
                 Region_Mapping=pd.DataFrame(),
                 emit_names=pd.DataFrame(),
                 VoLL=10000,
                 **kwargs):
        """Marmotformat class __init__ method.

        Parameters
        ----------
        Scenario_name : string
            Name of sceanrio to process.
        PLEXOS_Solutions_folder : string directory
            Folder containing h5plexos results files.
        Plexos_Properties : string directory/pd.DataFrame
            PLEXOS properties to process, must follow format seen in Marmot directory.
        Marmot_Solutions_folder : string directory, optional
            Folder to save Marmot solution files. The default is None.
        mapping_folder : string directory, optional
            The location of the Marmot mapping folder. The default is 'mapping_folder'.
        Region_Mapping : string directory/pd.DataFrame, optional
            Mapping file to map custom regions/zones to create custom aggregations.
            Aggregations are created by grouping PLEXOS regions.
            The default is pd.DataFrame().
        emit_names : string directory/pd.DataFrame, optional
            Mapping file to reanme emissions types.
            The default is pd.DataFrame().
        VoLL : int, optional
            Value of lost load, used to calculate cost of unserved energy.
            The default is 10000.

        Returns
        -------
        None.

        """
        super().__init__(**kwargs) # Instantiation of SetupLogger

        self.Scenario_name = Scenario_name
        self.PLEXOS_Solutions_folder = PLEXOS_Solutions_folder
        self.Marmot_Solutions_folder = Marmot_Solutions_folder
        self.mapping_folder = mapping_folder
        self.VoLL = VoLL

        if self.Marmot_Solutions_folder is None:
            self.Marmot_Solutions_folder = self.PLEXOS_Solutions_folder

        if isinstance(Plexos_Properties, str):
            try:
                self.Plexos_Properties = pd.read_csv(Plexos_Properties)
            except FileNotFoundError:
                self.logger.warning('Could not find specified Plexos_Properties file; check file name. This is required to run Marmot, system will now exit')
                sys.exit()
        elif isinstance(Plexos_Properties, pd.DataFrame):
            self.Plexos_Properties = Plexos_Properties

        if isinstance(Region_Mapping, str):
            try:
                self.Region_Mapping = pd.read_csv(Region_Mapping)
                if not self.Region_Mapping.empty:
                    self.Region_Mapping = self.Region_Mapping.astype(str)
            except FileNotFoundError:
                self.logger.warning('Could not find specified Region Mapping file; check file name\n')
                self.Region_Mapping = pd.DataFrame()
        elif isinstance(Region_Mapping, pd.DataFrame):
            self.Region_Mapping = Region_Mapping
            if not self.Region_Mapping.empty:
                self.Region_Mapping = self.Region_Mapping.astype('string')
        try:
            self.Region_Mapping = self.Region_Mapping.drop(["category"], axis=1)  # delete category columns if exists
        except KeyError:
            pass

        if isinstance(emit_names, str):
            try:
                self.emit_names = pd.read_csv(emit_names)
                if not self.emit_names.empty:
                    self.emit_names.rename(columns={self.emit_names.columns[0]: 'Original',
                                                    self.emit_names.columns[1]: 'New'},
                                           inplace=True)
            except FileNotFoundError:
                self.logger.warning('Could not find specified emissions mapping file; check file name\n')
                self.emit_names = pd.DataFrame()
        elif isinstance(emit_names, pd.DataFrame):
            self.emit_names = emit_names
            if not self.emit_names.empty:
                self.emit_names.rename(columns={self.emit_names.columns[0]: 'Original',
                                                self.emit_names.columns[1]: 'New'},
                                       inplace=True)


    def output_metadata(self, files_list, hdf_out_folder, HDF5_output, HDF5_folder_in) -> None:
        """ 
        This function is used to output metadata from the original PLEXOS solutions
        file to the processed HDF5 file.  For each partition in a given scenario,
        the metadata from that partition is copied over and saved in the processed output file.
        This function is called within the run_formatter method of this class.
        """

        for partition in files_list:
            f = h5py.File(os.path.join(HDF5_folder_in, partition),'r')
            meta_keys = [key for key in f['metadata'].keys()]

            group_dict = {}
            for key in meta_keys:
                sub_dict = {}
                subkeys = [key for key in f['metadata'][key].keys()]
                for sub in subkeys:
                    dset = f['metadata'][key][sub]
                    sub_dict[sub] = dset
                group_dict[key] = sub_dict

            with h5py.File(os.path.join(hdf_out_folder, HDF5_output),"a") as g:
                # check if metadata group already exists
                existing_groups = [key for key in g.keys()]
                if 'metadata' not in existing_groups:
                    grp = g.create_group('metadata')
                else:
                    grp = g['metadata']

                partition_group = grp.create_group(partition)
                for key in list(group_dict.keys()):
                    subgrp = partition_group.create_group(key)
                    s_dict = group_dict[key]
                    for key2 in list(s_dict.keys()):
                        dset = s_dict[key2]
                        subgrp.create_dataset(name=key2,data=dset)
            f.close()

<<<<<<< HEAD

    def _get_data(self, plexos_class, plexos_prop, timescale, db, metadata) -> pd.DataFrame:
=======
    def _get_data(self, plexos_class, plexos_prop, timescale, db, metadata):
>>>>>>> 33e7d3dc
        """
        This method handles the pulling of the data from the H5plexos hdf5
        file and then passes the data to one of the formating functions

        Parameters
        ----------
        plexos_class : string
            PLEXOS class e.g Region, Generator, Zone etc.
        plexos_prop : string
            PLEXOS property e.g Max Capacity, Generation etc.
        timescale : string
            Data timescale, e.g Hourly, Monthly, 5 minute etc.
        db : h5plexos.query.solution.PLEXOSSolution (class instantiation)
            Instantiation of h5plexos PLEXOSSolution for specific h5plexos file.
        metadata : meta_data.MetaData (class instantiation)
            Instantiation of MetaData for specific h5plexos file.

        Returns
        -------
        df : pd.DataFrame()
            Formatted results dataframe.

        """
        try:
            if "_" in plexos_class:
                df = db.query_relation_property(plexos_class, plexos_prop, timescale=timescale)
            else:
                df = db.query_object_property(plexos_class, plexos_prop, timescale=timescale)

        except KeyError:
            df = self._report_prop_error(plexos_prop, plexos_class)
            return df

        # Instantiate instance of Process Class
        # metadata is used as a paramter to initialize process_cl
        process_cl = Process(df, metadata, self.Region_Mapping, self.emit_names, self.logger)
        # Instantiate Method of Process Class
        process_att = getattr(process_cl, f'df_process_{plexos_class}')
        # Process attribute and return to df
        df = process_att()
        if plexos_class == 'region' and plexos_prop == "Unserved Energy" and int(df.sum(axis=0)) > 0:
            self.logger.warning(f"Scenario contains Unserved Energy: {int(df.sum(axis=0))} MW\n")
        return df

    def _report_prop_error(self, plexos_prop, plexos_class) -> pd.DataFrame:
        """
        This method prints a warning message when the _get_data method
        cannot find the specified PLEXOS property in the h5plexos hdf5 file

        Parameters
        ----------
        plexos_class : string
            PLEXOS calss e.g Region, Generator, Zone etc.
        plexos_prop : string
            PLEXOS property e.g Max Capacity, Generation etc.

        Returns
        -------
        df : pd.DataFrame
            Empty DataFrame.

        """
        self.logger.warning(f'CAN NOT FIND "{plexos_class} {plexos_prop}". "{plexos_prop}" DOES NOT EXIST')
        self.logger.info('SKIPPING PROPERTY\n')
        df = pd.DataFrame()
        return df

    @staticmethod
    def _save_to_h5(df, file_name, key, 
                    mode="a", complevel=9, 
                    complib='blosc:zlib', **kwargs) -> None:
        """Method to save data to hdf5 file """

        df.to_hdf(file_name, key=key, mode=mode,
                    complevel=complevel,
                    complib=complib,
                    **kwargs)

    def run_formatter(self) -> None:
        """
        Main method to call to begin processing h5plexos files, this method takes
        no input variables, all required varibales are passed in via the __init__ method.

        Returns
        -------
        None.

        """

        self.logger.info(f"#### Processing {self.Scenario_name} PLEXOS Results ####")

        # ===============================================================================
        # Input and Output Directories
        # ===============================================================================

        HDF5_output = f"{self.Scenario_name}_formatted.h5"

        HDF5_folder_in = os.path.join(self.PLEXOS_Solutions_folder, str(self.Scenario_name))
        try:
            os.makedirs(HDF5_folder_in)
        except FileExistsError:
            # directory already exists
            pass

        hdf_out_folder = os.path.join(self.Marmot_Solutions_folder, 'Processed_HDF5_folder')
        try:
            os.makedirs(hdf_out_folder)
        except FileExistsError:
            # directory already exists
            pass

        startdir = os.getcwd()
        os.chdir(HDF5_folder_in)  # Due to a bug on eagle need to chdir before listdir

        files = []
        for names in os.listdir():
            if names.endswith(".h5"):
                files.append(names)  # Creates a list of only the hdf5 files

        # List of all hf files in hdf5 folder in alpha numeric order
        files_list = sorted(files, key=lambda x:int(re.sub('\D', '', x)))

        os.chdir(startdir)

        # Read in all HDF5 files into dictionary
        self.logger.info("Loading all HDF5 files to prepare for processing")
        hdf5_collection = {}
        for file in files_list:
            hdf5_collection[file] = PLEXOSSolution(os.path.join(HDF5_folder_in, file))

        # ===================================================================================
        # Process the Outputs
        # ===================================================================================

        # Creates Initial HDF5 file for ouputing formated data
        Processed_Data_Out = pd.DataFrame()
        if os.path.isfile(os.path.join(hdf_out_folder, HDF5_output)) is True:
            self.logger.info(f"'{hdf_out_folder}\{HDF5_output}' already exists: New variables will be added\n")
            # Skip properties that already exist in *formatted.h5 file.
            with h5py.File(os.path.join(hdf_out_folder, HDF5_output), 'r') as f:
                existing_keys = [key for key in f.keys()]

            # The processed HDF5 output file already exists.  If metadata is already in
            # this file, leave as is.  Otherwise, append it to the file.
            if 'metadata' not in existing_keys:
                self.logger.info('Adding metadata to processed HDF5 file.')
                self.output_metadata(files_list, hdf_out_folder, HDF5_output, HDF5_folder_in)

            if not mconfig.parser('skip_existing_properties'):
                existing_keys = []

        # The processed HDF5 file does not exist.  Create the file and add metadata to it.
        else:
            existing_keys = []
            
            # Create empty hdf5 file 
            f = h5py.File(os.path.join(hdf_out_folder, HDF5_output), "w")
            f.close()

            self.output_metadata(files_list, hdf_out_folder, HDF5_output, HDF5_folder_in)

        process_properties = self.Plexos_Properties.loc[self.Plexos_Properties["collect_data"] == True]
        
        if not self.Region_Mapping.empty:
            # if any(meta.regions()['region'] not in Region_Mapping['region']):
            if set(MetaData(HDF5_folder_in, False, self.Region_Mapping).regions()['region']).issubset(self.Region_Mapping['region']) is False:
                missing_regions = list(set(MetaData(HDF5_folder_in, False, self.Region_Mapping).regions()['region']) - set(self.Region_Mapping['region']))
                self.logger.warning(f'The Following PLEXOS REGIONS are missing from the "region" column of your mapping file: {missing_regions}\n',)

        start = time.time()
        # Main loop to process each ouput and pass data to functions
        for index, row in process_properties.iterrows():
            Processed_Data_Out = pd.DataFrame()
            data_chunks = []

            self.logger.info(f'Processing {row["group"]} {row["data_set"]}')
            prop_underscore = row["data_set"].replace(' ', '_')
            key_path = row["group"] + "_" + prop_underscore
            if key_path not in existing_keys:

                for model in files_list:
                    self.logger.info(f"      {model}")

                    # Create an instance of metadata, and pass that as a variable to get data.
                    meta = MetaData(HDF5_folder_in, False, self.Region_Mapping, model)

                    db = hdf5_collection.get(model)
                    processed_data = self._get_data(row["group"], row["data_set"], row["data_type"], db, meta)

                    if processed_data.empty is True:
                        break

                    # special units processing for emissions
                    if row["group"] == "emissions_generators":
                        if (row["Units"] == "lb") | (row["Units"] == "lbs"):
                            # convert lbs to kg
                            kg_per_lb = 0.453592
                            processed_data = processed_data*kg_per_lb
                        # convert kg to metric tons
                        kg_per_metric_ton = 1E3
                        data_chunks.append(processed_data/kg_per_metric_ton)

                    # other unit multipliers
                    if (row["data_type"] == "year") & (
                            (row["data_set"] == "Installed Capacity")
                            | (row["data_set"] == "Export Limit")
                            | (row["data_set"] == "Import Limit")
                            ):
                        data_chunks.append(processed_data*row["unit_multiplier"])
                        self.logger.info(f"{row['data_set']} Year property reported from only the first partition")
                        break
                    else:
                        data_chunks.append(processed_data*row["unit_multiplier"])

                if data_chunks:
                    Processed_Data_Out = pd.concat(data_chunks, copy=False)

                if Processed_Data_Out.empty is False:
                    if (row["data_type"] == "year"):
                        self.logger.info("Please Note: Year properties can not be checked for duplicates.\n\
                        Overlaping data cannot be removed from 'Year' grouped data.\n\
                        This will effect Year data that differs between partitions such as cost results.\n\
                        It will not effect Year data that is equal in all partitions such as Installed Capacity or Line Limit results")

                    else:
                        oldsize = Processed_Data_Out.size
                        Processed_Data_Out = Processed_Data_Out.loc[~Processed_Data_Out.index.duplicated(keep='first')]  # Remove duplicates; keep first entry
                        if (oldsize - Processed_Data_Out.size) > 0:
                            self.logger.info(f'Drop duplicates removed {oldsize-Processed_Data_Out.size} rows')

                    row["data_set"] = row["data_set"].replace(' ', '_')
                    
                    save_attempt=1
                    while save_attempt<=3:
                        try:
                            self.logger.info("Saving data to h5 file...")
                            MarmotFormat._save_to_h5(Processed_Data_Out,
                                        os.path.join(hdf_out_folder, HDF5_output), 
                                        key=f'{row["group"]}_{row["data_set"]}')

                            self.logger.info("Data saved to h5 file successfully\n")
                            save_attempt=4
                        except:
                            self.logger.warning("h5 File is probably in use, waiting to attempt to save again")
                            time.sleep(60)
                            save_attempt+=1
                else:
                    continue
            else:
                self.logger.info(f"{key_path} already exists in output .h5 file.")
                self.logger.info("PROPERTY ALREADY PROCESSED\n")
                continue

        # ===================================================================================
        # Calculate Extra Ouputs
        # ===================================================================================
        if "generator_Curtailment" not in h5py.File(os.path.join(hdf_out_folder, HDF5_output), 'r') or not mconfig.parser('skip_existing_properties'):
            try:
                self.logger.info("Processing generator Curtailment")
                try:
                    Avail_Gen_Out = pd.read_hdf(os.path.join(hdf_out_folder,
                                                             HDF5_output),
                                                'generator_Available_Capacity')
                    Total_Gen_Out = pd.read_hdf(os.path.join(hdf_out_folder,
                                                             HDF5_output),
                                                'generator_Generation')
                    if Total_Gen_Out.empty is True:
                        self.logger.warning("generator_Available_Capacity & generator_Generation are required for Curtailment calculation")
                except KeyError:
                    self.logger.warning("generator_Available_Capacity & generator_Generation are required for Curtailment calculation")

                Curtailment_Out = Avail_Gen_Out - Total_Gen_Out

                Upward_Available_Capacity = Curtailment_Out

                MarmotFormat._save_to_h5(Curtailment_Out,
                                    os.path.join(hdf_out_folder, HDF5_output), 
                                    key="generator_Curtailment")

                MarmotFormat._save_to_h5(Upward_Available_Capacity,
                                    os.path.join(hdf_out_folder, HDF5_output), 
                                    key="generator_Upward_Available_Capacity")

                self.logger.info("Data saved to h5 file successfully\n")
                # Clear Some Memory
                del Total_Gen_Out
                del Avail_Gen_Out
                del Curtailment_Out
            except Exception:
                self.logger.warning("NOTE!! Curtailment not calculated, processing skipped\n")

        if "region_Cost_Unserved_Energy" not in h5py.File(os.path.join(hdf_out_folder, HDF5_output), 'r') or not mconfig.parser('skip_existing_properties'):
            try:
                self.logger.info("Calculating Cost Unserved Energy: Regions")
                Cost_Unserved_Energy = pd.read_hdf(os.path.join(hdf_out_folder,
                                                                HDF5_output),
                                                   'region_Unserved_Energy')
                                                   
                Cost_Unserved_Energy = Cost_Unserved_Energy * self.VoLL

                MarmotFormat._save_to_h5(Cost_Unserved_Energy,
                                    os.path.join(hdf_out_folder, HDF5_output), 
                                    key="region_Cost_Unserved_Energy")
            except KeyError:
                self.logger.warning("NOTE!! Regional Unserved Energy not available to process, processing skipped\n")
                pass

        if "zone_Cost_Unserved_Energy" not in h5py.File(os.path.join(hdf_out_folder, HDF5_output), 'r') or not mconfig.parser('skip_existing_properties'):
            try:
                self.logger.info("Calculating Cost Unserved Energy: Zones")
                Cost_Unserved_Energy = pd.read_hdf(os.path.join(hdf_out_folder,
                                                                HDF5_output),
                                                   'zone_Unserved_Energy')
                Cost_Unserved_Energy = Cost_Unserved_Energy * self.VoLL

                MarmotFormat._save_to_h5(Cost_Unserved_Energy,
                                    os.path.join(hdf_out_folder, HDF5_output), 
                                    key="zone_Cost_Unserved_Energy")
            except KeyError:
                self.logger.warning("NOTE!! Zonal Unserved Energy not available to process, processing skipped\n")
                pass

        end = time.time()
        elapsed = end - start
        self.logger.info('Main loop took %s minutes', round(elapsed/60, 2))
        self.logger.info(f'Formatting COMPLETED for {self.Scenario_name}')


def main():
    '''
    The following code is run if the formatter is run directly,
    it does not run if the formatter is imported as a module.
    '''

    # ===============================================================================
    # Input Properties
    # ===============================================================================

    # Changes working directory to location of this python file
    os.chdir(FILE_DIR)

    Marmot_user_defined_inputs = pd.read_csv(mconfig.parser("user_defined_inputs_file"),
                                            usecols=['Input', 'User_defined_value'],
                                            index_col='Input',
                                            skipinitialspace=True)

    # File which determiens which plexos properties to pull from the h5plexos results and process, this file is in the repo
    Plexos_Properties = pd.read_csv(mconfig.parser('plexos_properties_file'))
    
    # Name of the Scenario(s) being run, must have the same name(s) as the folder holding the runs HDF5 file
    Scenario_List = pd.Series(Marmot_user_defined_inputs.loc['Scenario_process_list'].squeeze().split(",")).str.strip().tolist()
    # The folder that contains all PLEXOS h5plexos outputs - the h5 files should be contained in another folder with the Scenario_name
    PLEXOS_Solutions_folder = Marmot_user_defined_inputs.loc['PLEXOS_Solutions_folder'].to_string(index=False).strip()

    # Folder to save your processed solutions
    if pd.isna(Marmot_user_defined_inputs.loc['Marmot_Solutions_folder','User_defined_value']):
        Marmot_Solutions_folder = None
    else:
        Marmot_Solutions_folder = Marmot_user_defined_inputs.loc['Marmot_Solutions_folder'].to_string(index=False).strip()

    # This folder contains all the csv required for mapping and selecting outputs to process
    # Examples of these mapping files are within the Marmot repo, you may need to alter these to fit your needs
    Mapping_folder = 'mapping_folder'

    if pd.isna(Marmot_user_defined_inputs.loc['Region_Mapping.csv_name', 'User_defined_value']) is True:
        Region_Mapping = pd.DataFrame()
    else:
        Region_Mapping = pd.read_csv(os.path.join(Mapping_folder, Marmot_user_defined_inputs.loc['Region_Mapping.csv_name'].to_string(index=False).strip()))

    # Value of Lost Load for calculatinhg cost of unserved energy
    VoLL = pd.to_numeric(Marmot_user_defined_inputs.loc['VoLL'].to_string(index=False))

    # ===============================================================================
    # Standard Naming of Emissions types (optional)
    # ===============================================================================

    emit_names = os.path.join(Mapping_folder, Marmot_user_defined_inputs.loc['emit_names.csv_name'].to_string(index=False).strip())

    # ===============================================================================
    # Loop through scenarios in list
    # ===============================================================================

    for Scenario_name in Scenario_List:

        initiate = MarmotFormat(Scenario_name, PLEXOS_Solutions_folder, Plexos_Properties,
                                Marmot_Solutions_folder=Marmot_Solutions_folder,
                                mapping_folder=Mapping_folder,
                                Region_Mapping=Region_Mapping,
                                emit_names=emit_names,
                                VoLL=VoLL)

        initiate.run_formatter()


if __name__ == '__main__':
    main()

#===============================================================================
# Code that can be used to test PLEXOS_H5_results_formatter
#===============================================================================
# test = test.xs("p60",level='region')
# test = test.xs("gas-ct",level='tech')
# test = test.reset_index(['timestamp','node'])
# test = test.groupby(["timestamp", "node"], as_index=False).sum()
# test = test.pivot(index='timestamp', columns='node', values=0)

# test = test[['600003_PR IS31G_20','600005_MNTCE31G_22']]
# test = test.reset_index()

# test.index.get_level_values('region') = test.index.get_level_values('region').astype("category")

# test['timestamp'] = test['timestamp'].astype("category")

# test.index = test.index.set_levels(test.index.levels[-1].astype('category'), level=-1)

# test.memory_usage(deep=True)
# test[0] = pd.to_numeric(test[0], downcast='float')

# test.memory_usage(deep=False)

# Stacked_Gen_read = Stacked_Gen_read.reset_index() # unzip the levels in index
# Stacked_Gen_read.rename(columns={'name':'zone'}, inplace=True)
#         Stacked_Gen_read = Stacked_Gen_read.drop(["band", "property", "category"],axis=1)
    # if int(Stacked_Gen_read.sum(axis=0)) >= 0:
    #     print("WARNING! Scenario contains Unserved Energy: " + str(int(Stacked_Gen_read.sum(axis=0))) + "MW")

    #storage = db.storage("Generation")
    #storage = df_process_storage(storage, overlap)

# df_old = df
# t =df.loc[~df.index.duplicated()]
# df_old.equals(df)<|MERGE_RESOLUTION|>--- conflicted
+++ resolved
@@ -723,12 +723,8 @@
                         subgrp.create_dataset(name=key2,data=dset)
             f.close()
 
-<<<<<<< HEAD
-
     def _get_data(self, plexos_class, plexos_prop, timescale, db, metadata) -> pd.DataFrame:
-=======
-    def _get_data(self, plexos_class, plexos_prop, timescale, db, metadata):
->>>>>>> 33e7d3dc
+
         """
         This method handles the pulling of the data from the H5plexos hdf5
         file and then passes the data to one of the formating functions
