# -*- coding: utf-8 -*-
"""
First Created on Wed May 22 14:29:48 2019

This code was written to process PLEXOS HDF5 outputs to get them ready for plotting.
Once the data is processed it is outputed as an intermediary HDF5 file format so that
it can be read into the marmot_plot_main.py file


@author: Daniel Levie
"""
#===============================================================================
# Import Python Libraries
#===============================================================================

import os
import sys
if __name__ == '__main__': # Add Marmot directory to sys path if running from __main__
    if os.path.dirname(os.path.dirname(__file__)) not in sys.path:
        sys.path.append(os.path.dirname(os.path.dirname(__file__)))
import pathlib
import time
import re
import pandas as pd
import h5py
import logging
import logging.config
import yaml
try:
<<<<<<< HEAD
    from marmot.meta_data import MetaData
except ModuleNotFoundError:
    print("Attempted import of Marmot as a module from a Git directory. ", end='')
    print("Import of Marmot will not function in this way. ", end='') 
    print("To import Marmot as a module use the preferred method of pip installing Marmot, ", end='')
    print("or add the Marmot directory to the system path, see ReadME for details.\n")
    print("System will now exit")
    sys.exit()
import marmot.config.mconfig as mconfig
=======
    from meta_data import MetaData
    import config.mconfig as mconfig
except ModuleNotFoundError:
    from marmot.meta_data import MetaData
    import marmot.config.mconfig as mconfig

>>>>>>> a574c4ce
# Import as Submodule
try:
    from h5plexos.h5plexos.query import PLEXOSSolution
except ModuleNotFoundError:
    from marmot.h5plexos.h5plexos.query import PLEXOSSolution

#===============================================================================
# Setup Logger
#===============================================================================

current_dir = os.getcwd()
os.chdir(pathlib.Path(__file__).parent.absolute())

with open('config/marmot_logging_config.yml', 'rt') as f:
    conf = yaml.safe_load(f.read())
    logging.config.dictConfig(conf)

logger = logging.getLogger('marmot_format')
# Creates a new log file for next run
logger.handlers[1].doRollover()
logger.handlers[2].doRollover()

os.chdir(current_dir)
#===============================================================================
# Create HDF5 file from PLEXOS zip solution
#===============================================================================
#This is only required if your output has not been processed already on Eagle

#from h5plexos.process import process_solution
#PLEXOS_Solution = '/path/to/PLEXOS/zipfile.zip'
#process_solution(PLEXOS_Solution,'/write/path/to/h5plexos/solution.h5') # Saves out to PLEXOS_Solution.h5

#===============================================================================

#A bug in pandas requires this to be included, otherwise df.to_string truncates long strings
#Fix available in Pandas 1.0 but leaving here in case user version not up to date
pd.set_option("display.max_colwidth", 1000)


class Process():
    '''
    Process Class contains methods for processing h5plexos query data
    '''

    def __init__(self, df, metadata, Region_Mapping, gen_names, emit_names):
        '''
        
        Parameters
        ----------
        df : pd.DataFrame
            Unprocessed h5plexos dataframe containing 
            class and property specifc data.
        metadata : meta_data.MetaData (class instantiation)
            Instantiation of MetaData for specific h5plexos file.
        Region_Mapping : pd.DataFrame
            DataFrame to map custom regions/zones to create custom aggregations.
        gen_names : pd.DataFrame
            DataFrame with 2 columns to rename generator technologies.
        emit_names : pd.DataFrame
            DataFrame with 2 columns to rename emmission names. 

        Returns
        -------
        None.

        '''
        
        # certain methods require information from metadata.  metadata is now
        # passed in as an instance of MetaData class for the appropriate model
        self.df = df
        self.metadata = metadata
        self.Region_Mapping = Region_Mapping
        self.gen_names = gen_names
        self.emit_names = emit_names
        
        if not self.emit_names.empty:
            self.emit_names_dict=self.emit_names[['Original','New']].set_index("Original").to_dict()["New"]
            
        self.gen_names_dict=self.gen_names[['Original','New']].set_index("Original").to_dict()["New"]



    def df_process_generator(self):
        '''
        Method for formatting data which comes form the PLEXOS Generator Class

        Returns
        -------
        df : pd.DataFrame
            Processed Output, single value column with multiindex.

        '''
        df = self.df.droplevel(level=["band", "property"])
        df.index.rename(['tech','gen_name'], level=['category','name'], inplace=True)

        if self.metadata.region_generator_category().empty == False:
            region_gen_idx = pd.CategoricalIndex(self.metadata.region_generator_category().index.get_level_values(0))
            region_gen_idx = region_gen_idx.repeat(len(df.index.get_level_values('timestamp').unique()))

            idx_region = pd.MultiIndex(levels= df.index.levels + [region_gen_idx.categories]
                                ,codes= df.index.codes +  [region_gen_idx.codes],
                                names= df.index.names + region_gen_idx.names)
        else:
            idx_region = df.index

        if self.metadata.zone_generator_category().empty == False:
            zone_gen_idx = pd.CategoricalIndex(self.metadata.zone_generator_category().index.get_level_values(0))
            zone_gen_idx = zone_gen_idx.repeat(len(df.index.get_level_values('timestamp').unique()))

            idx_zone = pd.MultiIndex(levels= idx_region.levels + [zone_gen_idx.categories]
                                ,codes= idx_region.codes + [zone_gen_idx.codes] ,
                                names= idx_region.names + zone_gen_idx.names)
        else:
            idx_zone = idx_region

        if not self.Region_Mapping.empty:
            region_gen_mapping_idx = pd.MultiIndex.from_frame(self.metadata.region_generator_category().merge(self.Region_Mapping,
                                how="left", on='region').sort_values(by=['tech','gen_name']).drop(['region','tech','gen_name'], axis=1))
            region_gen_mapping_idx = region_gen_mapping_idx.repeat(len(df.index.get_level_values('timestamp').unique()))

            idx_map = pd.MultiIndex(levels= idx_zone.levels + region_gen_mapping_idx.levels
                                ,codes= idx_zone.codes + region_gen_mapping_idx.codes,
                                names = idx_zone.names + region_gen_mapping_idx.names)
        else:
            idx_map = idx_zone

        idx_map = idx_map.droplevel(level=["tech"])
        df_tech = pd.CategoricalIndex(df.index.get_level_values('tech').map(lambda x: self.gen_names_dict.get(x,x)))

        idx =  pd.MultiIndex(levels= [df_tech.categories] + idx_map.levels
                                ,codes= [df_tech.codes] + idx_map.codes,
                                names = df_tech.names + idx_map.names)

        df = pd.DataFrame(data=df.values.reshape(-1), index=idx)
        df_col = list(df.index.names) # Gets names of all columns in df and places in list
        df_col.insert(0, df_col.pop(df_col.index("timestamp"))) #move timestamp to start of df
        df = df.reorder_levels(df_col, axis=0)
        df[0] = pd.to_numeric(df[0], downcast='float')

        # Checks if all generator tech categorieses have been identified and matched. If not, lists categories that need a match
        if set(df.index.unique(level="tech")).issubset(self.gen_names["New"].unique()) == False:
            missing_gen_cat = list((set(df.index.unique(level="tech"))) - (set(self.gen_names["New"].unique())))
            logger.warning("The Following Generators do not have a correct category mapping: %s\n",missing_gen_cat)
        return df

   
    def df_process_region(self):
        '''
        Function for formating data which comes from the PLEXOS Region Class

        Returns
        -------
        df : pd.DataFrame
            Processed Output, single value column with multiindex.

        '''
        df = self.df.droplevel(level=["band", "property", "category"])
        df.index.rename('region', level='name', inplace=True)
        if not self.Region_Mapping.empty: #checks if Region_Mapping contains data to merge, skips if empty
            mapping_idx = pd.MultiIndex.from_frame(self.metadata.regions().merge(self.Region_Mapping,
                                how="left", on='region').drop(['region','category'], axis=1))
            mapping_idx = mapping_idx.repeat(len(df.index.get_level_values('timestamp').unique()))

            idx = pd.MultiIndex(levels= df.index.levels + mapping_idx.levels
                                ,codes= df.index.codes + mapping_idx.codes,
                                names = df.index.names + mapping_idx.names)
        else:
            idx = df.index
        df = pd.DataFrame(data=df.values.reshape(-1), index=idx)
        df_col = list(df.index.names) # Gets names of all columns in df and places in list
        df_col.insert(0, df_col.pop(df_col.index("timestamp"))) #move timestamp to start of df
        df = df.reorder_levels(df_col, axis=0)
        df[0] = pd.to_numeric(df[0], downcast='float')
        return df

     
    def df_process_zone(self):
        '''
        Method for formating data which comes from the PLEXOS Zone Class

        Returns
        -------
        df : pd.DataFrame
            Processed Output, single value column with multiindex.

        '''
        df = self.df.droplevel(level=["band", "property", "category"])
        df.index.rename('zone', level='name', inplace=True)
        df = pd.DataFrame(data=df.values.reshape(-1), index=df.index)
        df_col = list(df.index.names) # Gets names of all columns in df and places in list
        df_col.insert(0, df_col.pop(df_col.index("timestamp"))) #move timestamp to start of df
        df = df.reorder_levels(df_col, axis=0)
        df[0] = pd.to_numeric(df[0], downcast='float')
        return df

    
    def df_process_line(self):
        '''
        Method for formatting data which comes form the PLEXOS Line Class

        Returns
        -------
        df : pd.DataFrame
            Processed Output, single value column with multiindex.

        '''
        df = self.df.droplevel(level=["band", "property", "category"])
        df.index.rename('line_name', level='name', inplace=True)
        df = pd.DataFrame(data=df.values.reshape(-1), index=df.index)
        df_col = list(df.index.names) # Gets names of all columns in df and places in list
        df_col.insert(0, df_col.pop(df_col.index("timestamp"))) #move timestamp to start of df
        df = df.reorder_levels(df_col, axis=0)
        df[0] = pd.to_numeric(df[0], downcast='float')
        return df

    
    def df_process_interface(self):
        '''
        Method for formatting data which comes form the PLEXOS Interface Class

        Returns
        -------
        df : pd.DataFrame
            Processed Output, single value column with multiindex.

        '''
        df = self.df.droplevel(level=["band", "property"])
        df.index.rename(['interface_name', 'interface_category'], level=['name','category'], inplace=True)
        df = pd.DataFrame(data=df.values.reshape(-1), index=df.index)
        df_col = list(df.index.names) # Gets names of all columns in df and places in list
        df_col.insert(0, df_col.pop(df_col.index("timestamp"))) #move timestamp to start of df
        df = df.reorder_levels(df_col, axis=0)
        df[0] = pd.to_numeric(df[0], downcast='float')
        return df

    
    def df_process_reserve(self):
        '''
        Method for formatting data which comes form the PLEXOS Reserve Class

        Returns
        -------
        df : pd.DataFrame
            Processed Output, single value column with multiindex.

        '''
        df = self.df.droplevel(level=["band", "property"])
        df.index.rename(['parent','Type'], level=['name','category'], inplace=True)
        df = df.reset_index() # unzip the levels in index
        if self.metadata.reserves_regions().empty == False:
            df = df.merge(self.metadata.reserves_regions(), how='left', on='parent') # Merges in regions where reserves are located
        if self.metadata.reserves_zones().empty == False:
            df = df.merge(self.metadata.reserves_zones(), how='left', on='parent') # Merges in zones where reserves are located
        df_col = list(df.columns) # Gets names of all columns in df and places in list
        df_col.remove(0)
        df_col.insert(0, df_col.pop(df_col.index("timestamp"))) #move timestamp to start of df
        df.set_index(df_col, inplace=True)
        df[0] = pd.to_numeric(df[0], downcast='float')
        return df

    
    def df_process_reserves_generators(self):
        '''
        Method for formatting data which comes form the PLEXOS Reserve_Generators Relational Class

        Returns
        -------
        df : pd.DataFrame
            Processed Output, single value column with multiindex.

        '''
        df = self.df.droplevel(level=["band", "property"])
        df.index.rename(['gen_name'], level=['child'], inplace=True)
        df = df.reset_index() # unzip the levels in index
        df = df.merge(self.metadata.generator_category(), how='left', on='gen_name')
         
        # merging in generator region/zones first prevents double counting in cases where multiple model regions are within a reserve region
        if self.metadata.region_generators().empty == False:
            df = df.merge(self.metadata.region_generators(), how='left', on='gen_name')
        if self.metadata.zone_generators().empty == False:
            df = df.merge(self.metadata.zone_generators(), how='left', on='gen_name')
        
        # now merge in reserve regions/zones
        if self.metadata.reserves_regions().empty == False:
            df = df.merge(self.metadata.reserves_regions(), how='left', on=['parent', 'region']) # Merges in regions where reserves are located
        if self.metadata.reserves_zones().empty == False:
            df = df.merge(self.metadata.reserves_zones(), how='left', on=['parent', 'zone']) # Merges in zones where reserves are located
        
        df['tech'] = df['tech'].map(lambda x: self.gen_names_dict.get(x,x))
        df_col = list(df.columns) # Gets names of all columns in df and places in list
        df_col.remove(0)
        df_col.insert(0, df_col.pop(df_col.index("timestamp"))) #move timestamp to start of df
        df.set_index(df_col, inplace=True)
        df[0] = pd.to_numeric(df[0], downcast='float')
        return df

    
    def df_process_fuel(self):
        '''
        Methodfor formatting data which comes form the PLEXOS Fuel Class

        Returns
        -------
        df : pd.DataFrame
            Processed Output, single value column with multiindex.

        '''
        df = self.df.droplevel(level=["band", "property", "category"])
        df.index.rename('fuel_type', level='name', inplace=True)
        df = pd.DataFrame(data=df.values.reshape(-1), index=df.index)
        df_col = list(df.index.names) # Gets names of all columns in df and places in list
        df_col.insert(0, df_col.pop(df_col.index("timestamp"))) #move timestamp to start of df
        df = df.reorder_levels(df_col, axis=0)
        df[0] = pd.to_numeric(df[0], downcast='float')
        return df

    
    def df_process_constraint(self):
        '''
        Method for formatting data which comes form the PLEXOS Constraint Class

        Returns
        -------
        df : pd.DataFrame
            Processed Output, single value column with multiindex.

        '''
        df = self.df.droplevel(level=["band", "property"])
        df.index.rename(['constraint_category', 'constraint'], level=['category', 'name'], inplace=True)
        df = pd.DataFrame(data=df.values.reshape(-1), index=df.index)
        df_col = list(df.index.names) # Gets names of all columns in df and places in list
        df_col.insert(0, df_col.pop(df_col.index("timestamp"))) #move timestamp to start of df
        df = df.reorder_levels(df_col, axis=0)
        df[0] = pd.to_numeric(df[0], downcast='float')
        return df

    
    def df_process_emission(self):
        '''
        Method for formatting data which comes form the PLEXOS Emission Class

        Returns
        -------
        df : pd.DataFrame
            Processed Output, single value column with multiindex.

        '''
        df = self.df.droplevel(level=["band", "property"])
        df.index.rename('emission_type', level='name', inplace=True)
        df = pd.DataFrame(data=df.values.reshape(-1), index=df.index)
        df_col = list(df.index.names) # Gets names of all columns in df and places in list
        df_col.insert(0, df_col.pop(df_col.index("timestamp"))) #move timestamp to start of df
        df = df.reorder_levels(df_col, axis=0)
        df[0] = pd.to_numeric(df[0], downcast='float')
        return df

    
    def df_process_emissions_generators(self):
        '''
        Method for formatting data which comes from the PLEXOS Emissions_Generators Relational Class

        Returns
        -------
        df : pd.DataFrame
            Processed Output, single value column with multiindex.

        '''
        df = self.df.droplevel(level=["band", "property"])
        df.index.rename(['gen_name'], level=['child'], inplace=True)
        df.index.rename(['pollutant'], level=['parent'], inplace=True)

        df = df.reset_index() # unzip the levels in index
        df = df.merge(self.metadata.generator_category(), how='left', on='gen_name') # merge in tech information

        # merge in region and zone information
        if self.metadata.region_generator_category().empty == False:
            # merge in region information
            df = df.merge(self.metadata.region_generator_category().reset_index(), how='left', on=['gen_name', 'tech'])
        if self.metadata.zone_generator_category().empty == False:
            df = df.merge(self.metadata.zone_generator_category().reset_index(), how='left', on=['gen_name', 'tech']) # Merges in zones where reserves are located

        if not self.Region_Mapping.empty:
            df = df.merge(self.Region_Mapping, how="left", on="region")

        # reclassify gen tech categories
        df['tech'] = pd.Categorical(df['tech'].map(lambda x: self.gen_names_dict.get(x,x)))
        
        if not self.emit_names.empty:
            # reclassify emissions as specified by user in mapping
            df['pollutant'] = pd.Categorical(df['pollutant'].map(lambda x: self.emit_names_dict.get(x,x)))

        # remove categoricals (otherwise h5 save will fail)
        df = df.astype({'tech':'object', 'pollutant':'object'})

        # Checks if all emissions categorieses have been identified and matched. If not, lists categories that need a match
        if not self.emit_names.empty:
            if self.emit_names_dict != {} and (set(df['pollutant'].unique()).issubset(self.emit_names["New"].unique())) == False:
                missing_emit_cat = list((set(df['pollutant'].unique())) - (set(self.emit_names["New"].unique())))
                logger.warning("The following emission objects do not have a correct category mapping: %s\n",missing_emit_cat)
        
        df_col = list(df.columns) # Gets names of all columns in df and places in list
        df_col.remove(0)
        df_col.insert(0, df_col.pop(df_col.index("timestamp"))) #move timestamp to start of df
        df.set_index(df_col, inplace=True)
        # downcast values to save on memory
        df[0] = pd.to_numeric(df[0].values, downcast='float')
        # convert to range index (otherwise h5 save will fail)
        df.columns = pd.RangeIndex(0, 1, step=1)
        return df

    
    def df_process_storage(self):
        '''
        Method for formatting data which comes form the PLEXOS Storage Class

        Returns
        -------
        df : pd.DataFrame
            Processed Output, single value column with multiindex.

        '''
        df = self.df.droplevel(level=["band", "property", "category"])
        df = df.reset_index() # unzip the levels in index
        df = df.merge(self.metadata.generator_storage(), how='left', on='name')
        if self.metadata.region_generators().empty == False:
            df = df.merge(self.metadata.region_generators(), how='left', on='gen_name') # Merges in regions where generators are located
        if self.metadata.zone_generators().empty == False:
            df = df.merge(self.metadata.zone_generators(), how='left', on='gen_name') # Merges in zones where generators are located
        if not self.Region_Mapping.empty: #checks if Region_Maping contains data to merge, skips if empty (Default)
            df = df.merge(self.Region_Mapping, how='left', on='region') # Merges in all Region Mappings
        df.rename(columns={'name':'storage_resource'}, inplace=True)
        df_col = list(df.columns) # Gets names of all columns in df and places in list
        df_col.remove(0) # Removes 0, the data column from the list
        df_col.insert(0, df_col.pop(df_col.index("timestamp"))) #move timestamp to start of df
        df.set_index(df_col, inplace=True)
        df[0] = pd.to_numeric(df[0], downcast='float')
        return df

    
    def df_process_region_regions(self):
        '''
        Method for formatting data which comes form the PLEXOS Region_Regions Relational Class

        Returns
        -------
        df : pd.DataFrame
            Processed Output, single value column with multiindex.

        '''
        df = self.df.droplevel(level=["band", "property"])
        df = pd.DataFrame(data=df.values.reshape(-1), index=df.index)
        df_col = list(df.index.names) # Gets names of all columns in df and places in list
        df_col.insert(0, df_col.pop(df_col.index("timestamp"))) #move timestamp to start of df
        df = df.reorder_levels(df_col, axis=0)
        df[0] = pd.to_numeric(df[0], downcast='float')
        return df

    def df_process_node(self):
        '''
        Method for formatting data which comes form the PLEXOS Node Class

        Returns
        -------
        df : pd.DataFrame
            Processed Output, single value column with multiindex.

        '''
        df = self.df.droplevel(level=["band","property","category"])
        df.index.rename('node', level='name', inplace=True)
        df.sort_index(level=['node'], inplace=True)
        if self.metadata.node_region().empty == False:
            node_region_idx = pd.CategoricalIndex(self.metadata.node_region().index.get_level_values(0))
            node_region_idx = node_region_idx.repeat(len(df.index.get_level_values('timestamp').unique()))
            idx_region = pd.MultiIndex(levels= df.index.levels + [node_region_idx.categories]
                                ,codes= df.index.codes +  [node_region_idx.codes],
                                names= df.index.names + node_region_idx.names)
        else:
            idx_region = df.index
        if self.metadata.node_zone().empty == False:
            node_zone_idx = pd.CategoricalIndex(self.metadata.node_zone().index.get_level_values(0))
            node_zone_idx = node_zone_idx.repeat(len(df.index.get_level_values('timestamp').unique()))
            idx_zone = pd.MultiIndex(levels= idx_region.levels + [node_zone_idx.categories]
                                ,codes= idx_region.codes + [node_zone_idx.codes] ,
                                names= idx_region.names + node_zone_idx.names)
        else:
            idx_zone = idx_region
        if not self.Region_Mapping.empty:
            region_mapping_idx = pd.MultiIndex.from_frame(self.metadata.node_region().merge(self.Region_Mapping,
                                how="left", on='region').drop(['region','node'], axis=1))
            region_mapping_idx = region_mapping_idx.repeat(len(df.index.get_level_values('timestamp').unique()))

            idx_map = pd.MultiIndex(levels= idx_zone.levels + region_mapping_idx.levels
                                ,codes= idx_zone.codes + region_mapping_idx.codes,
                                names = idx_zone.names + region_mapping_idx.names)
        else:
            idx_map = idx_zone

        df = pd.DataFrame(data=df.values.reshape(-1), index=idx_map)
        df_col = list(df.index.names) # Gets names of all columns in df and places in list
        df_col.insert(0, df_col.pop(df_col.index("timestamp"))) #move timestamp to start of df
        df = df.reorder_levels(df_col, axis=0)
        df[0] = pd.to_numeric(df[0], downcast='float')
        return df


class MarmotFormat():
    
    ''' 
    This is the main MarmotFormat class which needs to be instantiated to run the formatter.
    The fromatter reads in PLEXOS hdf5 files created with the h5plexos library 
    and processes the output results to ready them for plotting. 
    Once the outputs have been processed, they are saved to an intermediary hdf5 file 
    which can then be read into the Marmot plotting code 
    '''
    
    def __init__(self,Scenario_name, PLEXOS_Solutions_folder, gen_names, Plexos_Properties,
                 Marmot_Solutions_folder=None, mapping_folder='mapping_folder', Region_Mapping=pd.DataFrame(),
                  emit_names=pd.DataFrame(), VoLL=10000):
        '''
        
        Parameters
        ----------
        Scenario_name : string
            Name of sceanrio to process.
        PLEXOS_Solutions_folder : string directory
            Folder containing h5plexos results files.
        gen_names : string directory/pd.DataFrame
            Mapping file to rename generator technologies.
        Plexos_Properties : string directory/pd.DataFrame
            PLEXOS properties to process, must follow format seen in Marmot directory. 
        Marmot_Solutions_folder : string directory, optional
            Folder to save Marmot solution files. The default is None.
        mapping_folder : string directory, optional
            The location of the Marmot mapping folder. The default is 'mapping_folder'.
        Region_Mapping : string directory/pd.DataFrame, optional
            Mapping file to map custom regions/zones to create custom aggregations. 
            Aggregations are created by grouping PLEXOS regions.
            The default is pd.DataFrame().
        emit_names : string directory/pd.DataFrame, optional
            Mapping file to reanme emissions types.
            The default is pd.DataFrame().
        VoLL : int, optional
            Value of lost load, used to calculate cost of unserved energy.
            The default is 10000.

        Returns
        -------
        None.

        '''
        
        self.Scenario_name = Scenario_name
        self.PLEXOS_Solutions_folder = PLEXOS_Solutions_folder
        self.Marmot_Solutions_folder = Marmot_Solutions_folder
        self.mapping_folder = mapping_folder
        self.VoLL = VoLL

        
        if self.Marmot_Solutions_folder == None:
            self.Marmot_Solutions_folder = self.PLEXOS_Solutions_folder
        
        if isinstance(gen_names, str):
            try:
                gen_names = pd.read_csv(gen_names)   
                self.gen_names = gen_names.rename(columns={gen_names.columns[0]:'Original',gen_names.columns[1]:'New'})
            except FileNotFoundError:
                logger.warning('Could not find specified gen_names file; check file name. This is required to run Marmot, system will now exit')
                sys.exit()
        elif isinstance(gen_names, pd.DataFrame):
            self.gen_names = gen_names.rename(columns={gen_names.columns[0]:'Original',gen_names.columns[1]:'New'})
        
        if isinstance(Plexos_Properties, str):
            try:
                self.Plexos_Properties = pd.read_csv(Plexos_Properties)   
            except FileNotFoundError:
                logger.warning('Could not find specified Plexos_Properties file; check file name. This is required to run Marmot, system will now exit')
                sys.exit()
        elif isinstance(Plexos_Properties, pd.DataFrame):
            self.Plexos_Properties = Plexos_Properties
        
        try:
            self.vre_gen_cat = pd.read_csv(os.path.join(self.mapping_folder, mconfig.parser('category_file_names','vre_gen_cat')),squeeze=True).str.strip().tolist()
        except FileNotFoundError:
            logger.warning(f'Could not find "{os.path.join(self.mapping_folder, "vre_gen_cat.csv")}"; Check file name in config file. This is required to calculate Curtailment')
            self.vre_gen_cat = []
        
        if isinstance(Region_Mapping, str):
            try:
                self.Region_Mapping = pd.read_csv(Region_Mapping)
                if not self.Region_Mapping.empty:  
                    self.Region_Mapping = self.Region_Mapping.astype(str)
            except FileNotFoundError:
                logger.warning('Could not find specified Region Mapping file; check file name\n')
                self.Region_Mapping = pd.DataFrame()
        elif isinstance(Region_Mapping, pd.DataFrame):
            self.Region_Mapping = Region_Mapping
            if not self.Region_Mapping.empty:           
                self.Region_Mapping = self.Region_Mapping.astype(str)
        
        try:
            self.Region_Mapping = self.Region_Mapping.drop(["category"],axis=1) # delete category columns if exists
        except KeyError:
            pass
        
        if isinstance(emit_names, str):
            try:
                self.emit_names = pd.read_csv(emit_names)
                if not self.emit_names.empty:
                    self.emit_names.rename(columns={self.emit_names.columns[0]:'Original',self.emit_names.columns[1]:'New'},inplace=True)
            except FileNotFoundError:
                logger.warning('Could not find specified emissions mapping file; check file name\n')
                self.emit_names = pd.DataFrame()
        elif isinstance(emit_names, pd.DataFrame):
            self.emit_names = emit_names
            if not self.emit_names.empty:
                self.emit_names.rename(columns={self.emit_names.columns[0]:'Original',self.emit_names.columns[1]:'New'},inplace=True)
        
    
    
    def _get_data(self, plexos_class, plexos_prop, timescale, db, metadata):
        """
        This method handles the pulling of the data from the H5plexos hdf5 
        file and then passes the data to one of the formating functions

        Parameters
        ----------
        plexos_class : string
            PLEXOS calss e.g Region, Generator, Zone etc.
        plexos_prop : string
            PLEXOS property e.g Max Capacity, Generation etc.
        timescale : string
            Data timescale, e.g Hourly, Monthly, 5 minute etc.
        db : h5plexos.query.solution.PLEXOSSolution (class instantiation)
            Instantiation of h5plexos PLEXOSSolution for specific h5plexos file.
        metadata : meta_data.MetaData (class instantiation)
            Instantiation of MetaData for specific h5plexos file.

        Returns
        -------
        df : pd.DataFrame()
            Formatted results dataframe.

        """
        try:
            if "_" in plexos_class:
                df = db.query_relation_property(plexos_class,plexos_prop,timescale=timescale)
            else:
                df = db.query_object_property(plexos_class,plexos_prop,timescale=timescale)
    
        except KeyError:
            df = self._report_prop_error(plexos_prop,plexos_class)
            return df
        
        # Instantiate instance of Process Class
        # metadata is used as a paramter to initialize process_cl
        process_cl = Process(df, metadata, self.Region_Mapping, self.gen_names, self.emit_names)
        # Instantiate Method of Process Class
        process_att = getattr(process_cl,'df_process_' + plexos_class)
        # Process attribute and return to df
        df = process_att()
        if plexos_class == 'region' and plexos_prop == "Unserved Energy" and int(df.sum(axis=0)) > 0:
            logger.warning("Scenario contains Unserved Energy: %s MW\n", int(df.sum(axis=0)))
        return df
    
   
    def _report_prop_error(self, plexos_prop, plexos_class):
        '''
        This method prints a warning message when the _get_data method 
        cannot find the specified PLEXOS property in the h5plexos hdf5 file

        Parameters
        ----------
        plexos_class : string
            PLEXOS calss e.g Region, Generator, Zone etc.
        plexos_prop : string
            PLEXOS property e.g Max Capacity, Generation etc.

        Returns
        -------
        df : pd.DataFrame
            Empty DataFrame.

        '''
        logger.warning('CAN NOT FIND "%s %s". "%s" DOES NOT EXIST',plexos_class,plexos_prop,plexos_prop)
        logger.info('SKIPPING PROPERTY\n')
        df = pd.DataFrame()
        return df
        
    
    def run_formatter(self):
        '''
        
        Main method to call to begin processing h5plexos files, this method takes 
        no input variables, all required varibales are passed in via the __init__ method.

        Returns
        -------
        None.

        '''
            
        logger.info("#### Processing %s PLEXOS Results ####", self.Scenario_name)
        
        #===============================================================================
        # Input and Output Directories
        #===============================================================================
    
        HDF5_output = str(self.Scenario_name) + "_formatted.h5"

        HDF5_folder_in = os.path.join(self.PLEXOS_Solutions_folder, str(self.Scenario_name))
        try:
            os.makedirs(HDF5_folder_in)
        except FileExistsError:
            # directory already exists
            pass
        
        hdf_out_folder = os.path.join(self.Marmot_Solutions_folder,'Processed_HDF5_folder')
        try:
            os.makedirs(hdf_out_folder)
        except FileExistsError:
            # directory already exists
            pass    
        
        startdir=os.getcwd()
        os.chdir(HDF5_folder_in)     #Due to a bug on eagle need to chdir before listdir
        
        files = []
        for names in os.listdir():
            if names.endswith(".h5"):
                files.append(names) # Creates a list of only the hdf5 files
        
        # List of all hf files in hdf5 folder in alpha numeric order
        files_list = sorted(files, key=lambda x:int(re.sub('\D', '', os.path.splitext(x)[0]))) 
        
        os.chdir(startdir)

        # Read in all HDF5 files into dictionary
        logger.info("Loading all HDF5 files to prepare for processing")
        hdf5_collection = {}
        for file in files_list:
            hdf5_collection[file] = PLEXOSSolution(os.path.join(HDF5_folder_in, file))

        #===================================================================================
        # Process the Outputs
        #===================================================================================
    
        # Creates Initial HDF5 file for ouputing formated data
        Processed_Data_Out = pd.DataFrame()
        if os.path.isfile(os.path.join(hdf_out_folder,HDF5_output))==True:
            logger.info("'%s\%s' already exists: New variables will be added\n",hdf_out_folder,HDF5_output)
        else:
            Processed_Data_Out.to_hdf(os.path.join(hdf_out_folder, HDF5_output), key= "generator_Generation" , mode="w", complevel=9, complib  ='blosc:zlib')
    
        process_properties = self.Plexos_Properties.loc[self.Plexos_Properties["collect_data"] == True]
    
        start = time.time()
        
        if not self.Region_Mapping.empty:
            #if any(meta.regions()['region'] not in Region_Mapping['region']):
            if set(MetaData(HDF5_folder_in, self.Region_Mapping).regions()['region']).issubset(self.Region_Mapping['region']) == False:
                missing_regions = list(set(MetaData(HDF5_folder_in, self.Region_Mapping).regions()['region']) - set(self.Region_Mapping['region']))
                logger.warning('The Following PLEXOS REGIONS are missing from the "region" column of your mapping file: %s\n',missing_regions)
        
        # Main loop to process each ouput and pass data to functions
        for index, row in process_properties.iterrows():
            Processed_Data_Out = pd.DataFrame()
            data_chunks = []
    
            logger.info("Processing %s %s",row["group"],row["data_set"])
    
            for model in files_list:
                logger.info("      %s",model)
                
                # Create an instance of metadata, and pass that as a variable to get data.
                meta = MetaData(HDF5_folder_in, self.Region_Mapping,model)
                db = hdf5_collection.get(model)
                processed_data = self._get_data(row["group"], row["data_set"],row["data_type"], db, meta)
    
                if processed_data.empty == True:
                    break
                
                # special units processing for emissions
                if row["group"]=="emissions_generators":
                    if (row["Units"] == "lb") | (row["Units"] == "lbs"):
                        # convert lbs to kg
                        kg_per_lb = 0.453592
                        processed_data = processed_data*kg_per_lb
                    # convert kg to metric tons
                    kg_per_metric_ton = 1E3
                    data_chunks.append(processed_data/kg_per_metric_ton)
                
                # other unit multipliers
                if (row["data_type"] == "year")&((row["data_set"]=="Installed Capacity")|(row["data_set"]=="Export Limit")|(row["data_set"]=="Import Limit")):
                    data_chunks.append(processed_data*row["unit_multiplier"])
                    logger.info("%s Year property reported from only the first partition",row["data_set"])
                    break
                else:
                    data_chunks.append(processed_data*row["unit_multiplier"])
    
            if data_chunks:
                Processed_Data_Out = pd.concat(data_chunks, copy=False)
    
            if Processed_Data_Out.empty == False:
                if (row["data_type"]== "year"):
                    logger.info("Please Note: Year properties can not be checked for duplicates.\n\
                    Overlaping data can not be removed from 'Year' grouped data.\n\
                    This will effect Year data that differs between partitions such as cost results.\n\
                    It will not effect Year data that is equal in all partitions such as Installed Capacity or Line Limit results")
    
                else:
                    oldsize=Processed_Data_Out.size
                    Processed_Data_Out = Processed_Data_Out.loc[~Processed_Data_Out.index.duplicated(keep='first')] #Remove duplicates; keep first entry^M
                    if  (oldsize-Processed_Data_Out.size) >0:
                        logger.info('Drop duplicates removed %s rows',oldsize-Processed_Data_Out.size)
    
                row["data_set"] = row["data_set"].replace(' ', '_')
                try:
                    Processed_Data_Out.to_hdf(os.path.join(hdf_out_folder, HDF5_output), key= row["group"] + "_" + row["data_set"], mode="a", complevel=9, complib = 'blosc:zlib')
                    logger.info("Data saved to h5 file successfully\n")
                except:
                    logger.warning("h5 File is probably in use, waiting to attempt save for a second time")
                    time.sleep(120)
                    try:
                          Processed_Data_Out.to_hdf(os.path.join(hdf_out_folder, HDF5_output), key= row["group"] + "_" + row["data_set"], mode="a", complevel=9, complib = 'blosc:zlib')
                          logger.info("h5 File save succeded on second attempt")
                    except:
                        logger.warning("h5 File is probably in use, waiting to attempt save for a third time")
                        time.sleep(240)
                        try:
                            Processed_Data_Out.to_hdf(os.path.join(hdf_out_folder, HDF5_output), key= row["group"] + "_" + row["data_set"], mode="a",  complevel=9, complib = 'blosc:zlib')
                            logger.info("h5 File save succeded on third attempt")
                        except:
                            logger.warning("h5 Save failed on third try; will not attempt again\n")
                # del Processed_Data_Out
            else:
                continue
            
        #===================================================================================
        # Calculate Extra Ouputs
        #===================================================================================
        if "generator_Curtailment" not in h5py.File(os.path.join(hdf_out_folder, HDF5_output),'r'):
            try:
                logger.info("Processing generator Curtailment")
                try:
                    Avail_Gen_Out = pd.read_hdf(os.path.join(hdf_out_folder, HDF5_output), 'generator_Available_Capacity')
                    Total_Gen_Out = pd.read_hdf(os.path.join(hdf_out_folder, HDF5_output), 'generator_Generation')
                    if Total_Gen_Out.empty==True:
                        logger.warning("generator_Available_Capacity & generator_Generation are required for Curtailment calculation")
                except KeyError:
                    logger.warning("generator_Available_Capacity & generator_Generation are required for Curtailment calculation")
                    
                # Adjust list of values to drop from vre_gen_cat depending on if it exhists in processed techs
                adjusted_vre_gen_list = [name for name in self.vre_gen_cat if name in Avail_Gen_Out.index.unique(level="tech")]
                
                if not adjusted_vre_gen_list:
                    logger.warning("vre_gen_cat.csv is not set up correctly with your gen_names.csv")
                    logger.warning("To Process Curtailment add correct names to vre_gen_cat.csv. \
                    For more information see Marmot Readme under 'Mapping Files'")
            
                # Output Curtailment#
                Curtailment_Out =  ((Avail_Gen_Out.loc[(slice(None), adjusted_vre_gen_list),:]) -
                                    (Total_Gen_Out.loc[(slice(None), adjusted_vre_gen_list),:]))
            
                Curtailment_Out.to_hdf(os.path.join(hdf_out_folder, HDF5_output), key="generator_Curtailment", mode="a", complevel=9, complib = 'blosc:zlib')
                logger.info("Data saved to h5 file successfully\n")
                #Clear Some Memory
                del Total_Gen_Out
                del Avail_Gen_Out
                del Curtailment_Out
            except Exception:
                logger.warning("NOTE!! Curtailment not calculated, processing skipped\n")

    
        if "region_Cost_Unserved_Energy" not in h5py.File(os.path.join(hdf_out_folder, HDF5_output),'r'):
            try:
                logger.info("Calculating Cost Unserved Energy: Regions")
                Cost_Unserved_Energy = pd.read_hdf(os.path.join(hdf_out_folder, HDF5_output), 'region_Unserved_Energy')
                Cost_Unserved_Energy = Cost_Unserved_Energy * self.VoLL
                Cost_Unserved_Energy.to_hdf(os.path.join(hdf_out_folder, HDF5_output), key="region_Cost_Unserved_Energy", mode="a", complevel=9, complib = 'blosc:zlib')
            except KeyError:
                logger.warning("NOTE!! Regional Unserved Energy not available to process, processing skipped\n")
                pass
    
        if "zone_Cost_Unserved_Energy" not in h5py.File(os.path.join(hdf_out_folder, HDF5_output),'r'):
            try:
                logger.info("Calculating Cost Unserved Energy: Zones")
                Cost_Unserved_Energy = pd.read_hdf(os.path.join(hdf_out_folder, HDF5_output), 'zone_Unserved_Energy')
                Cost_Unserved_Energy = Cost_Unserved_Energy * self.VoLL
                Cost_Unserved_Energy.to_hdf(os.path.join(hdf_out_folder, HDF5_output), key="zone_Cost_Unserved_Energy", mode="a", complevel=9, complib = 'blosc:zlib')
            except KeyError:
                logger.warning("NOTE!! Zonal Unserved Energy not available to process, processing skipped\n")
                pass
    
        end = time.time()
        elapsed = end - start
        logger.info('Main loop took %s minutes',round(elapsed/60,2))
        logger.info('Formatting COMPLETED for %s',self.Scenario_name)



if __name__ == '__main__':
    
    '''
    The following code is run if the formatter is run directly,
    it does not run if the formatter is imported as a module. 
    '''
    
    #===============================================================================
    # Input Properties
    #===============================================================================
    
    #changes working directory to location of this python file
    os.chdir(pathlib.Path(__file__).parent.absolute())
    
    Marmot_user_defined_inputs = pd.read_csv(mconfig.parser("user_defined_inputs_file"), usecols=['Input','User_defined_value'],
                                         index_col='Input', skipinitialspace=True)

    # File which determiens which plexos properties to pull from the h5plexos results and process, this file is in the repo
    Plexos_Properties = pd.read_csv('plexos_properties.csv')
    
    # Plexos_Properties = 'plexos_properties.csv'
        
    # Name of the Scenario(s) being run, must have the same name(s) as the folder holding the runs HDF5 file
    Scenario_List = pd.Series(Marmot_user_defined_inputs.loc['Scenario_process_list'].squeeze().split(",")).str.strip().tolist()
    # The folder that contains all PLEXOS h5plexos outputs - the h5 files should be contained in another folder with the Scenario_name
    PLEXOS_Solutions_folder = Marmot_user_defined_inputs.loc['PLEXOS_Solutions_folder'].to_string(index=False).strip()
    
    # Folder to save your processed solutions
    Marmot_Solutions_folder = Marmot_user_defined_inputs.loc['Marmot_Solutions_folder'].to_string(index=False).strip()
    
    # This folder contains all the csv required for mapping and selecting outputs to process
    # Examples of these mapping files are within the Marmot repo, you may need to alter these to fit your needs
    Mapping_folder = 'mapping_folder'
    
    Region_Mapping = pd.read_csv(os.path.join(Mapping_folder, Marmot_user_defined_inputs.loc['Region_Mapping.csv_name'].to_string(index=False).strip()))
    
    gen_names = pd.read_csv(os.path.join(Mapping_folder, Marmot_user_defined_inputs.loc['gen_names.csv_name'].to_string(index=False).strip()))
    
    # Value of Lost Load for calculatinhg cost of unserved energy
    VoLL = pd.to_numeric(Marmot_user_defined_inputs.loc['VoLL'].to_string(index=False))
    
    #===============================================================================
    # Standard Naming of Generation Data
    #===============================================================================
    
    
    #===============================================================================
    # Standard Naming of Emissions types (optional)
    #===============================================================================
    
    emit_names = os.path.join(Mapping_folder, Marmot_user_defined_inputs.loc['emit_names.csv_name'].to_string(index=False).strip())

    #===============================================================================
    # Loop through scenarios in list
    #===============================================================================
    
    for Scenario_name in Scenario_List:
        
        initiate = MarmotFormat(Scenario_name,PLEXOS_Solutions_folder,gen_names,Plexos_Properties,
                                Marmot_Solutions_folder = Marmot_Solutions_folder,
                                mapping_folder = 'mapping_folder',
                                Region_Mapping = Region_Mapping,
                                emit_names = emit_names,
                                VoLL = VoLL)
    
        initiate.run_formatter()
    
    
#===============================================================================
# Code that can be used to test PLEXOS_H5_results_formatter
#===============================================================================

    # test = pd.read_hdf(file, 'generator_Generation')
    # test = test.xs("p60",level='region')
    # test = test.xs("gas-ct",level='tech')
    # test = test.reset_index(['timestamp','node'])
    # test = test.groupby(["timestamp", "node"], as_index=False).sum()
    # test = test.pivot(index='timestamp', columns='node', values=0)

    # test = test[['600003_PR IS31G_20','600005_MNTCE31G_22']]
    # test = test.reset_index()

    # test.index.get_level_values('region') = test.index.get_level_values('region').astype("category")

    # test['timestamp'] = test['timestamp'].astype("category")

    # test.index = test.index.set_levels(test.index.levels[-1].astype('category'), level=-1)

    # test.memory_usage(deep=True)
    # test[0] = pd.to_numeric(test[0], downcast='float')

    # test.memory_usage(deep=False)

    # Stacked_Gen_read = Stacked_Gen_read.reset_index() # unzip the levels in index
    # Stacked_Gen_read.rename(columns={'name':'zone'}, inplace=True)
    #         Stacked_Gen_read = Stacked_Gen_read.drop(["band", "property", "category"],axis=1)
        # if int(Stacked_Gen_read.sum(axis=0)) >= 0:
        #     print("WARNING! Scenario contains Unserved Energy: " + str(int(Stacked_Gen_read.sum(axis=0))) + "MW")

        #storage = db.storage("Generation")
        #storage = df_process_storage(storage, overlap)

    # df_old = df
    # t =df.loc[~df.index.duplicated()]
    # df_old.equals(df)<|MERGE_RESOLUTION|>--- conflicted
+++ resolved
@@ -27,7 +27,6 @@
 import logging.config
 import yaml
 try:
-<<<<<<< HEAD
     from marmot.meta_data import MetaData
 except ModuleNotFoundError:
     print("Attempted import of Marmot as a module from a Git directory. ", end='')
@@ -37,14 +36,7 @@
     print("System will now exit")
     sys.exit()
 import marmot.config.mconfig as mconfig
-=======
-    from meta_data import MetaData
-    import config.mconfig as mconfig
-except ModuleNotFoundError:
-    from marmot.meta_data import MetaData
-    import marmot.config.mconfig as mconfig
-
->>>>>>> a574c4ce
+
 # Import as Submodule
 try:
     from h5plexos.h5plexos.query import PLEXOSSolution
