# Marmot
Marmot is a set of python scripts to process h5plexos PLEXOS results plot the outputs 
![Yellow-bellied marmot](https://upload.wikimedia.org/wikipedia/commons/3/3b/Marmot-edit1.jpg)

## Main Python Scripts
Marmot consists of two main .py files:
* [**marmot_h5_formatter.py**](https://github.nrel.gov/PCM/Marmot/blob/ReEDS2_integration/marmot/marmot_h5_formatter.py)
* [**marmot_plot_main.py**](https://github.nrel.gov/PCM/Marmot/blob/ReEDS2_integration/marmot/marmot_plot_main.py)

A high-level explanation of what these files do and suggested settings to change are described in this readme. Code specifics are described in more detail in the code docstrings. 

## Initial Setup
<<<<<<< HEAD

- Marmot requires Python 3 and the following prerequisites to run.
  - hdf5>=1.10.4 *(Install with Conda or Download from HDF website)*
  - numpy
  - pandas
  - PyYAML
  - h5py>=2.10.0
  - matplotlib>=3.1.0
  - [h5plexos](https://github.com/NREL/h5plexos)>=0.6 *(See more details [below](https://github.nrel.gov/PCM/Marmot/tree/ReEDS2_integration#marmot_h5_formatter))*
  - tables

- Most NREL severs should already meet these prerequisites so installation of prerequisites may not be required.

- These prerequisites can be installed manually with conda or pip, but it is recommended to install all requirements with the provided conda environment or requirements.txt file.
Each are explained below. 

#### Conda Environment
- Setting up a new conda environment is the recommended route on Eagle or personal computer. Users will not be able to setup conda environments on most NREL windows servers due to admin rights restrictions.
To ensure you are using all the required python modules, create a new conda environment using the provided [environment yml file](https://github.nrel.gov/PCM/Marmot/blob/master/marmot-env.yml). If you are unsure how to do this, follow [these steps](https://docs.conda.io/projects/conda/en/latest/user-guide/tasks/manage-environments.html#creating-an-environment-from-an-environment-yml-file).
Once the environment has been created it can be activated by typing `conda activate marmot-env `

#### requirements txt file
- A [requirements.txt](https://github.nrel.gov/PCM/Marmot/blob/ReEDS2_integration/requirements.txt) file is also included with the repo, this can be used in place of the conda environment file. The txt file contains all the python modules that are required by Marmot to run. To install from the file run the following from any cmd window that is setup with Python (e.g Git Bash, Anaconda Prompt) `pip install -r requirements.txt`

After all required prerequisites are installed, you are ready to install and run Marmot. There are two ways to run Marmot, directly or as a module. Most users probably want to run Marmot directly however some advanced users may want to import Marmot directly to use its functionality  in their own code. Both are explained below.

### Running Marmot Directly 

- First `git clone --recurse-submodules https://github.nrel.gov/PCM/Marmot.git` to any location you like, make sure to include `--recurse-submodules` else h5plexos will not be included correctly.

- The Marmot formatter imports h5plexos. To avoid import and version errors, h5plexos is included as a submodule in Marmot. If you already cloned the project and forgot `--recurse-submodules`, you can combine the git submodule init and git submodule update steps by running `git submodule update --init`.

- Follow the **marmot_h5_formatter** and **marmot_plot_main** steps below to run Marmot.

### Importing and Running Marmot as a Module (Advanced User)

- To use Marmot as a Python Module that can be imported, it first needs to be made visible to the Python package directory. This can be done two ways, pip installing Marmot (preferred method) or adding the Marmot directory folder to the system path. 
- To pip install Marmot, first open a cmd window that is setup with Python and type the following `pip install --user -e git+https://github.nrel.gov/PCM/Marmot.git#egg=marmot` This will install Marmot from the current master branch, however this can be changed to a specific commit if desired. You may need to navigate do non system drive to run pip install (e.g D:\)
- If no error messages appeared Marmot has been installed correctly. To import the formatter or plotter, use the following import commands:
  
 ```python 
 from marmot.marmot_h5_formatter import MarmotFormat 
 ```
 ```python 
from marmot.marmot_plot_main import MarmotPlot 
```
- When importing Marmot directly, the **Marmot_user_defined_inputs.csv** described below is not used. However several other input files are still required. For more details see internal code docstrings within the '__init__' methods.
=======
* First `git clone --recurse-submodules https://github.nrel.gov/PCM/Marmot.git` to any location you like, make sure to include `--recurse-submodules` else h5plexos will not be included correctly.
* To ensure you are using all the required python modules, create a new conda environment using the provided [environment yml file](https://github.nrel.gov/PCM/Marmot/blob/master/marmot-env.yml). If you are unsure how to do this, follow [these steps](https://docs.conda.io/projects/conda/en/latest/user-guide/tasks/manage-environments.html#creating-an-environment-from-an-environment-yml-file).
* Follow the **marmot_h5_formatter** and **marmot_plot_main** steps below to run Marmot.
>>>>>>> a574c4ce

## marmot_h5_formatter
The **marmot_h5_formatter** reads in PLEXOS hdf5 files created with the h5plexos library (the repo for which can be found [here](https://github.com/NREL/h5plexos)) and processes the output results to ready them for plotting. Once the outputs have been processed, they are saved to an intermediary hdf5 file which can then be read into the Marmot plotting code. From the h5plexos ReadMe: "This package provides a Python interface for reading HDF5 files with H5PLEXOS v0.5 and v0.6 formatting. To create v0.5 files, use a version of this package in the 0.5 series. To create v0.6 files, use H5PLEXOS.jl."

<<<<<<< HEAD
=======
The Marmot formatter imports h5plexos. To avoid import and version erros, h5plexos is included as a submodule in Marmot. If you already cloned the project and forgot `--recurse-submodules`, you can combine the git submodule init and git submodule update steps by running `git submodule update --init`.

>>>>>>> a574c4ce
Before you use the **marmot_h5_formatter** you will need to adjust and set the input settings in the **Marmot_user_defined_inputs.csv** and set which PLEXOS properties to process in the **plexos_properties.csv**. You may also want to edit the Mapping Files described [here](https://github.nrel.gov/PCM/Marmot#mapping-files). These files are located in the repo and are available to be edited once you clone the repo. 

Settings to adjust in the **Marmot_user_defined_inputs.csv** required to run the formatter include:

- `PLEXOS_Solutions_folder` The folder that contains all h5plexos files that have come from PLEXOS. This folder should contain the Scenario_process_list sub-folders in which the h5plexos files are contained. Here's an example of how that would look:
  
  ![marmot folder structure](https://github.nrel.gov/storage/user/1084/files/bf9d1670-1254-11eb-8e62-c06455591fb2)

- `Marmot_Solutions_folder` This is the base directory to create folders and save outputs in. When **marmot_h5_formatter** is run it will create a `Processed_HDF5 folder` here, in which all the proceessed results will be saved with the extension "*_formatted.h5*". This folder can have the same address as PLEXOS_Solutions_folder, having an alternative address allows the user to save outputs in a different location from inputs if desired. 

- `Scenario_process_list` This is the list of scenarios to process. The h5plexos hdf5 results files should be saved in folders with these names. The list must contain at least one entry. Using the above example this would be "*Scenario_name_1, Scenario_name_2*"

- `VoLL` Value of lost load for calculating the Cost of Unserved Energy, default is 10,000 $/MWh

- `Region_Mapping.csv_name` The name of the Region_Mapping.csv described in more detail in [Mapping Files](https://github.nrel.gov/PCM/Marmot#mapping-files) bellow.

- `gen_names.csv_name` The name of the gen_names.csv described in more detail in [Mapping Files](https://github.nrel.gov/PCM/Marmot#mapping-files) bellow.

Finally adjust the PLEXOS properties to process in the **plexos_properties.csv**. This csv file determines which PLEXOS properties to pull from the h5plexos results and process. Under the *"collect_data"* column adjust the property to be TRUE or FALSE to change if the data is processed. If your property is not here, add it as a new line with the same format. 

  ### Mapping Files
Marmot gives the user the ability to map in extra regions to your data, rename generators and reserve properties, adjust generator technology colors using a set of csv files. Adjusting these values to your specific PLEXOS database is not required for Marmot to run but recommended for best results.
Examples of these files can be found within in the repo in the [mapping_folder](https://github.nrel.gov/PCM/Marmot/tree/master/mapping_folder). The examples are setup to work with the NARIS PLEXOS databases so make sure to adjust these csv files if you are not running with that underlying database. These csv files are:

- **gen_names.csv** This file allows you to change the name of the PLEXOS generator technology categories to be consistent. For example, change all the possible gas cc generator names to just be called "Gas-CC". The csv file has two columns *"Original"*, which contains the name of all the PLEXOS generator categories and *"New"*, which is the new name you want to give the categories. 

- **ordered_gen** Ordered list of generators which determines how they appear in a stack plot; generator names should equal those in the gen_names.csv *"New"* column

- **Region_mapping.csv** This file allows you to group PLEXOS regions together to create aggregated regions. The first column in the file should always be called *"region"* and should contain the name of all the regions in your PLEXOS database. The names given to all other columns is up to you. In the example given in the repo, we aggregated NARIS regions to the country and interconnect level.   

- **colour_dictionary.csv** This allows the user to adjust the color used to plot generation technology types e.g Gas-CC, Wind, PV etc. The names in the generator column should equal those in the gen_names.csv *"New"* column. The current colors are the default SEAC colors recommended for use in publications.

 - **pv_gen_cat.csv** , **re_gen_cat.csv** , **vre_gen_cat.csv** & **thermal_gen_cat.csv** - Generators which belong to specified category, used for certain figures and determining which generators to include for curtailment calculations.

### View formatted contents
In order to check the contents of an existing processed HDF5 folder, use the following:

```python 
temp=pd.HDFStore("path to formatted hdf5 file")
print(temp.keys())
temp.close()
```

## marmot_plot_main

**marmot_plot_main.py** is the main plotting script within Marmot which calls on supporting files to read in data, create the plot, and then return the plot and data to **marmot_plot_main.py**. The supporting modules can be viewed within the repo [plottingmodules](https://github.nrel.gov/PCM/Marmot/tree/master/marmot/plottingmodules) folder and have descriptive names such as **total_generation.py**, **generation_stack.py**, **curtaiment.py** etc. 

As with the processing script users will need to adjust the input settings in the **Marmot_user_defined_inputs.csv** and set which plots to create in **Marmot_plot_select.csv**. 
**Marmot_plot_select.csv** is a csv file which determines which figures to plot. This file is in the repo. Under the *"Plot Graph"* column adjust the property to be TRUE or FALSE to decide whether to plot the figure. Column *D* allows the user to adjust certain properties within the plot (examples given). Columns *E* and *F* adjust the range of days to plot either side of the specified property in *D*. Column *G* adjusts the time zone to plot on the figure. The list of figures to plot is currently limited by what code has been written for.  

Settings to adjust in the **Marmot_user_defined_inputs.csv** required to run the plotting code include:

- `PLEXOS_Solutions_folder` Same as described [above](https://github.nrel.gov/PCM/Marmot#plexos_h5_results_formatter)

- `Marmot_Solutions_folder` Same as described [above](https://github.nrel.gov/PCM/Marmot#plexos_h5_results_formatter)

- `Scenarios` This is the name of the scenario(s) to plot. The order of the scenarios will determine the order of the scenarios in the plot. Resulting outputs will be saved in the "*Figures_Output*" folder contained with the `Marmot_Solutions_folder`. "*Figures_Output*" is created automatically when **marmot_plot_main.py** is run

- `Scenario_Diff_plot` This is a list which can contain max two entries. This list is used to create plots using the difference of the values between two scenarios. The second scenario in the list is subtracted from the first. If you are not creating difference plots this list can remain empty.

- `AGG_BY` A string which tells Marmot which region type to aggregate by when creating plots. The default options are *”regions”* and *“zones”*. Other options can be added based on how the user sets up **Region_mapping.csv** described [above](https://github.nrel.gov/PCM/Marmot#mapping-files)

- `zone_region_sublist` List of *"regions/zones”* to plot if results are not required for all regions. The list of *"regions/zones”* should be contained within the `AGG_BY` aggregation. This is an optional field and can be left empty if not needed.

- `Facet_ylabels` & `Facet_xlabels` If you wish to create a Facet plot, these labels will be applied to the axis. The amount of entries given to each label will determine the dimensions of the Facet plot. This should be equal to the number of scenarios you are plotting. For example, if you have 6 scenarios your Facet Grid dimensions may be [2,3], [3,2] or [1,6] etc. This is an optional field and can be left empty if not needed.

- `Figure_Format` The format to save images in. If left blank Marmot will output all figures as .png. We recommend that the user uses a .svg figure format which is a vector-based image format and compatible with all Microsoft Office products. Vector images uses mathematical paths to determine how images are drawn compared to raster images (jpg,png etc.) which use pixels. The main advantages of vector images are reduced size and that they do not decrease in quality when image display size is adjusted. For more information see the following article https://www.geeksforgeeks.org/vector-vs-raster-graphics/<|MERGE_RESOLUTION|>--- conflicted
+++ resolved
@@ -10,7 +10,6 @@
 A high-level explanation of what these files do and suggested settings to change are described in this readme. Code specifics are described in more detail in the code docstrings. 
 
 ## Initial Setup
-<<<<<<< HEAD
 
 - Marmot requires Python 3 and the following prerequisites to run.
   - hdf5>=1.10.4 *(Install with Conda or Download from HDF website)*
@@ -58,20 +57,11 @@
 from marmot.marmot_plot_main import MarmotPlot 
 ```
 - When importing Marmot directly, the **Marmot_user_defined_inputs.csv** described below is not used. However several other input files are still required. For more details see internal code docstrings within the '__init__' methods.
-=======
-* First `git clone --recurse-submodules https://github.nrel.gov/PCM/Marmot.git` to any location you like, make sure to include `--recurse-submodules` else h5plexos will not be included correctly.
-* To ensure you are using all the required python modules, create a new conda environment using the provided [environment yml file](https://github.nrel.gov/PCM/Marmot/blob/master/marmot-env.yml). If you are unsure how to do this, follow [these steps](https://docs.conda.io/projects/conda/en/latest/user-guide/tasks/manage-environments.html#creating-an-environment-from-an-environment-yml-file).
-* Follow the **marmot_h5_formatter** and **marmot_plot_main** steps below to run Marmot.
->>>>>>> a574c4ce
+
 
 ## marmot_h5_formatter
 The **marmot_h5_formatter** reads in PLEXOS hdf5 files created with the h5plexos library (the repo for which can be found [here](https://github.com/NREL/h5plexos)) and processes the output results to ready them for plotting. Once the outputs have been processed, they are saved to an intermediary hdf5 file which can then be read into the Marmot plotting code. From the h5plexos ReadMe: "This package provides a Python interface for reading HDF5 files with H5PLEXOS v0.5 and v0.6 formatting. To create v0.5 files, use a version of this package in the 0.5 series. To create v0.6 files, use H5PLEXOS.jl."
 
-<<<<<<< HEAD
-=======
-The Marmot formatter imports h5plexos. To avoid import and version erros, h5plexos is included as a submodule in Marmot. If you already cloned the project and forgot `--recurse-submodules`, you can combine the git submodule init and git submodule update steps by running `git submodule update --init`.
-
->>>>>>> a574c4ce
 Before you use the **marmot_h5_formatter** you will need to adjust and set the input settings in the **Marmot_user_defined_inputs.csv** and set which PLEXOS properties to process in the **plexos_properties.csv**. You may also want to edit the Mapping Files described [here](https://github.nrel.gov/PCM/Marmot#mapping-files). These files are located in the repo and are available to be edited once you clone the repo. 
 
 Settings to adjust in the **Marmot_user_defined_inputs.csv** required to run the formatter include:
