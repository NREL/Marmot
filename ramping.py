# -*- coding: utf-8 -*-
"""
Created on Mon Dec  9 13:20:56 2019

This code creates total generation stacked bar plots and is called from Marmot_plot_main.py


@author: dlevie
"""

import pandas as pd
#import matplotlib.pyplot as plt
#import matplotlib as mpl
#import matplotlib.ticker as mtick
#import numpy as np 
import os

#===============================================================================
class mplot(object):
        
    def __init__(self, argument_list):
        
        self.prop = argument_list[0]
        self.start_date = argument_list[4]
        self.end_date = argument_list[5]
        self.hdf_out_folder = argument_list[6]
        self.Zones = argument_list[7]
        self.AGG_BY = argument_list[8]
        self.ordered_gen = argument_list[9]
        self.PLEXOS_color_dict = argument_list[10]
        self.Multi_Scenario = argument_list[11]
        self.Marmot_Solutions_folder = argument_list[13]
        self.ylabels = argument_list[14]
        self.xlabels = argument_list[15]
        self.color_list = argument_list[16]
        self.gen_names_dict = argument_list[18]
        self.thermal_gen_cat = argument_list[23]
        
    def capacity_started(self):
<<<<<<< HEAD

        print("Zone =  " + self.zone_input)  
        cap_started_all_scenarios = pd.DataFrame()
        
        for scenario in self.Multi_Scenario:
            
            print("Scenario = " + str(scenario))
            
            Gen = pd.read_hdf(os.path.join(self.Marmot_Solutions_folder, scenario,"Processed_HDF5_folder", scenario + "_formatted.h5"),"generator_Generation")
            Gen = Gen.xs(self.zone_input,level = self.AGG_BY)
      
            Gen = Gen.reset_index()
            Gen.tech = Gen.tech.astype("category")
            Gen.tech.cat.set_categories(self.ordered_gen, inplace=True)
            Gen = Gen.drop(columns = ['region'])
            Gen = Gen.rename(columns = {0:"Output (MWh)"})
            Gen = Gen[Gen['tech'].isin(self.thermal_gen_cat)]    #We are only interested in thermal starts/stops.
            
            Cap = pd.read_hdf(os.path.join(self.Marmot_Solutions_folder, scenario,"Processed_HDF5_folder", scenario+ "_formatted.h5"),"generator_Installed_Capacity")
            Cap = Cap.xs(self.zone_input,level = self.AGG_BY)
            Cap = Cap.reset_index()
            Cap = Cap.drop(columns = ['timestamp','region','tech'])
            Cap = Cap.rename(columns = {0:"Installed Capacity (MW)"})
            Gen = pd.merge(Gen,Cap, on = 'gen_name')
            Gen.index = Gen.timestamp
            Gen = Gen.drop(columns = ['timestamp'])
            
            if self.prop == 'Date Range':
                print("Plotting specific date range:")
                print(str(self.start_date) + '  to  ' + str(self.end_date))
                Gen = Gen[self.start_date : self.end_date]
            
            tech_names = Gen['tech'].unique()
            Cap_started = pd.DataFrame(columns = tech_names,index = [scenario])
=======
        outputs = {}
        for zone_input in self.Zones:
            print(self.AGG_BY + " =  " + zone_input)  
            cap_started_all_scenarios = pd.DataFrame()
>>>>>>> 905f6678
            
            for scenario in self.Multi_Scenario:
                
                print("Scenario = " + str(scenario))
                
                Gen = pd.read_hdf(os.path.join(self.PLEXOS_Scenarios, scenario,"Processed_HDF5_folder", scenario + "_formatted.h5"),"generator_Generation")
                Gen = Gen.xs(zone_input,level = self.AGG_BY)
          
                Gen = Gen.reset_index()
                Gen.tech = Gen.tech.astype("category")
                Gen.tech.cat.set_categories(self.ordered_gen, inplace=True)
                Gen = Gen.drop(columns = ['region'])
                Gen = Gen.rename(columns = {0:"Output (MWh)"})
                Gen = Gen[Gen['tech'].isin(self.thermal_gen_cat)]    #We are only interested in thermal starts/stops.
                
                Cap = pd.read_hdf(os.path.join(self.PLEXOS_Scenarios, scenario,"Processed_HDF5_folder", scenario+ "_formatted.h5"),"generator_Installed_Capacity")
                Cap = Cap.xs(zone_input,level = self.AGG_BY)
                Cap = Cap.reset_index()
                Cap = Cap.drop(columns = ['timestamp','region','tech'])
                Cap = Cap.rename(columns = {0:"Installed Capacity (MW)"})
                Gen = pd.merge(Gen,Cap, on = 'gen_name')
                Gen.index = Gen.timestamp
                Gen = Gen.drop(columns = ['timestamp'])
                
                if self.prop == 'Date Range':
                    print("Plotting specific date range:")
                    print(str(self.start_date) + '  to  ' + str(self.end_date))
                    Gen = Gen[self.start_date : self.end_date]
                
                tech_names = Gen['tech'].unique()
                Cap_started = pd.DataFrame(columns = tech_names,index = [scenario])
                
                for tech_name in tech_names:
                    stt = Gen.loc[Gen['tech'] == tech_name]
                
                    gen_names = stt['gen_name'].unique()
                    
                    cap_started = 0
                          
       
                    for gen in gen_names:
                        sgt = stt.loc[stt['gen_name'] == gen]
                        if any(sgt["Output (MWh)"] == 0) and not all(sgt["Output (MWh)"] == 0):   #Check that this generator has some, but not all, uncommited hours.
                            #print('Couting starts for: ' + gen)
                            for idx in range(len(sgt['Output (MWh)']) - 1):
                                    if sgt["Output (MWh)"].iloc[idx] == 0 and not sgt["Output (MWh)"].iloc[idx + 1] == 0:
                                        cap_started = cap_started + sgt["Installed Capacity (MW)"].iloc[idx] 
                                      # print('started on '+ timestamp)
                                    # if sgt[0].iloc[idx] == 0 and not idx == 0 and not sgt[0].iloc[idx - 1] == 0:
                                    #     stops = stops + 1
                                          
                    Cap_started[tech_name] = cap_started
    
                cap_started_all_scenarios = cap_started_all_scenarios.append(Cap_started)
            
                    # import time
                    # start = time.time()
                    # for gen in gen_names:
                    #     sgt = stt.loc[stt['gen_name'] == gen]
                        
                    #     if any(sgt[0] == 0) and not all(sgt[0] == 0):   #Check that this generator has some, but not all, uncommited hours.
                    #         zeros = sgt.loc[sgt[0] == 0]
                                           
                    #         print('Couting starts and stops for: ' + gen)
                    #         for idx in range(len(zeros['timestamp']) - 1):
                    #                if not zeros['timestamp'].iloc[idx + 1] == pd.Timedelta(1,'h'):
                    #                    starts = starts + 1 
                    #                   # print('started on '+ timestamp)
                    #                if not zeros['timestamp'].iloc[idx - 1] == pd.Timedelta(1,'h'):
                    #                    stops = stops + 1
                                          
                    # starts_and_stops = [starts,stops]
                    # counts[tech_name] = starts_and_stops
                
                
                # end = time.time()
                # elapsed = end - start
                # print('Method 2 (first making a data frame with only 0s, then checking if timestamps > 1 hour) took ' + str(elapsed) + ' seconds')
                        
                    
            fig1 = cap_started_all_scenarios.T.plot.bar(stacked = False, figsize=(9,6), rot=0, 
                                 color = self.color_list,edgecolor='black', linewidth='0.1')
            
            fig1.spines['right'].set_visible(False)
            fig1.spines['top'].set_visible(False)
            fig1.set_ylabel('Capacity Started (MW-starts)',  color='black', rotation='vertical')
            fig1.tick_params(axis='y', which='major', length=5, width=1)
            fig1.tick_params(axis='x', which='major', length=5, width=1)
                               
            outputs[zone_input] = {'fig': fig1, 'data_table': cap_started_all_scenarios.T}
        return outputs
##############################################################################

# count_ramps method appears to have some bugs and is not referenced in Marmot_plot_main
# commented out for the time being

    # def count_ramps(self):

    #     print("Zone =  " + self.zone_input)  
    #     cap_started_all_scenarios = pd.DataFrame()
        
    #     for scenario in self.Multi_Scenario:
            
    #         print("Scenario = " + str(scenario))
            
<<<<<<< HEAD
            Gen = pd.read_hdf(os.path.join(Marmot_Solutions_folder, scenario,"Processed_HDF5_folder", scenario+ "_formatted.h5"),"generator_Generation")
            Gen = Gen.xs(zone_input,level = AGG_BY)
      
            Gen = Gen.reset_index()
            Gen.tech = Gen.tech.astype("category")
            Gen.tech.cat.set_categories(ordered_gen, inplace=True)
            Gen = Gen.rename(columns = {0:"Output (MWh)"})
            Gen = Gen[['timestamp','gen_name','tech','Output (MWh)']]
            Gen = Gen[Gen['tech'].isin(thermal_gen_cat)]    #We are only interested in thermal starts/stops.tops.
            
            Cap = pd.read_hdf(os.path.join(Marmot_Solutions_folder, scenario,"Processed_HDF5_folder", scenario+ "_formatted.h5"),"generator_Installed_Capacity")
            Cap = Cap.xs(zone_input,level = AGG_BY)
            Cap = Cap.reset_index()
            Cap = Cap.rename(columns = {0:"Installed Capacity (MW)"})
            Cap = Cap[['gen_name','Installed Capacity (MW)']]
            Gen = pd.merge(Gen,Cap, on = ['gen_name'])
            Gen.index = Gen.timestamp
            Gen = Gen.drop(columns = ['timestamp'])
            
            # Min = pd.read_hdf(os.path.join(Marmot_Solutions_folder, scenario,"Processed_HDF5_folder", scenario + "_formatted.h5"),"generator_Hours_at_Minimum")
            # Min = Min.xs(zone_input, level = AGG_BY)
=======
    #         Gen = pd.read_hdf(os.path.join(PLEXOS_Scenarios, scenario,"Processed_HDF5_folder", scenario+ "_formatted.h5"),"generator_Generation")
    #         Gen = Gen.xs(zone_input,level = AGG_BY)
      
    #         Gen = Gen.reset_index()
    #         Gen.tech = Gen.tech.astype("category")
    #         Gen.tech.cat.set_categories(ordered_gen, inplace=True)
    #         Gen = Gen.rename(columns = {0:"Output (MWh)"})
    #         Gen = Gen[['timestamp','gen_name','tech','Output (MWh)']]
    #         Gen = Gen[Gen['tech'].isin(thermal_gen_cat)]    #We are only interested in thermal starts/stops.tops.
            
    #         Cap = pd.read_hdf(os.path.join(PLEXOS_Scenarios, scenario,"Processed_HDF5_folder", scenario+ "_formatted.h5"),"generator_Installed_Capacity")
    #         Cap = Cap.xs(zone_input,level = AGG_BY)
    #         Cap = Cap.reset_index()
    #         Cap = Cap.rename(columns = {0:"Installed Capacity (MW)"})
    #         Cap = Cap[['gen_name','Installed Capacity (MW)']]
    #         Gen = pd.merge(Gen,Cap, on = ['gen_name'])
    #         Gen.index = Gen.timestamp
    #         Gen = Gen.drop(columns = ['timestamp'])
            
    #         # Min = pd.read_hdf(os.path.join(PLEXOS_Scenarios, scenario,"Processed_HDF5_folder", scenario + "_formatted.h5"),"generator_Hours_at_Minimum")
    #         # Min = Min.xs(zone_input, level = AGG_BY)
>>>>>>> 905f6678
                 
    #         if self.prop == 'Date Range':
    #             print("Plotting specific date range:")
    #             print(str(self.start_date) + '  to  ' + str(self.end_date))
    #             Gen = Gen[self.start_date : self.end_date]
            
    #         tech_names = Gen['tech'].unique()
    #         ramp_counts = pd.DataFrame(columns = tech_names,index = [scenario])
            
    #         for tech_name in tech_names:
    #             stt = Gen.loc[Gen['tech'] == tech_name]
            
    #             gen_names = stt['gen_name'].unique()
                
    #             up_ramps = 0
                      
    #             for gen in gen_names:
    #                 sgt = stt.loc[stt['gen_name'] == gen]
    #                 if any(sgt["Output (MWh)"] == 0) and not all(sgt["Output (MWh)"] == 0):   #Check that this generator has some, but not all, uncommited hours.
    #                     #print('Couting starts for: ' + gen)
    #                     for idx in range(len(sgt['Output (MWh)']) - 1):
    #                             if sgt["Output (MWh)"].iloc[idx] == 0 and not sgt["Output (MWh)"].iloc[idx + 1] == 0:
    #                                 cap_started = cap_started + sgt["Installed Capacity (MW)"].iloc[idx] 
    #                               # print('started on '+ timestamp)
    #                             # if sgt[0].iloc[idx] == 0 and not idx == 0 and not sgt[0].iloc[idx - 1] == 0:
    #                             #     stops = stops + 1
                                      
    #             Cap_started[tech_name] = cap_started

    #         cap_started_all_scenarios = cap_started_all_scenarios.append(Cap_started)
                           
                
    #     fig2 = cap_started_all_scenarios.T.plot.bar(stacked = False, figsize=(9,6), rot=0, 
    #                          color = self.color_list,edgecolor='black', linewidth='0.1')
        
    #     fig2.spines['right'].set_visible(False)
    #     fig2.spines['top'].set_visible(False)
    #     fig2.set_ylabel('Capacity Started (MW-starts)',  color='black', rotation='vertical')
    #     fig2.tick_params(axis='y', which='major', length=5, width=1)
    #     fig2.tick_params(axis='x', which='major', length=5, width=1)
                           
    #     return {'fig': fig2, 'data_table': cap_started_all_scenarios.T}
    
    


    

    
        
        <|MERGE_RESOLUTION|>--- conflicted
+++ resolved
@@ -37,47 +37,10 @@
         self.thermal_gen_cat = argument_list[23]
         
     def capacity_started(self):
-<<<<<<< HEAD
-
-        print("Zone =  " + self.zone_input)  
-        cap_started_all_scenarios = pd.DataFrame()
-        
-        for scenario in self.Multi_Scenario:
-            
-            print("Scenario = " + str(scenario))
-            
-            Gen = pd.read_hdf(os.path.join(self.Marmot_Solutions_folder, scenario,"Processed_HDF5_folder", scenario + "_formatted.h5"),"generator_Generation")
-            Gen = Gen.xs(self.zone_input,level = self.AGG_BY)
-      
-            Gen = Gen.reset_index()
-            Gen.tech = Gen.tech.astype("category")
-            Gen.tech.cat.set_categories(self.ordered_gen, inplace=True)
-            Gen = Gen.drop(columns = ['region'])
-            Gen = Gen.rename(columns = {0:"Output (MWh)"})
-            Gen = Gen[Gen['tech'].isin(self.thermal_gen_cat)]    #We are only interested in thermal starts/stops.
-            
-            Cap = pd.read_hdf(os.path.join(self.Marmot_Solutions_folder, scenario,"Processed_HDF5_folder", scenario+ "_formatted.h5"),"generator_Installed_Capacity")
-            Cap = Cap.xs(self.zone_input,level = self.AGG_BY)
-            Cap = Cap.reset_index()
-            Cap = Cap.drop(columns = ['timestamp','region','tech'])
-            Cap = Cap.rename(columns = {0:"Installed Capacity (MW)"})
-            Gen = pd.merge(Gen,Cap, on = 'gen_name')
-            Gen.index = Gen.timestamp
-            Gen = Gen.drop(columns = ['timestamp'])
-            
-            if self.prop == 'Date Range':
-                print("Plotting specific date range:")
-                print(str(self.start_date) + '  to  ' + str(self.end_date))
-                Gen = Gen[self.start_date : self.end_date]
-            
-            tech_names = Gen['tech'].unique()
-            Cap_started = pd.DataFrame(columns = tech_names,index = [scenario])
-=======
         outputs = {}
         for zone_input in self.Zones:
             print(self.AGG_BY + " =  " + zone_input)  
             cap_started_all_scenarios = pd.DataFrame()
->>>>>>> 905f6678
             
             for scenario in self.Multi_Scenario:
                 
@@ -169,108 +132,83 @@
                                
             outputs[zone_input] = {'fig': fig1, 'data_table': cap_started_all_scenarios.T}
         return outputs
+    
 ##############################################################################
 
-# count_ramps method appears to have some bugs and is not referenced in Marmot_plot_main
-# commented out for the time being
-
-    # def count_ramps(self):
-
-    #     print("Zone =  " + self.zone_input)  
-    #     cap_started_all_scenarios = pd.DataFrame()
-        
-    #     for scenario in self.Multi_Scenario:
-            
-    #         print("Scenario = " + str(scenario))
-            
-<<<<<<< HEAD
-            Gen = pd.read_hdf(os.path.join(Marmot_Solutions_folder, scenario,"Processed_HDF5_folder", scenario+ "_formatted.h5"),"generator_Generation")
-            Gen = Gen.xs(zone_input,level = AGG_BY)
-      
-            Gen = Gen.reset_index()
-            Gen.tech = Gen.tech.astype("category")
-            Gen.tech.cat.set_categories(ordered_gen, inplace=True)
-            Gen = Gen.rename(columns = {0:"Output (MWh)"})
-            Gen = Gen[['timestamp','gen_name','tech','Output (MWh)']]
-            Gen = Gen[Gen['tech'].isin(thermal_gen_cat)]    #We are only interested in thermal starts/stops.tops.
-            
-            Cap = pd.read_hdf(os.path.join(Marmot_Solutions_folder, scenario,"Processed_HDF5_folder", scenario+ "_formatted.h5"),"generator_Installed_Capacity")
-            Cap = Cap.xs(zone_input,level = AGG_BY)
-            Cap = Cap.reset_index()
-            Cap = Cap.rename(columns = {0:"Installed Capacity (MW)"})
-            Cap = Cap[['gen_name','Installed Capacity (MW)']]
-            Gen = pd.merge(Gen,Cap, on = ['gen_name'])
-            Gen.index = Gen.timestamp
-            Gen = Gen.drop(columns = ['timestamp'])
-            
-            # Min = pd.read_hdf(os.path.join(Marmot_Solutions_folder, scenario,"Processed_HDF5_folder", scenario + "_formatted.h5"),"generator_Hours_at_Minimum")
-            # Min = Min.xs(zone_input, level = AGG_BY)
-=======
-    #         Gen = pd.read_hdf(os.path.join(PLEXOS_Scenarios, scenario,"Processed_HDF5_folder", scenario+ "_formatted.h5"),"generator_Generation")
-    #         Gen = Gen.xs(zone_input,level = AGG_BY)
-      
-    #         Gen = Gen.reset_index()
-    #         Gen.tech = Gen.tech.astype("category")
-    #         Gen.tech.cat.set_categories(ordered_gen, inplace=True)
-    #         Gen = Gen.rename(columns = {0:"Output (MWh)"})
-    #         Gen = Gen[['timestamp','gen_name','tech','Output (MWh)']]
-    #         Gen = Gen[Gen['tech'].isin(thermal_gen_cat)]    #We are only interested in thermal starts/stops.tops.
-            
-    #         Cap = pd.read_hdf(os.path.join(PLEXOS_Scenarios, scenario,"Processed_HDF5_folder", scenario+ "_formatted.h5"),"generator_Installed_Capacity")
-    #         Cap = Cap.xs(zone_input,level = AGG_BY)
-    #         Cap = Cap.reset_index()
-    #         Cap = Cap.rename(columns = {0:"Installed Capacity (MW)"})
-    #         Cap = Cap[['gen_name','Installed Capacity (MW)']]
-    #         Gen = pd.merge(Gen,Cap, on = ['gen_name'])
-    #         Gen.index = Gen.timestamp
-    #         Gen = Gen.drop(columns = ['timestamp'])
-            
-    #         # Min = pd.read_hdf(os.path.join(PLEXOS_Scenarios, scenario,"Processed_HDF5_folder", scenario + "_formatted.h5"),"generator_Hours_at_Minimum")
-    #         # Min = Min.xs(zone_input, level = AGG_BY)
->>>>>>> 905f6678
-                 
-    #         if self.prop == 'Date Range':
-    #             print("Plotting specific date range:")
-    #             print(str(self.start_date) + '  to  ' + str(self.end_date))
-    #             Gen = Gen[self.start_date : self.end_date]
-            
-    #         tech_names = Gen['tech'].unique()
-    #         ramp_counts = pd.DataFrame(columns = tech_names,index = [scenario])
-            
-    #         for tech_name in tech_names:
-    #             stt = Gen.loc[Gen['tech'] == tech_name]
-            
-    #             gen_names = stt['gen_name'].unique()
-                
-    #             up_ramps = 0
-                      
-    #             for gen in gen_names:
-    #                 sgt = stt.loc[stt['gen_name'] == gen]
-    #                 if any(sgt["Output (MWh)"] == 0) and not all(sgt["Output (MWh)"] == 0):   #Check that this generator has some, but not all, uncommited hours.
-    #                     #print('Couting starts for: ' + gen)
-    #                     for idx in range(len(sgt['Output (MWh)']) - 1):
-    #                             if sgt["Output (MWh)"].iloc[idx] == 0 and not sgt["Output (MWh)"].iloc[idx + 1] == 0:
-    #                                 cap_started = cap_started + sgt["Installed Capacity (MW)"].iloc[idx] 
-    #                               # print('started on '+ timestamp)
-    #                             # if sgt[0].iloc[idx] == 0 and not idx == 0 and not sgt[0].iloc[idx - 1] == 0:
-    #                             #     stops = stops + 1
-                                      
-    #             Cap_started[tech_name] = cap_started
-
-    #         cap_started_all_scenarios = cap_started_all_scenarios.append(Cap_started)
-                           
-                
-    #     fig2 = cap_started_all_scenarios.T.plot.bar(stacked = False, figsize=(9,6), rot=0, 
-    #                          color = self.color_list,edgecolor='black', linewidth='0.1')
-        
-    #     fig2.spines['right'].set_visible(False)
-    #     fig2.spines['top'].set_visible(False)
-    #     fig2.set_ylabel('Capacity Started (MW-starts)',  color='black', rotation='vertical')
-    #     fig2.tick_params(axis='y', which='major', length=5, width=1)
-    #     fig2.tick_params(axis='x', which='major', length=5, width=1)
-                           
-    #     return {'fig': fig2, 'data_table': cap_started_all_scenarios.T}
-    
+
+    def count_ramps(self):
+        outputs = {}
+        for zone_input in self.Zones:
+            print("Zone =  " + zone_input)  
+            cap_started_all_scenarios = pd.DataFrame()
+            
+            for scenario in self.Multi_Scenario:
+                
+                print("Scenario = " + str(scenario))          
+                Gen = pd.read_hdf(os.path.join(self.Marmot_Solutions_folder, scenario,"Processed_HDF5_folder", scenario+ "_formatted.h5"),"generator_Generation")
+                Gen = Gen.xs(zone_input,level = self.AGG_BY)
+          
+                Gen = Gen.reset_index()
+                Gen.tech = Gen.tech.astype("category")
+                Gen.tech.cat.set_categories(self.ordered_gen, inplace=True)
+                Gen = Gen.rename(columns = {0:"Output (MWh)"})
+                Gen = Gen[['timestamp','gen_name','tech','Output (MWh)']]
+                Gen = Gen[Gen['tech'].isin(self.thermal_gen_cat)]    #We are only interested in thermal starts/stops.tops.
+                
+                Cap = pd.read_hdf(os.path.join(self.Marmot_Solutions_folder, scenario,"Processed_HDF5_folder", scenario+ "_formatted.h5"),"generator_Installed_Capacity")
+                Cap = Cap.xs(zone_input,level = self.AGG_BY)
+                Cap = Cap.reset_index()
+                Cap = Cap.rename(columns = {0:"Installed Capacity (MW)"})
+                Cap = Cap[['gen_name','Installed Capacity (MW)']]
+                Gen = pd.merge(Gen,Cap, on = ['gen_name'])
+                Gen.index = Gen.timestamp
+                Gen = Gen.drop(columns = ['timestamp'])
+                
+                # Min = pd.read_hdf(os.path.join(Marmot_Solutions_folder, scenario,"Processed_HDF5_folder", scenario + "_formatted.h5"),"generator_Hours_at_Minimum")
+                # Min = Min.xs(zone_input, level = AGG_BY)
+                         
+                if self.prop == 'Date Range':
+                    print("Plotting specific date range:")
+                    print(str(self.start_date) + '  to  ' + str(self.end_date))
+                    Gen = Gen[self.start_date : self.end_date]
+                
+                tech_names = Gen['tech'].unique()
+                ramp_counts = pd.DataFrame(columns = tech_names,index = [scenario])
+                
+                for tech_name in tech_names:
+                    stt = Gen.loc[Gen['tech'] == tech_name]
+                
+                    gen_names = stt['gen_name'].unique()
+                    
+                    up_ramps = 0
+                    
+                    for gen in gen_names:
+                        sgt = stt.loc[stt['gen_name'] == gen]
+                        if any(sgt["Output (MWh)"] == 0) and not all(sgt["Output (MWh)"] == 0):   #Check that this generator has some, but not all, uncommited hours.
+                            #print('Couting starts for: ' + gen)
+                            for idx in range(len(sgt['Output (MWh)']) - 1):
+                                    if sgt["Output (MWh)"].iloc[idx] == 0 and not sgt["Output (MWh)"].iloc[idx + 1] == 0:
+                                        up_ramps = up_ramps + sgt["Installed Capacity (MW)"].iloc[idx] 
+                                      # print('started on '+ timestamp)
+                                    # if sgt[0].iloc[idx] == 0 and not idx == 0 and not sgt[0].iloc[idx - 1] == 0:
+                                    #     stops = stops + 1
+                                          
+                    ramp_counts[tech_name] = up_ramps
+    
+                cap_started_all_scenarios = cap_started_all_scenarios.append(ramp_counts)
+                               
+                    
+            fig2 = cap_started_all_scenarios.T.plot.bar(stacked = False, figsize=(9,6), rot=0, 
+                                  color = self.color_list,edgecolor='black', linewidth='0.1')
+            
+            fig2.spines['right'].set_visible(False)
+            fig2.spines['top'].set_visible(False)
+            fig2.set_ylabel('Capacity Started (MW-starts)',  color='black', rotation='vertical')
+            fig2.tick_params(axis='y', which='major', length=5, width=1)
+            fig2.tick_params(axis='x', which='major', length=5, width=1)
+                               
+            outputs[zone_input] = {'fig': fig2, 'data_table': cap_started_all_scenarios.T}
+        return outputs
     
 
 
