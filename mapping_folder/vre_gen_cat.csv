--- conflicted
+++ resolved
@@ -1,16 +1,5 @@
-<<<<<<< HEAD
-VRE_Gen_Categories
-onswind
-ofswind
-Wind
-upv
-dupv
-distpv
-Solar
-=======
 VRE_Gen_Categories
 Wind
 PV
 dPV
-Offshore Wind
->>>>>>> a5236ee4
+Offshore Wind