--- conflicted
+++ resolved
@@ -1,46 +1,30 @@
-Ordered_Gen
-nuclear
-coal
-gas-cc
-gas-cc-ccs
-gas-ct
-o-g-s
-hydro
-geothermal
-biopower
-lfill-gas
-re-ct
-onswind
-ofswind
-Wind
-csp
-upv
-dupv
-distpv
-Solar
-<<<<<<< HEAD
-phs
-battery
-battery_2
-battery_4
-battery_6
-battery_8
-battery_10
-caes
-storage-h2
-Canada
-spill
-curtailment
-Unserved Energy
-
-=======
-PV
-dPV
-CSP
-PV-Battery
-Battery
-PHS
-Storage
-Net Imports
-Curtailment
->>>>>>> a5236ee4
+Ordered_Gen
+Nuclear
+Coal
+Gas-CC
+Gas-CC CCS
+Gas-CT
+Gas
+Gas-Steam
+Dual Fuel
+DualFuel
+Oil-Gas-Steam
+Oil
+Hydro
+Ocean
+Geothermal
+Biomass
+Biopower
+Other
+Wind
+Offshore Wind
+Solar
+PV
+dPV
+CSP
+PV-Battery
+Battery
+PHS
+Storage
+Net Imports
+Curtailment