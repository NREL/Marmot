"""
Created on Mon Dec  9 10:34:48 2019
This code creates generation UNstacked plots and is called from Marmot_plot_main.py
@author: dlevie
"""
import pandas as pd
import datetime as dt
import matplotlib.pyplot as plt
import matplotlib as mpl
import matplotlib.dates as mdates
import os

#===============================================================================

def df_process_gen_inputs(df, self):
    df = df.reset_index()
    df['tech'].replace(self.gen_names_dict, inplace=True)
    df = df.groupby(["timestamp", "tech"], as_index=False).sum()
    df.tech = df.tech.astype("category")
    df.tech.cat.set_categories(self.ordered_gen, inplace=True)
    df = df.sort_values(["tech"])
    df = df.pivot(index='timestamp', columns='tech', values=0)
    return df

class mplot(object):

    def __init__(self,argument_list):

        self.prop = argument_list[0]
        self.start = argument_list[1]
        self.end = argument_list[2]
        self.timezone = argument_list[3]
        self.start_date = argument_list[4]
        self.end_date = argument_list[5]
        self.hdf_out_folder = argument_list[6]
        self.Zones =argument_list[7]
        self.AGG_BY = argument_list[8]
        self.ordered_gen = argument_list[9]
        self.PLEXOS_color_dict = argument_list[10]
        self.Multi_Scenario = argument_list[11]
        self.Scenario_Diff = argument_list[12]
        self.Marmot_Solutions_folder = argument_list[13]
        self.ylabels = argument_list[14]
        self.xlabels = argument_list[15]
        self.gen_names_dict = argument_list[18]
        self.re_gen_cat = argument_list[20]
<<<<<<< HEAD


    # def gen_unstack_OLD(self):
    #     Stacked_Gen_read = pd.read_hdf(self.hdf_out_folder + "/" + self.Multi_Scenario[0]+"_formatted.h5", 'generator_Generation')
    #     Avail_Gen_read = pd.read_hdf(self.hdf_out_folder + "/" + self.Multi_Scenario[0]+"_formatted.h5", "generator_Available_Capacity")
    #     Pump_Load_read =pd.read_hdf(self.hdf_out_folder + "/" + self.Multi_Scenario[0]+"_formatted.h5", "generator_Pump_Load" )
    #     Stacked_Curt_read = pd.read_hdf(self.hdf_out_folder + "/" + self.Multi_Scenario[0]+"_formatted.h5", "generator_Curtailment" )
    #     # If data is to be agregated by zone, then zone properties are loaded, else region properties are loaded
    #     if self.AGG_BY == "zone":
    #         Load_read = pd.read_hdf(self.hdf_out_folder + "/" + self.Multi_Scenario[0]+"_formatted.h5", "zone_Load")
    #         Unserved_Energy_read = pd.read_hdf(self.hdf_out_folder + "/" + self.Multi_Scenario[0]+"_formatted.h5", "zone_Unserved_Energy" )
    #     else:
    #         Load_read = pd.read_hdf(self.hdf_out_folder + "/" + self.Multi_Scenario[0]+"_formatted.h5", "region_Load")
    #         try:
    #             Unserved_Energy_read = pd.read_hdf(self.hdf_out_folder + "/" + self.Multi_Scenario[0]+"_formatted.h5", "region_Unserved_Energy" )
    #         except:
    #             Unserved_Energy_read = Load_read.copy()
    #             Unserved_Energy_read.iloc[:,0] = 0
    #
    #     print("Zone = "+ self.zone_input)
    #     Pump_Load = pd.Series() # Initiate pump load
    #
    #     Stacked_Gen = Stacked_Gen_read.xs(self.zone_input,level=self.AGG_BY)
    #     Stacked_Gen = df_process_gen_inputs(Stacked_Gen, self)
    #
    #     Avail_Gen = Avail_Gen_read.xs(self.zone_input,level=self.AGG_BY)
    #     Avail_Gen = df_process_gen_inputs(Avail_Gen, self)
    #
    #     try:
    #         Stacked_Curt = Stacked_Curt_read.xs(self.zone_input,level=self.AGG_BY)
    #         Stacked_Curt = df_process_gen_inputs(Stacked_Curt, self)
    #         Stacked_Curt = Stacked_Curt.sum(axis=1)
    #         Stacked_Curt[Stacked_Curt<0.05] = 0 #Remove values less than 0.05 MW
    #         Stacked_Gen.insert(len(Stacked_Gen.columns),column='Curtailment',value=Stacked_Curt) #Insert curtailment into
    #     except Exception:
    #         pass
    #
    #     # Calculates Net Load by removing variable gen + curtailment
    #     self.re_gen_cat = self.re_gen_cat + ['Curtailment']
    #     # Adjust list of values to drop depending on if it exhists in Stacked_Gen df
    #     self.re_gen_cat = [name for name in self.re_gen_cat if name in Stacked_Gen.columns]
    #     Net_Load = Stacked_Gen.drop(labels = self.re_gen_cat, axis=1)
    #     Net_Load = Net_Load.sum(axis=1)
    #
    #     Stacked_Gen = Stacked_Gen.loc[:, (Stacked_Gen != 0).any(axis=0)]
    #
    #     Load = Load_read.xs(self.zone_input,level=self.AGG_BY)
    #     Load = Load.groupby(["timestamp"]).sum()
    #     Load = Load.squeeze() #Convert to Series
    #
    #
    #     Pump_Load = Pump_Load_read.xs(self.zone_input,level=self.AGG_BY)
    #     Pump_Load = Pump_Load.groupby(["timestamp"]).sum()
    #     Pump_Load = Pump_Load.squeeze() #Convert to Series
    #     if (Pump_Load == 0).all() == False:
    #         Pump_Load = Load - Pump_Load
    #
    #
    #
    #     Unserved_Energy = Unserved_Energy_read.xs(self.zone_input,level=self.AGG_BY)
    #     Unserved_Energy = Unserved_Energy.groupby(["timestamp"]).sum()
    #     Unserved_Energy = Unserved_Energy.squeeze() #Convert to Series
    #
    #
    #     if self.prop == "Peak Demand":
    #          peak_pump_load_t = Pump_Load.idxmax()
    #          end_date = peak_pump_load_t + dt.timedelta(days=self.end)
    #          start_date = peak_pump_load_t - dt.timedelta(days=self.start)
    #          Peak_Pump_Load = Pump_Load[peak_pump_load_t]
    #          Stacked_Gen = Stacked_Gen[start_date : end_date]
    #          Load = Load[start_date : end_date]
    #          Unserved_Energy = Unserved_Energy[start_date : end_date]
    #          Pump_Load = Pump_Load[start_date : end_date]
    #
    #
    #     elif self.prop == "Min Net Load":
    #         min_net_load_t = Net_Load.idxmin()
    #         end_date = min_net_load_t + dt.timedelta(days=self.end)
    #         start_date = min_net_load_t - dt.timedelta(days=self.start)
    #         Min_Net_Load = Net_Load[min_net_load_t]
    #         Stacked_Gen = Stacked_Gen[start_date : end_date]
    #         Load = Load[start_date : end_date]
    #         Unserved_Energy = Unserved_Energy[start_date : end_date]
    #         Pump_Load = Pump_Load[start_date : end_date]
    #
    #
    #     elif self.prop == 'Date Range':
    #         print("Plotting specific date range:")
    #         print(str(self.start_date) + '  to  ' + str(self.end_date))
    #
    #         Stacked_Gen = Stacked_Gen[self.start_date : self.end_date]
    #         Load = Load[self.start_date : self.end_date]
    #         Unserved_Energy = Unserved_Energy[self.start_date : self.end_date]
    #         Pump_Load = Pump_Load[self.start_date : self.end_date]
    #
    #
    #     else:
    #         print("Plotting graph for entire timeperiod")
    #
    #     # Data table of values to return to main program
    #     Data_Table_Out = Stacked_Gen
    #
    #     fig1, ax = plt.subplots(figsize=(9,6))
    #     for column in Stacked_Gen.columns:
    #         ax.plot(Stacked_Gen.index.values,Stacked_Gen[column], linewidth=2,
    #                 color=self.PLEXOS_color_dict.get(column,'#333333'),label=column)
    #
    #     if (Unserved_Energy == 0).all() == False:
    #         lp2 = plt.plot(Unserved_Energy, color='#DD0200')
    #
    #
    #     ax.set_ylabel('Generation (MW)',  color='black', rotation='vertical')
    #     ax.set_xlabel('Date ' + '(' + self.timezone + ')',  color='black', rotation='horizontal')
    #     ax.spines['right'].set_visible(False)
    #     ax.spines['top'].set_visible(False)
    #     ax.tick_params(axis='y', which='major', length=5, width=1)
    #     ax.tick_params(axis='x', which='major', length=5, width=1)
    #     ax.yaxis.set_major_formatter(mpl.ticker.StrMethodFormatter('{x:,.0f}'))
    #     ax.margins(x=0.01)
    #
    #     locator = mdates.AutoDateLocator(minticks=6, maxticks=12)
    #     formatter = mdates.ConciseDateFormatter(locator)
    #     formatter.formats[2] = '%d\n %b'
    #     formatter.zero_formats[1] = '%b\n %Y'
    #     formatter.zero_formats[2] = '%d\n %b'
    #     formatter.zero_formats[3] = '%H:%M\n %d-%b'
    #     formatter.offset_formats[3] = '%b %Y'
    #     formatter.show_offset = False
    #     ax.xaxis.set_major_locator(locator)
    #     ax.xaxis.set_major_formatter(formatter)
    #
    #
    #
    #     handles, labels = ax.get_legend_handles_labels()
    #
    #
    #     #Legend 1
    #     leg1 = ax.legend(reversed(handles), reversed(labels), loc='lower left',bbox_to_anchor=(1,0),
    #                   facecolor='inherit', frameon=True)
    #
    #     #Legend 3
    #     if (Unserved_Energy == 0).all() == False:
    #         leg3 = ax.legend(lp2, ['Unserved Energy'], loc='upper left',bbox_to_anchor=(1, 0.82),
    #                   facecolor='inherit', frameon=True)
    #
    #
    #
    #     # Manually add the first legend back
    #     ax.add_artist(leg1)
    #     if (Unserved_Energy == 0).all() == False:
    #         ax.add_artist(leg3)
    #
    #     return {'fig': fig1, 'data_table': Data_Table_Out}

    def gen_unstack(self):

        # Create Dictionary to hold Datframes for each scenario
        Gen_Collection = {}
        Load_Collection = {}
        Avail_Gen_Collection = {}
        Pump_Load_Collection = {}
        Unserved_Energy_Collection = {}
        Curtailment_Collection = {}


        for scenario in self.Multi_Scenario:
            Gen_Collection[scenario] = pd.read_hdf(os.path.join(self.Marmot_Solutions_folder, scenario,"Processed_HDF5_folder", scenario + "_formatted.h5"),"generator_Generation")
            Curtailment_Collection[scenario] = pd.read_hdf(os.path.join(self.Marmot_Solutions_folder, scenario,"Processed_HDF5_folder", scenario + "_formatted.h5"),"generator_Curtailment")
            Avail_Gen_Collection[scenario] = pd.read_hdf(os.path.join(self.Marmot_Solutions_folder, scenario,"Processed_HDF5_folder", scenario + "_formatted.h5"), "generator_Available_Capacity")
            Pump_Load_Collection[scenario] = pd.read_hdf(os.path.join(self.Marmot_Solutions_folder, scenario,"Processed_HDF5_folder", scenario + "_formatted.h5"), "generator_Pump_Load" )
            # If data is to be agregated by zone, then zone properties are loaded, else region properties are loaded
            if self.AGG_BY == "zone":
                Load_Collection[scenario] = pd.read_hdf(os.path.join(self.Marmot_Solutions_folder, scenario, "Processed_HDF5_folder", scenario + "_formatted.h5"),  "zone_Load")
                try:
                    Unserved_Energy_Collection[scenario] = pd.read_hdf(os.path.join(self.Marmot_Solutions_folder, scenario, "Processed_HDF5_folder", scenario + "_formatted.h5"), "zone_Unserved_Energy" )
                except:
                    Unserved_Energy_Collection[scenario] = Load_Collection[scenario].copy()
                    Unserved_Energy_Collection[scenario].iloc[:,0] = 0
            else:
                Load_Collection[scenario] = pd.read_hdf(os.path.join(self.Marmot_Solutions_folder, scenario, "Processed_HDF5_folder", scenario + "_formatted.h5"),  "region_Load")
                try:
                    Unserved_Energy_Collection[scenario] = pd.read_hdf(os.path.join(self.Marmot_Solutions_folder, scenario, "Processed_HDF5_folder", scenario + "_formatted.h5"), "region_Unserved_Energy" )
                except:
                    Unserved_Energy_Collection[scenario] = Load_Collection[scenario].copy()
                    Unserved_Energy_Collection[scenario].iloc[:,0] = 0

        print("Zone = "+ self.zone_input)


        xdimension=len(self.xlabels)
        ydimension=len(self.ylabels)
        grid_size = xdimension*ydimension

        fig2, axs = plt.subplots(ydimension,xdimension, figsize=((8*xdimension),(4*ydimension)), sharey=True)
        plt.subplots_adjust(wspace=0.05, hspace=0.2)
        if len(self.Multi_Scenario) > 1:
            axs = axs.ravel()
        i=0

        for scenario in self.Multi_Scenario:
            print("Scenario = " + scenario)
            Pump_Load = pd.Series() # Initiate pump load

            try:
                Stacked_Gen = Gen_Collection.get(scenario)
                Stacked_Gen = Stacked_Gen.xs(self.zone_input,level=self.AGG_BY)
            except Exception:
                i=i+1
                continue

            if Stacked_Gen.empty == True:
                continue
            Stacked_Gen = df_process_gen_inputs(Stacked_Gen, self)


            Avail_Gen = Avail_Gen_Collection.get(scenario)
            Avail_Gen = Avail_Gen.xs(self.zone_input,level=self.AGG_BY)
=======
    
    def gen_unstack(self):
        Stacked_Gen_read = pd.read_hdf(self.hdf_out_folder + "/" + self.Multi_Scenario[0]+"_formatted.h5", 'generator_Generation')
        Avail_Gen_read = pd.read_hdf(self.hdf_out_folder + "/" + self.Multi_Scenario[0]+"_formatted.h5", "generator_Available_Capacity")
        Pump_Load_read =pd.read_hdf(self.hdf_out_folder + "/" + self.Multi_Scenario[0]+"_formatted.h5", "generator_Pump_Load" )
        Stacked_Curt_read = pd.read_hdf(self.hdf_out_folder + "/" + self.Multi_Scenario[0]+"_formatted.h5", "generator_Curtailment" )
        # If data is to be agregated by zone, then zone properties are loaded, else region properties are loaded
        if self.AGG_BY == "zone":
            Load_read = pd.read_hdf(self.hdf_out_folder + "/" + self.Multi_Scenario[0]+"_formatted.h5", "zone_Load")
            Unserved_Energy_read = pd.read_hdf(self.hdf_out_folder + "/" + self.Multi_Scenario[0]+"_formatted.h5", "zone_Unserved_Energy" )
        else:
            Load_read = pd.read_hdf(self.hdf_out_folder + "/" + self.Multi_Scenario[0]+"_formatted.h5", "region_Load")
            try:
                Unserved_Energy_read = pd.read_hdf(self.hdf_out_folder + "/" + self.Multi_Scenario[0]+"_formatted.h5", "region_Unserved_Energy" )
            except:
                Unserved_Energy_read = Load_read.copy()
                Unserved_Energy_read.iloc[:,0] = 0
       
        outputs = {}
        for zone_input in self.Zones:
        
            print(self.AGG_BY + " = "+ zone_input)
            Pump_Load = pd.Series() # Initiate pump load 
        
            Stacked_Gen = Stacked_Gen_read.xs(zone_input,level=self.AGG_BY)        
            Stacked_Gen = df_process_gen_inputs(Stacked_Gen, self)
            
            Avail_Gen = Avail_Gen_read.xs(zone_input,level=self.AGG_BY)
>>>>>>> 905f6678
            Avail_Gen = df_process_gen_inputs(Avail_Gen, self)

            try:
                Stacked_Curt = Stacked_Curt_read.xs(zone_input,level=self.AGG_BY)
                Stacked_Curt = df_process_gen_inputs(Stacked_Curt, self)
                Stacked_Curt = Stacked_Curt.sum(axis=1)
                Stacked_Curt[Stacked_Curt<0.05] = 0 #Remove values less than 0.05 MW
                Stacked_Gen.insert(len(Stacked_Gen.columns),column='Curtailment',value=Stacked_Curt) #Insert curtailment into
            except Exception:
                pass

            # Calculates Net Load by removing variable gen + curtailment
            self.re_gen_cat = self.re_gen_cat + ['Curtailment']
            # Adjust list of values to drop depending on if it exhists in Stacked_Gen df
            self.re_gen_cat = [name for name in self.re_gen_cat if name in Stacked_Gen.columns]
            Net_Load = Stacked_Gen.drop(labels = self.re_gen_cat, axis=1)
            Net_Load = Net_Load.sum(axis=1)
            
            Stacked_Gen = Stacked_Gen.loc[:, (Stacked_Gen != 0).any(axis=0)]
<<<<<<< HEAD
            Stacked_Gen = Stacked_Gen / 1000 #MW -> GW

            Load = Load_Collection.get(scenario)
            Load = Load.xs(self.zone_input,level=self.AGG_BY)
            Load = Load.groupby(["timestamp"]).sum()
            Load = Load.squeeze() #Convert to Series
            Load = Load / 1000

            Pump_Load = Pump_Load_Collection.get(scenario)
            Pump_Load = Pump_Load.xs(self.zone_input,level=self.AGG_BY)
=======
            
            Load = Load_read.xs(zone_input,level=self.AGG_BY)
            Load = Load.groupby(["timestamp"]).sum()
            Load = Load.squeeze() #Convert to Series
        
            Pump_Load = Pump_Load_read.xs(zone_input,level=self.AGG_BY)
>>>>>>> 905f6678
            Pump_Load = Pump_Load.groupby(["timestamp"]).sum()
            Pump_Load = Pump_Load.squeeze() #Convert to Series
            Pump_Load = Pump_Load / 1000
            if (Pump_Load == 0).all() == False:
<<<<<<< HEAD
                Pump_Load = Load - Pump_Load

            Unserved_Energy = Unserved_Energy_Collection.get(scenario)
            Unserved_Energy = Unserved_Energy.xs(self.zone_input,level=self.AGG_BY)
            Unserved_Energy = Unserved_Energy.groupby(["timestamp"]).sum()
            Unserved_Energy = Unserved_Energy.squeeze() #Convert to Series
            Unserved_Energy = Unserved_Energy / 1000


            if self.prop == "Peak Demand":
                peak_pump_load_t = Pump_Load.idxmax()
                end_date = peak_pump_load_t + dt.timedelta(days=self.end)
                start_date = peak_pump_load_t - dt.timedelta(days=self.start)
                Peak_Pump_Load = Pump_Load[peak_pump_load_t]
                Stacked_Gen = Stacked_Gen[start_date : end_date]
                Load = Load[start_date : end_date]
                Unserved_Energy = Unserved_Energy[start_date : end_date]
                Pump_Load = Pump_Load[start_date : end_date]


=======
                Pump_Load = Load - Pump_Load 
            
            Unserved_Energy = Unserved_Energy_read.xs(zone_input,level=self.AGG_BY)
            Unserved_Energy = Unserved_Energy.groupby(["timestamp"]).sum()
            Unserved_Energy = Unserved_Energy.squeeze() #Convert to Series          
    
            if self.prop == "Peak Demand":
                 peak_pump_load_t = Pump_Load.idxmax() 
                 end_date = peak_pump_load_t + dt.timedelta(days=self.end)
                 start_date = peak_pump_load_t - dt.timedelta(days=self.start)
                 Peak_Pump_Load = Pump_Load[peak_pump_load_t]
                 Stacked_Gen = Stacked_Gen[start_date : end_date]
                 Load = Load[start_date : end_date]
                 Unserved_Energy = Unserved_Energy[start_date : end_date]
                 Pump_Load = Pump_Load[start_date : end_date]
                  
>>>>>>> 905f6678
            elif self.prop == "Min Net Load":
                min_net_load_t = Net_Load.idxmin()
                end_date = min_net_load_t + dt.timedelta(days=self.end)
                start_date = min_net_load_t - dt.timedelta(days=self.start)
                Min_Net_Load = Net_Load[min_net_load_t]
                Stacked_Gen = Stacked_Gen[start_date : end_date]
                Load = Load[start_date : end_date]
                Unserved_Energy = Unserved_Energy[start_date : end_date]
                Pump_Load = Pump_Load[start_date : end_date]
                             
            elif self.prop == 'Date Range':
                print("Plotting specific date range:")
                print(str(self.start_date) + '  to  ' + str(self.end_date))
                 
                Stacked_Gen = Stacked_Gen[self.start_date : self.end_date]
                Load = Load[self.start_date : self.end_date]
                Unserved_Energy = Unserved_Energy[self.start_date : self.end_date]
                Pump_Load = Pump_Load[self.start_date : self.end_date]
    
            else:
                print("Plotting graph for entire timeperiod")
<<<<<<< HEAD

            if '2008' not in self.Marmot_Solutions_folder and '2012' not in self.Marmot_Solutions_folder and Stacked_Gen.index[0] > dt.datetime(2024,2,28,0,0):
              Stacked_Gen.index = Stacked_Gen.index.shift(1,freq = 'D') #TO DEAL WITH LEAP DAYS, SPECIFIC TO MARTY'S PROJECT, REMOVE AFTER.
              Load.index = Load.index.shift(1,freq = 'D')
              Unserved_Energy.index = Unserved_Energy.index.shift(1,freq = 'D')


            Data_Table_Out = Stacked_Gen

            locator = mdates.AutoDateLocator(minticks=4, maxticks=8)
=======
            
            # Data table of values to return to main program
            Data_Table_Out = Stacked_Gen
            
            fig1, ax = plt.subplots(figsize=(9,6))
            for column in Stacked_Gen.columns:
                ax.plot(Stacked_Gen.index.values,Stacked_Gen[column], linewidth=2, 
                        color=self.PLEXOS_color_dict.get(column,'#333333'),label=column)
            
            if (Unserved_Energy == 0).all() == False:
                lp2 = plt.plot(Unserved_Energy, color='#DD0200')
                   
            ax.set_ylabel('Generation (MW)',  color='black', rotation='vertical')
            ax.set_xlabel('Date ' + '(' + self.timezone + ')',  color='black', rotation='horizontal')
            ax.spines['right'].set_visible(False)
            ax.spines['top'].set_visible(False)
            ax.tick_params(axis='y', which='major', length=5, width=1)
            ax.tick_params(axis='x', which='major', length=5, width=1)
            ax.yaxis.set_major_formatter(mpl.ticker.StrMethodFormatter('{x:,.0f}'))
            ax.margins(x=0.01)
            
            locator = mdates.AutoDateLocator(minticks=6, maxticks=12)
>>>>>>> 905f6678
            formatter = mdates.ConciseDateFormatter(locator)
            formatter.formats[2] = '%d\n %b'
            formatter.zero_formats[1] = '%b\n %Y'
            formatter.zero_formats[2] = '%d\n %b'
            formatter.zero_formats[3] = '%H:%M\n %d-%b'
            formatter.offset_formats[3] = '%b %Y'
            formatter.show_offset = False
<<<<<<< HEAD

            if len(self.Multi_Scenario) > 1:
                for column in Stacked_Gen.columns:
                    axs[i].plot(Stacked_Gen.index.values,Stacked_Gen[column], linewidth=2,
                       color=self.PLEXOS_color_dict.get(column,'#333333'),label=column)
                if (Unserved_Energy == 0).all() == False:
                    lp2 = axs[i].plot(Unserved_Energy, color='#DD0200')

=======
            ax.xaxis.set_major_locator(locator)
            ax.xaxis.set_major_formatter(formatter)
             
            handles, labels = ax.get_legend_handles_labels()
            
            #Legend 1
            leg1 = ax.legend(reversed(handles), reversed(labels), loc='lower left',bbox_to_anchor=(1,0), 
                          facecolor='inherit', frameon=True)  
            
            #Legend 3
            if (Unserved_Energy == 0).all() == False:
                leg3 = ax.legend(lp2, ['Unserved Energy'], loc='upper left',bbox_to_anchor=(1, 0.82), 
                          facecolor='inherit', frameon=True)
                
            # Manually add the first legend back
            ax.add_artist(leg1)
            if (Unserved_Energy == 0).all() == False:
                ax.add_artist(leg3)
                
            outputs[zone_input] = {'fig': fig1, 'data_table': Data_Table_Out}
        return outputs
    
    def gen_unstack_facet(self):
        
        # Create Dictionary to hold Datframes for each scenario 
        Gen_Collection = {} 
        Load_Collection = {}
        Avail_Gen_Collection = {}
        Pump_Load_Collection = {}
        Unserved_Energy_Collection = {}
        Curtailment_Collection = {}
        
        
        for scenario in self.Multi_Scenario:
            Gen_Collection[scenario] = pd.read_hdf(os.path.join(self.PLEXOS_Scenarios, scenario,"Processed_HDF5_folder", scenario + "_formatted.h5"),"generator_Generation")
            Curtailment_Collection[scenario] = pd.read_hdf(os.path.join(self.PLEXOS_Scenarios, scenario,"Processed_HDF5_folder", scenario + "_formatted.h5"),"generator_Curtailment")
            Avail_Gen_Collection[scenario] = pd.read_hdf(os.path.join(self.PLEXOS_Scenarios, scenario,"Processed_HDF5_folder", scenario + "_formatted.h5"), "generator_Available_Capacity")
            Pump_Load_Collection[scenario] = pd.read_hdf(os.path.join(self.PLEXOS_Scenarios, scenario,"Processed_HDF5_folder", scenario + "_formatted.h5"), "generator_Pump_Load" )
            # If data is to be agregated by zone, then zone properties are loaded, else region properties are loaded
            if self.AGG_BY == "zone":
                Unserved_Energy_Collection[scenario] = pd.read_hdf(os.path.join(self.PLEXOS_Scenarios, scenario,"Processed_HDF5_folder", scenario + "_formatted.h5"), "zone_Unserved_Energy" )
                Load_Collection[scenario] = pd.read_hdf(os.path.join(self.PLEXOS_Scenarios, scenario,"Processed_HDF5_folder", scenario + "_formatted.h5"),  "zone_Load")
            else:
                Load_Collection[scenario] = pd.read_hdf(os.path.join(self.PLEXOS_Scenarios, scenario,"Processed_HDF5_folder", scenario + "_formatted.h5"),  "region_Load")
                try:
                    Unserved_Energy_Collection[scenario] = pd.read_hdf(os.path.join(self.PLEXOS_Scenarios, scenario, "Processed_HDF5_folder", scenario + "_formatted.h5"), "region_Unserved_Energy" )
                except:
                    Unserved_Energy_Collection[scenario] = Load_Collection[scenario].copy()
                    Unserved_Energy_Collection[scenario].iloc[:,0] = 0
        
        outputs = {}
        for zone_input in self.Zones:                    
            print("Zone = "+ zone_input)
    
            
            xdimension=len(self.xlabels)
            ydimension=len(self.ylabels)
            grid_size = xdimension*ydimension
            
            fig2, axs = plt.subplots(ydimension,xdimension, figsize=((9*xdimension),(6*ydimension)), sharey=True)
            plt.subplots_adjust(wspace=0.05, hspace=0.2)
            axs = axs.ravel()
            i=0
            
            data_table = {}
            for scenario in self.Multi_Scenario:
                print("     " + scenario)
                Pump_Load = pd.Series() # Initiate pump load 
                
                try:
                    Stacked_Gen = Gen_Collection.get(scenario)
                    Stacked_Gen = Stacked_Gen.xs(zone_input,level=self.AGG_BY)  
                except Exception:
                    i=i+1
                    continue
                
                if Stacked_Gen.empty == True:
                    continue
                Stacked_Gen = df_process_gen_inputs(Stacked_Gen, self)
                
                Avail_Gen = Avail_Gen_Collection.get(scenario)
                Avail_Gen = Avail_Gen.xs(zone_input,level=self.AGG_BY)
                Avail_Gen = df_process_gen_inputs(Avail_Gen, self)
                
                try:
                    Stacked_Curt = Curtailment_Collection.get(scenario)
                    Stacked_Curt = Stacked_Curt.xs(zone_input,level=self.AGG_BY)
                    Stacked_Curt = df_process_gen_inputs(Stacked_Curt, self)
                    Stacked_Curt = Stacked_Curt.sum(axis=1)
                    Stacked_Curt[Stacked_Curt<0.05] = 0 #Remove values less than 0.05 MW
                    Stacked_Gen.insert(len(Stacked_Gen.columns),column='Curtailment',value=Stacked_Curt) #Insert curtailment into 
                except Exception:
                    pass
                
                # Calculates Net Load by removing variable gen + curtailment
                self.re_gen_cat = self.re_gen_cat + ['Curtailment']
                # Adjust list of values to drop depending on if it exhists in Stacked_Gen df
                self.re_gen_cat = [name for name in self.re_gen_cat if name in Stacked_Gen.columns]
                Net_Load = Stacked_Gen.drop(labels = self.re_gen_cat, axis=1)
                Net_Load = Net_Load.sum(axis=1)
    
                Stacked_Gen = Stacked_Gen.loc[:, (Stacked_Gen != 0).any(axis=0)]
    
                Load = Load_Collection.get(scenario)
                Load = Load.xs(zone_input,level=self.AGG_BY)
                Load = Load.groupby(["timestamp"]).sum()
                Load = Load.squeeze() #Convert to Series
    
                Pump_Load = Pump_Load_Collection.get(scenario)
                Pump_Load = Pump_Load.xs(zone_input,level=self.AGG_BY)
                Pump_Load = Pump_Load.groupby(["timestamp"]).sum()
                Pump_Load = Pump_Load.squeeze() #Convert to Series
                if (Pump_Load == 0).all() == False:
                    Pump_Load = Load - Pump_Load
           
                Unserved_Energy = Unserved_Energy_Collection.get(scenario)
                Unserved_Energy = Unserved_Energy.xs(zone_input,level=self.AGG_BY)
                Unserved_Energy = Unserved_Energy.groupby(["timestamp"]).sum()
                Unserved_Energy = Unserved_Energy.squeeze() #Convert to Series
    
              
                
                if self.prop == "Peak Demand":
                    peak_pump_load_t = Pump_Load.idxmax() 
                    end_date = peak_pump_load_t + dt.timedelta(days=self.end)
                    start_date = peak_pump_load_t - dt.timedelta(days=self.start)
                    Peak_Pump_Load = Pump_Load[peak_pump_load_t]
                    Stacked_Gen = Stacked_Gen[start_date : end_date]
                    Load = Load[start_date : end_date]
                    Unserved_Energy = Unserved_Energy[start_date : end_date]
                    Pump_Load = Pump_Load[start_date : end_date]
    
                 
                elif self.prop == "Min Net Load":
                    min_net_load_t = Net_Load.idxmin()
                    end_date = min_net_load_t + dt.timedelta(days=self.end)
                    start_date = min_net_load_t - dt.timedelta(days=self.start)
                    Min_Net_Load = Net_Load[min_net_load_t]
                    Stacked_Gen = Stacked_Gen[start_date : end_date]
                    Load = Load[start_date : end_date]
                    Unserved_Energy = Unserved_Energy[start_date : end_date]
                    Pump_Load = Pump_Load[start_date : end_date]
    
                else:
                    print("Plotting graph for entire timeperiod")
                
                data_table[scenario] = Stacked_Gen
                
                for column in Stacked_Gen.columns:
                    axs[i].plot(Stacked_Gen.index.values,Stacked_Gen[column], linewidth=2, 
                       color=self.PLEXOS_color_dict.get(column,'#333333'),label=column)
            
            
        
                if (Unserved_Energy == 0).all() == False:
                    lp2 = axs[i].plot(Unserved_Energy, color='#DD0200')
                
                
               
>>>>>>> 905f6678
                axs[i].spines['right'].set_visible(False)
                axs[i].spines['top'].set_visible(False)
                axs[i].tick_params(axis='y', which='major', length=5, width=1)
                axs[i].tick_params(axis='x', which='major', length=5, width=1)
                axs[i].yaxis.set_major_formatter(mpl.ticker.StrMethodFormatter('{x:,.0f}'))
                axs[i].margins(x=0.01)
<<<<<<< HEAD
                axs[i].xaxis.set_major_locator(locator)
                axs[i].xaxis.set_major_formatter(formatter)
                handles, labels = axs[grid_size-1].get_legend_handles_labels()
                #Legend 1
                leg1 = axs[grid_size-1].legend(reversed(handles), reversed(labels), loc='lower left',bbox_to_anchor=(1,0),
                              facecolor='inherit', frameon=True)
                #Legend 3
                if (Unserved_Energy == 0).all() == False:
                    leg3 = axs[grid_size-1].legend(lp2, ['Unserved Energy'], loc='upper left',bbox_to_anchor=(1, 1.55),
                              facecolor='inherit', frameon=True)
=======
        
                
                locator = mdates.AutoDateLocator(minticks=4, maxticks=8)
                formatter = mdates.ConciseDateFormatter(locator)
                formatter.formats[2] = '%d\n %b'
                formatter.zero_formats[1] = '%b\n %Y'
                formatter.zero_formats[2] = '%d\n %b'
                formatter.zero_formats[3] = '%H:%M\n %d-%b'
                formatter.offset_formats[3] = '%b %Y'
                formatter.show_offset = False
                axs[i].xaxis.set_major_locator(locator)
                axs[i].xaxis.set_major_formatter(formatter)
                
                            
                handles, labels = axs[grid_size-1].get_legend_handles_labels()
                
             
                #Legend 1
                leg1 = axs[grid_size-1].legend(reversed(handles), reversed(labels), loc='lower left',bbox_to_anchor=(1,0), 
                              facecolor='inherit', frameon=True)  
                
                #Legend 3
                if (Unserved_Energy == 0).all() == False:
                    leg3 = axs[grid_size-1].legend(lp2, ['Unserved Energy'], loc='upper left',bbox_to_anchor=(1, 1.55), 
                              facecolor='inherit', frameon=True)
                    
    
>>>>>>> 905f6678
                # Manually add the first legend back
                axs[grid_size-1].add_artist(leg1)
                if (Unserved_Energy == 0).all() == False:
                    axs[grid_size-1].add_artist(leg3)
<<<<<<< HEAD

            else:
                for column in Stacked_Gen.columns:
                    axs.plot(Stacked_Gen.index.values,Stacked_Gen[column], linewidth=2,
                       color=self.PLEXOS_color_dict.get(column,'#333333'),label=column)
                if (Unserved_Energy == 0).all() == False:
                    lp2 = axs.plot(Unserved_Energy, color='#DD0200')

                axs.spines['right'].set_visible(False)
                axs.spines['top'].set_visible(False)
                axs.tick_params(axis='y', which='major', length=5, width=1)
                axs.tick_params(axis='x', which='major', length=5, width=1)
                axs.yaxis.set_major_formatter(mpl.ticker.StrMethodFormatter('{x:,.0f}'))
                axs.margins(x=0.01)
                axs.xaxis.set_major_locator(locator)
                axs.xaxis.set_major_formatter(formatter)
                handles, labels = axs.get_legend_handles_labels()
                #Legend 1
                leg1 = axs.legend(reversed(handles), reversed(labels), loc='lower left',bbox_to_anchor=(1,0),
                              facecolor='inherit', frameon=True)
                #Legend 3
                if (Unserved_Energy == 0).all() == False:
                    leg3 = axs.legend(lp2, ['Unserved Energy'], loc='upper left',bbox_to_anchor=(1, 1.55),
                              facecolor='inherit', frameon=True)
                # Manually add the first legend back
                axs.add_artist(leg1)
                if (Unserved_Energy == 0).all() == False:
                    axs.add_artist(leg3)

            i = i + 1

        all_axes = fig2.get_axes()

        self.xlabels = pd.Series(self.xlabels).str.replace('_',' ').str.wrap(10, break_long_words=False)

        j=0
        k=0
        for ax in all_axes:
            if ax.is_last_row():
                ax.set_xlabel(xlabel=(self.xlabels[j]),  color='black')
                j=j+1
            if ax.is_first_col():
                ax.set_ylabel(ylabel=(self.ylabels[k]),  color='black', rotation='vertical')
                k=k+1

        fig2.add_subplot(111, frameon=False)
        plt.tick_params(labelcolor='none', top=False, bottom=False, left=False, right=False)
        plt.ylabel('Genertaion (GW)',  color='black', rotation='vertical', labelpad=60)

        return {'fig': fig2, 'data_table': Data_Table_Out}
=======
                    
                i=i+1  
                
            all_axes = fig2.get_axes()
            
            self.xlabels = pd.Series(self.xlabels).str.replace('_',' ').str.wrap(10, break_long_words=False)
            
            j=0
            k=0
            for ax in all_axes:
                if ax.is_last_row():
                    ax.set_xlabel(xlabel=(self.xlabels[j]),  color='black')
                    j=j+1
                if ax.is_first_col(): 
                    ax.set_ylabel(ylabel=(self.ylabels[k]),  color='black', rotation='vertical')
                    k=k+1
                    
            fig2.add_subplot(111, frameon=False)
            plt.tick_params(labelcolor='none', top=False, bottom=False, left=False, right=False)
            plt.ylabel('Genertaion (MW)',  color='black', rotation='vertical', labelpad=60)
            
            outputs[zone_input] = {'fig':fig2, 'data_table':data_table}
        return outputs
    
    
>>>>>>> 905f6678
<|MERGE_RESOLUTION|>--- conflicted
+++ resolved
@@ -44,226 +44,7 @@
         self.xlabels = argument_list[15]
         self.gen_names_dict = argument_list[18]
         self.re_gen_cat = argument_list[20]
-<<<<<<< HEAD
-
-
-    # def gen_unstack_OLD(self):
-    #     Stacked_Gen_read = pd.read_hdf(self.hdf_out_folder + "/" + self.Multi_Scenario[0]+"_formatted.h5", 'generator_Generation')
-    #     Avail_Gen_read = pd.read_hdf(self.hdf_out_folder + "/" + self.Multi_Scenario[0]+"_formatted.h5", "generator_Available_Capacity")
-    #     Pump_Load_read =pd.read_hdf(self.hdf_out_folder + "/" + self.Multi_Scenario[0]+"_formatted.h5", "generator_Pump_Load" )
-    #     Stacked_Curt_read = pd.read_hdf(self.hdf_out_folder + "/" + self.Multi_Scenario[0]+"_formatted.h5", "generator_Curtailment" )
-    #     # If data is to be agregated by zone, then zone properties are loaded, else region properties are loaded
-    #     if self.AGG_BY == "zone":
-    #         Load_read = pd.read_hdf(self.hdf_out_folder + "/" + self.Multi_Scenario[0]+"_formatted.h5", "zone_Load")
-    #         Unserved_Energy_read = pd.read_hdf(self.hdf_out_folder + "/" + self.Multi_Scenario[0]+"_formatted.h5", "zone_Unserved_Energy" )
-    #     else:
-    #         Load_read = pd.read_hdf(self.hdf_out_folder + "/" + self.Multi_Scenario[0]+"_formatted.h5", "region_Load")
-    #         try:
-    #             Unserved_Energy_read = pd.read_hdf(self.hdf_out_folder + "/" + self.Multi_Scenario[0]+"_formatted.h5", "region_Unserved_Energy" )
-    #         except:
-    #             Unserved_Energy_read = Load_read.copy()
-    #             Unserved_Energy_read.iloc[:,0] = 0
-    #
-    #     print("Zone = "+ self.zone_input)
-    #     Pump_Load = pd.Series() # Initiate pump load
-    #
-    #     Stacked_Gen = Stacked_Gen_read.xs(self.zone_input,level=self.AGG_BY)
-    #     Stacked_Gen = df_process_gen_inputs(Stacked_Gen, self)
-    #
-    #     Avail_Gen = Avail_Gen_read.xs(self.zone_input,level=self.AGG_BY)
-    #     Avail_Gen = df_process_gen_inputs(Avail_Gen, self)
-    #
-    #     try:
-    #         Stacked_Curt = Stacked_Curt_read.xs(self.zone_input,level=self.AGG_BY)
-    #         Stacked_Curt = df_process_gen_inputs(Stacked_Curt, self)
-    #         Stacked_Curt = Stacked_Curt.sum(axis=1)
-    #         Stacked_Curt[Stacked_Curt<0.05] = 0 #Remove values less than 0.05 MW
-    #         Stacked_Gen.insert(len(Stacked_Gen.columns),column='Curtailment',value=Stacked_Curt) #Insert curtailment into
-    #     except Exception:
-    #         pass
-    #
-    #     # Calculates Net Load by removing variable gen + curtailment
-    #     self.re_gen_cat = self.re_gen_cat + ['Curtailment']
-    #     # Adjust list of values to drop depending on if it exhists in Stacked_Gen df
-    #     self.re_gen_cat = [name for name in self.re_gen_cat if name in Stacked_Gen.columns]
-    #     Net_Load = Stacked_Gen.drop(labels = self.re_gen_cat, axis=1)
-    #     Net_Load = Net_Load.sum(axis=1)
-    #
-    #     Stacked_Gen = Stacked_Gen.loc[:, (Stacked_Gen != 0).any(axis=0)]
-    #
-    #     Load = Load_read.xs(self.zone_input,level=self.AGG_BY)
-    #     Load = Load.groupby(["timestamp"]).sum()
-    #     Load = Load.squeeze() #Convert to Series
-    #
-    #
-    #     Pump_Load = Pump_Load_read.xs(self.zone_input,level=self.AGG_BY)
-    #     Pump_Load = Pump_Load.groupby(["timestamp"]).sum()
-    #     Pump_Load = Pump_Load.squeeze() #Convert to Series
-    #     if (Pump_Load == 0).all() == False:
-    #         Pump_Load = Load - Pump_Load
-    #
-    #
-    #
-    #     Unserved_Energy = Unserved_Energy_read.xs(self.zone_input,level=self.AGG_BY)
-    #     Unserved_Energy = Unserved_Energy.groupby(["timestamp"]).sum()
-    #     Unserved_Energy = Unserved_Energy.squeeze() #Convert to Series
-    #
-    #
-    #     if self.prop == "Peak Demand":
-    #          peak_pump_load_t = Pump_Load.idxmax()
-    #          end_date = peak_pump_load_t + dt.timedelta(days=self.end)
-    #          start_date = peak_pump_load_t - dt.timedelta(days=self.start)
-    #          Peak_Pump_Load = Pump_Load[peak_pump_load_t]
-    #          Stacked_Gen = Stacked_Gen[start_date : end_date]
-    #          Load = Load[start_date : end_date]
-    #          Unserved_Energy = Unserved_Energy[start_date : end_date]
-    #          Pump_Load = Pump_Load[start_date : end_date]
-    #
-    #
-    #     elif self.prop == "Min Net Load":
-    #         min_net_load_t = Net_Load.idxmin()
-    #         end_date = min_net_load_t + dt.timedelta(days=self.end)
-    #         start_date = min_net_load_t - dt.timedelta(days=self.start)
-    #         Min_Net_Load = Net_Load[min_net_load_t]
-    #         Stacked_Gen = Stacked_Gen[start_date : end_date]
-    #         Load = Load[start_date : end_date]
-    #         Unserved_Energy = Unserved_Energy[start_date : end_date]
-    #         Pump_Load = Pump_Load[start_date : end_date]
-    #
-    #
-    #     elif self.prop == 'Date Range':
-    #         print("Plotting specific date range:")
-    #         print(str(self.start_date) + '  to  ' + str(self.end_date))
-    #
-    #         Stacked_Gen = Stacked_Gen[self.start_date : self.end_date]
-    #         Load = Load[self.start_date : self.end_date]
-    #         Unserved_Energy = Unserved_Energy[self.start_date : self.end_date]
-    #         Pump_Load = Pump_Load[self.start_date : self.end_date]
-    #
-    #
-    #     else:
-    #         print("Plotting graph for entire timeperiod")
-    #
-    #     # Data table of values to return to main program
-    #     Data_Table_Out = Stacked_Gen
-    #
-    #     fig1, ax = plt.subplots(figsize=(9,6))
-    #     for column in Stacked_Gen.columns:
-    #         ax.plot(Stacked_Gen.index.values,Stacked_Gen[column], linewidth=2,
-    #                 color=self.PLEXOS_color_dict.get(column,'#333333'),label=column)
-    #
-    #     if (Unserved_Energy == 0).all() == False:
-    #         lp2 = plt.plot(Unserved_Energy, color='#DD0200')
-    #
-    #
-    #     ax.set_ylabel('Generation (MW)',  color='black', rotation='vertical')
-    #     ax.set_xlabel('Date ' + '(' + self.timezone + ')',  color='black', rotation='horizontal')
-    #     ax.spines['right'].set_visible(False)
-    #     ax.spines['top'].set_visible(False)
-    #     ax.tick_params(axis='y', which='major', length=5, width=1)
-    #     ax.tick_params(axis='x', which='major', length=5, width=1)
-    #     ax.yaxis.set_major_formatter(mpl.ticker.StrMethodFormatter('{x:,.0f}'))
-    #     ax.margins(x=0.01)
-    #
-    #     locator = mdates.AutoDateLocator(minticks=6, maxticks=12)
-    #     formatter = mdates.ConciseDateFormatter(locator)
-    #     formatter.formats[2] = '%d\n %b'
-    #     formatter.zero_formats[1] = '%b\n %Y'
-    #     formatter.zero_formats[2] = '%d\n %b'
-    #     formatter.zero_formats[3] = '%H:%M\n %d-%b'
-    #     formatter.offset_formats[3] = '%b %Y'
-    #     formatter.show_offset = False
-    #     ax.xaxis.set_major_locator(locator)
-    #     ax.xaxis.set_major_formatter(formatter)
-    #
-    #
-    #
-    #     handles, labels = ax.get_legend_handles_labels()
-    #
-    #
-    #     #Legend 1
-    #     leg1 = ax.legend(reversed(handles), reversed(labels), loc='lower left',bbox_to_anchor=(1,0),
-    #                   facecolor='inherit', frameon=True)
-    #
-    #     #Legend 3
-    #     if (Unserved_Energy == 0).all() == False:
-    #         leg3 = ax.legend(lp2, ['Unserved Energy'], loc='upper left',bbox_to_anchor=(1, 0.82),
-    #                   facecolor='inherit', frameon=True)
-    #
-    #
-    #
-    #     # Manually add the first legend back
-    #     ax.add_artist(leg1)
-    #     if (Unserved_Energy == 0).all() == False:
-    #         ax.add_artist(leg3)
-    #
-    #     return {'fig': fig1, 'data_table': Data_Table_Out}
-
-    def gen_unstack(self):
-
-        # Create Dictionary to hold Datframes for each scenario
-        Gen_Collection = {}
-        Load_Collection = {}
-        Avail_Gen_Collection = {}
-        Pump_Load_Collection = {}
-        Unserved_Energy_Collection = {}
-        Curtailment_Collection = {}
-
-
-        for scenario in self.Multi_Scenario:
-            Gen_Collection[scenario] = pd.read_hdf(os.path.join(self.Marmot_Solutions_folder, scenario,"Processed_HDF5_folder", scenario + "_formatted.h5"),"generator_Generation")
-            Curtailment_Collection[scenario] = pd.read_hdf(os.path.join(self.Marmot_Solutions_folder, scenario,"Processed_HDF5_folder", scenario + "_formatted.h5"),"generator_Curtailment")
-            Avail_Gen_Collection[scenario] = pd.read_hdf(os.path.join(self.Marmot_Solutions_folder, scenario,"Processed_HDF5_folder", scenario + "_formatted.h5"), "generator_Available_Capacity")
-            Pump_Load_Collection[scenario] = pd.read_hdf(os.path.join(self.Marmot_Solutions_folder, scenario,"Processed_HDF5_folder", scenario + "_formatted.h5"), "generator_Pump_Load" )
-            # If data is to be agregated by zone, then zone properties are loaded, else region properties are loaded
-            if self.AGG_BY == "zone":
-                Load_Collection[scenario] = pd.read_hdf(os.path.join(self.Marmot_Solutions_folder, scenario, "Processed_HDF5_folder", scenario + "_formatted.h5"),  "zone_Load")
-                try:
-                    Unserved_Energy_Collection[scenario] = pd.read_hdf(os.path.join(self.Marmot_Solutions_folder, scenario, "Processed_HDF5_folder", scenario + "_formatted.h5"), "zone_Unserved_Energy" )
-                except:
-                    Unserved_Energy_Collection[scenario] = Load_Collection[scenario].copy()
-                    Unserved_Energy_Collection[scenario].iloc[:,0] = 0
-            else:
-                Load_Collection[scenario] = pd.read_hdf(os.path.join(self.Marmot_Solutions_folder, scenario, "Processed_HDF5_folder", scenario + "_formatted.h5"),  "region_Load")
-                try:
-                    Unserved_Energy_Collection[scenario] = pd.read_hdf(os.path.join(self.Marmot_Solutions_folder, scenario, "Processed_HDF5_folder", scenario + "_formatted.h5"), "region_Unserved_Energy" )
-                except:
-                    Unserved_Energy_Collection[scenario] = Load_Collection[scenario].copy()
-                    Unserved_Energy_Collection[scenario].iloc[:,0] = 0
-
-        print("Zone = "+ self.zone_input)
-
-
-        xdimension=len(self.xlabels)
-        ydimension=len(self.ylabels)
-        grid_size = xdimension*ydimension
-
-        fig2, axs = plt.subplots(ydimension,xdimension, figsize=((8*xdimension),(4*ydimension)), sharey=True)
-        plt.subplots_adjust(wspace=0.05, hspace=0.2)
-        if len(self.Multi_Scenario) > 1:
-            axs = axs.ravel()
-        i=0
-
-        for scenario in self.Multi_Scenario:
-            print("Scenario = " + scenario)
-            Pump_Load = pd.Series() # Initiate pump load
-
-            try:
-                Stacked_Gen = Gen_Collection.get(scenario)
-                Stacked_Gen = Stacked_Gen.xs(self.zone_input,level=self.AGG_BY)
-            except Exception:
-                i=i+1
-                continue
-
-            if Stacked_Gen.empty == True:
-                continue
-            Stacked_Gen = df_process_gen_inputs(Stacked_Gen, self)
-
-
-            Avail_Gen = Avail_Gen_Collection.get(scenario)
-            Avail_Gen = Avail_Gen.xs(self.zone_input,level=self.AGG_BY)
-=======
-    
+  
     def gen_unstack(self):
         Stacked_Gen_read = pd.read_hdf(self.hdf_out_folder + "/" + self.Multi_Scenario[0]+"_formatted.h5", 'generator_Generation')
         Avail_Gen_read = pd.read_hdf(self.hdf_out_folder + "/" + self.Multi_Scenario[0]+"_formatted.h5", "generator_Available_Capacity")
@@ -291,7 +72,6 @@
             Stacked_Gen = df_process_gen_inputs(Stacked_Gen, self)
             
             Avail_Gen = Avail_Gen_read.xs(zone_input,level=self.AGG_BY)
->>>>>>> 905f6678
             Avail_Gen = df_process_gen_inputs(Avail_Gen, self)
 
             try:
@@ -311,57 +91,24 @@
             Net_Load = Net_Load.sum(axis=1)
             
             Stacked_Gen = Stacked_Gen.loc[:, (Stacked_Gen != 0).any(axis=0)]
-<<<<<<< HEAD
             Stacked_Gen = Stacked_Gen / 1000 #MW -> GW
-
-            Load = Load_Collection.get(scenario)
-            Load = Load.xs(self.zone_input,level=self.AGG_BY)
-            Load = Load.groupby(["timestamp"]).sum()
-            Load = Load.squeeze() #Convert to Series
-            Load = Load / 1000
-
-            Pump_Load = Pump_Load_Collection.get(scenario)
-            Pump_Load = Pump_Load.xs(self.zone_input,level=self.AGG_BY)
-=======
-            
+     
             Load = Load_read.xs(zone_input,level=self.AGG_BY)
             Load = Load.groupby(["timestamp"]).sum()
             Load = Load.squeeze() #Convert to Series
         
             Pump_Load = Pump_Load_read.xs(zone_input,level=self.AGG_BY)
->>>>>>> 905f6678
             Pump_Load = Pump_Load.groupby(["timestamp"]).sum()
             Pump_Load = Pump_Load.squeeze() #Convert to Series
             Pump_Load = Pump_Load / 1000
             if (Pump_Load == 0).all() == False:
-<<<<<<< HEAD
-                Pump_Load = Load - Pump_Load
-
-            Unserved_Energy = Unserved_Energy_Collection.get(scenario)
-            Unserved_Energy = Unserved_Energy.xs(self.zone_input,level=self.AGG_BY)
-            Unserved_Energy = Unserved_Energy.groupby(["timestamp"]).sum()
-            Unserved_Energy = Unserved_Energy.squeeze() #Convert to Series
-            Unserved_Energy = Unserved_Energy / 1000
-
-
-            if self.prop == "Peak Demand":
-                peak_pump_load_t = Pump_Load.idxmax()
-                end_date = peak_pump_load_t + dt.timedelta(days=self.end)
-                start_date = peak_pump_load_t - dt.timedelta(days=self.start)
-                Peak_Pump_Load = Pump_Load[peak_pump_load_t]
-                Stacked_Gen = Stacked_Gen[start_date : end_date]
-                Load = Load[start_date : end_date]
-                Unserved_Energy = Unserved_Energy[start_date : end_date]
-                Pump_Load = Pump_Load[start_date : end_date]
-
-
-=======
                 Pump_Load = Load - Pump_Load 
             
             Unserved_Energy = Unserved_Energy_read.xs(zone_input,level=self.AGG_BY)
             Unserved_Energy = Unserved_Energy.groupby(["timestamp"]).sum()
             Unserved_Energy = Unserved_Energy.squeeze() #Convert to Series          
-    
+            Unserved_Energy = Unserved_Energy / 1000
+            
             if self.prop == "Peak Demand":
                  peak_pump_load_t = Pump_Load.idxmax() 
                  end_date = peak_pump_load_t + dt.timedelta(days=self.end)
@@ -372,7 +119,6 @@
                  Unserved_Energy = Unserved_Energy[start_date : end_date]
                  Pump_Load = Pump_Load[start_date : end_date]
                   
->>>>>>> 905f6678
             elif self.prop == "Min Net Load":
                 min_net_load_t = Net_Load.idxmin()
                 end_date = min_net_load_t + dt.timedelta(days=self.end)
@@ -394,19 +140,18 @@
     
             else:
                 print("Plotting graph for entire timeperiod")
-<<<<<<< HEAD
-
+
+            # Code for leap years
             if '2008' not in self.Marmot_Solutions_folder and '2012' not in self.Marmot_Solutions_folder and Stacked_Gen.index[0] > dt.datetime(2024,2,28,0,0):
               Stacked_Gen.index = Stacked_Gen.index.shift(1,freq = 'D') #TO DEAL WITH LEAP DAYS, SPECIFIC TO MARTY'S PROJECT, REMOVE AFTER.
               Load.index = Load.index.shift(1,freq = 'D')
               Unserved_Energy.index = Unserved_Energy.index.shift(1,freq = 'D')
 
 
-            Data_Table_Out = Stacked_Gen
-
-            locator = mdates.AutoDateLocator(minticks=4, maxticks=8)
-=======
-            
+            # Data_Table_Out = Stacked_Gen
+
+            # locator = mdates.AutoDateLocator(minticks=4, maxticks=8)
+       
             # Data table of values to return to main program
             Data_Table_Out = Stacked_Gen
             
@@ -428,7 +173,7 @@
             ax.margins(x=0.01)
             
             locator = mdates.AutoDateLocator(minticks=6, maxticks=12)
->>>>>>> 905f6678
+            
             formatter = mdates.ConciseDateFormatter(locator)
             formatter.formats[2] = '%d\n %b'
             formatter.zero_formats[1] = '%b\n %Y'
@@ -436,16 +181,14 @@
             formatter.zero_formats[3] = '%H:%M\n %d-%b'
             formatter.offset_formats[3] = '%b %Y'
             formatter.show_offset = False
-<<<<<<< HEAD
-
-            if len(self.Multi_Scenario) > 1:
-                for column in Stacked_Gen.columns:
-                    axs[i].plot(Stacked_Gen.index.values,Stacked_Gen[column], linewidth=2,
-                       color=self.PLEXOS_color_dict.get(column,'#333333'),label=column)
-                if (Unserved_Energy == 0).all() == False:
-                    lp2 = axs[i].plot(Unserved_Energy, color='#DD0200')
-
-=======
+
+            # if len(self.Multi_Scenario) > 1:
+            #     for column in Stacked_Gen.columns:
+            #         axs[i].plot(Stacked_Gen.index.values,Stacked_Gen[column], linewidth=2,
+            #            color=self.PLEXOS_color_dict.get(column,'#333333'),label=column)
+            #     if (Unserved_Energy == 0).all() == False:
+            #         lp2 = axs[i].plot(Unserved_Energy, color='#DD0200')
+
             ax.xaxis.set_major_locator(locator)
             ax.xaxis.set_major_formatter(formatter)
              
@@ -603,29 +346,14 @@
                 if (Unserved_Energy == 0).all() == False:
                     lp2 = axs[i].plot(Unserved_Energy, color='#DD0200')
                 
-                
-               
->>>>>>> 905f6678
+
                 axs[i].spines['right'].set_visible(False)
                 axs[i].spines['top'].set_visible(False)
                 axs[i].tick_params(axis='y', which='major', length=5, width=1)
                 axs[i].tick_params(axis='x', which='major', length=5, width=1)
                 axs[i].yaxis.set_major_formatter(mpl.ticker.StrMethodFormatter('{x:,.0f}'))
                 axs[i].margins(x=0.01)
-<<<<<<< HEAD
-                axs[i].xaxis.set_major_locator(locator)
-                axs[i].xaxis.set_major_formatter(formatter)
-                handles, labels = axs[grid_size-1].get_legend_handles_labels()
-                #Legend 1
-                leg1 = axs[grid_size-1].legend(reversed(handles), reversed(labels), loc='lower left',bbox_to_anchor=(1,0),
-                              facecolor='inherit', frameon=True)
-                #Legend 3
-                if (Unserved_Energy == 0).all() == False:
-                    leg3 = axs[grid_size-1].legend(lp2, ['Unserved Energy'], loc='upper left',bbox_to_anchor=(1, 1.55),
-                              facecolor='inherit', frameon=True)
-=======
-        
-                
+    
                 locator = mdates.AutoDateLocator(minticks=4, maxticks=8)
                 formatter = mdates.ConciseDateFormatter(locator)
                 formatter.formats[2] = '%d\n %b'
@@ -650,64 +378,10 @@
                     leg3 = axs[grid_size-1].legend(lp2, ['Unserved Energy'], loc='upper left',bbox_to_anchor=(1, 1.55), 
                               facecolor='inherit', frameon=True)
                     
-    
->>>>>>> 905f6678
                 # Manually add the first legend back
                 axs[grid_size-1].add_artist(leg1)
                 if (Unserved_Energy == 0).all() == False:
                     axs[grid_size-1].add_artist(leg3)
-<<<<<<< HEAD
-
-            else:
-                for column in Stacked_Gen.columns:
-                    axs.plot(Stacked_Gen.index.values,Stacked_Gen[column], linewidth=2,
-                       color=self.PLEXOS_color_dict.get(column,'#333333'),label=column)
-                if (Unserved_Energy == 0).all() == False:
-                    lp2 = axs.plot(Unserved_Energy, color='#DD0200')
-
-                axs.spines['right'].set_visible(False)
-                axs.spines['top'].set_visible(False)
-                axs.tick_params(axis='y', which='major', length=5, width=1)
-                axs.tick_params(axis='x', which='major', length=5, width=1)
-                axs.yaxis.set_major_formatter(mpl.ticker.StrMethodFormatter('{x:,.0f}'))
-                axs.margins(x=0.01)
-                axs.xaxis.set_major_locator(locator)
-                axs.xaxis.set_major_formatter(formatter)
-                handles, labels = axs.get_legend_handles_labels()
-                #Legend 1
-                leg1 = axs.legend(reversed(handles), reversed(labels), loc='lower left',bbox_to_anchor=(1,0),
-                              facecolor='inherit', frameon=True)
-                #Legend 3
-                if (Unserved_Energy == 0).all() == False:
-                    leg3 = axs.legend(lp2, ['Unserved Energy'], loc='upper left',bbox_to_anchor=(1, 1.55),
-                              facecolor='inherit', frameon=True)
-                # Manually add the first legend back
-                axs.add_artist(leg1)
-                if (Unserved_Energy == 0).all() == False:
-                    axs.add_artist(leg3)
-
-            i = i + 1
-
-        all_axes = fig2.get_axes()
-
-        self.xlabels = pd.Series(self.xlabels).str.replace('_',' ').str.wrap(10, break_long_words=False)
-
-        j=0
-        k=0
-        for ax in all_axes:
-            if ax.is_last_row():
-                ax.set_xlabel(xlabel=(self.xlabels[j]),  color='black')
-                j=j+1
-            if ax.is_first_col():
-                ax.set_ylabel(ylabel=(self.ylabels[k]),  color='black', rotation='vertical')
-                k=k+1
-
-        fig2.add_subplot(111, frameon=False)
-        plt.tick_params(labelcolor='none', top=False, bottom=False, left=False, right=False)
-        plt.ylabel('Genertaion (GW)',  color='black', rotation='vertical', labelpad=60)
-
-        return {'fig': fig2, 'data_table': Data_Table_Out}
-=======
                     
                 i=i+1  
                 
@@ -731,6 +405,3 @@
             
             outputs[zone_input] = {'fig':fig2, 'data_table':data_table}
         return outputs
-    
-    
->>>>>>> 905f6678
