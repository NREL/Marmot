# -*- coding: utf-8 -*-
"""
Created on Mon Dec  9 13:20:56 2019

This code creates total generation stacked bar plots and is called from Marmot_plot_main.py


@author: dlevie
"""

import pandas as pd
#import matplotlib.pyplot as plt
#import matplotlib as mpl
import matplotlib.ticker as mtick
import numpy as np
import os


#===============================================================================

def df_process_gen_inputs(df,self):
    df = df.reset_index()
    df['tech'].replace(self.gen_names_dict, inplace=True)
    df = df[df['tech'].isin(self.thermal_gen_cat)]  #Optional, select which technologies to show.
    df = df.groupby(["timestamp", "tech"], as_index=False).sum()
    df.tech = df.tech.astype("category")
    df.tech.cat.set_categories(self.ordered_gen, inplace=True)
    df = df.sort_values(["tech"])
    df = df.pivot(index='timestamp', columns='tech', values=0)
    return df

class mplot(object):

    def __init__(self, argument_list):

        self.prop = argument_list[0]
        self.start_date = argument_list[4]
        self.end_date = argument_list[5]
        self.hdf_out_folder = argument_list[6]
        self.Zones = argument_list[7]
        self.AGG_BY = argument_list[8]
        self.ordered_gen = argument_list[9]
        self.PLEXOS_color_dict = argument_list[10]
        self.Multi_Scenario = argument_list[11]
        self.Marmot_Solutions_folder = argument_list[13]
        self.ylabels = argument_list[14]
        self.xlabels = argument_list[15]
        self.color_list = argument_list[16]
        self.gen_names_dict = argument_list[18]
        self.thermal_gen_cat = argument_list[23]

    def cf(self):
<<<<<<< HEAD

        CF_all_scenarios = pd.DataFrame()
        print("Zone = " + self.zone_input)

        for scenario in self.Multi_Scenario:

            print("Scenario = " + str(scenario))
            Gen = pd.read_hdf(os.path.join(self.Marmot_Solutions_folder, scenario,"Processed_HDF5_folder", scenario+ "_formatted.h5"),"generator_Generation")
            Gen = Gen.xs(self.zone_input,level = self.AGG_BY)
            Gen = df_process_gen_inputs(Gen,self)
            if self.prop == 'Date Range':
                print("Plotting specific date range:")
                print(str(self.start_date) + '  to  ' + str(self.end_date))
                Gen = Gen[self.start_date : self.end_date]

            # Calculates interval step to correct for MWh of generation
            time_delta = Gen.index[1] - Gen.index[0]
            duration = Gen.index[len(Gen)-1] - Gen.index[0]
            duration = duration + time_delta #Account for last timestep.
            # Finds intervals in 60 minute period
            #interval_count = 60/(time_delta/np.timedelta64(1, 'm'))
            duration_hours = duration/np.timedelta64(1,'h')     #Get length of time series in hours for CF calculation.

            #Gen = Gen/interval_count
            Total_Gen = Gen.sum(axis=0)
            Total_Gen.rename(scenario, inplace = True)

            Cap = pd.read_hdf(os.path.join(self.Marmot_Solutions_folder, scenario,"Processed_HDF5_folder", scenario+ "_formatted.h5"),"generator_Installed_Capacity")
            Cap = Cap.xs(self.zone_input,level = self.AGG_BY)
            Cap = df_process_gen_inputs(Cap, self)
            Cap = Cap.T.sum(axis = 1)  #Rotate and force capacity to a series.
            Cap.rename(scenario, inplace = True)

            #Calculate CF
            CF = Total_Gen/(Cap * duration_hours)
            CF.rename(scenario, inplace = True)
            CF_all_scenarios = pd.concat([CF_all_scenarios, CF], axis=1, sort=False)
            CF_all_scenarios = CF_all_scenarios.dropna(axis = 0)

        CF_all_scenarios.index = CF_all_scenarios.index.str.wrap(10, break_long_words = False)

        fig1 = CF_all_scenarios.plot.bar(stacked = False, figsize=(9,6), rot=0,
                             color = self.color_list,edgecolor='black', linewidth='0.1')

        fig1.spines['right'].set_visible(False)
        fig1.spines['top'].set_visible(False)
        fig1.set_ylabel('Capacity Factor',  color='black', rotation='vertical')
        #adds % to y axis data
        fig1.yaxis.set_major_formatter(mtick.PercentFormatter(1.0))
        fig1.tick_params(axis='y', which='major', length=5, width=1)
        fig1.tick_params(axis='x', which='major', length=5, width=1)

        return {'fig': fig1, 'data_table': CF_all_scenarios}


    def avg_output_when_committed(self):

        CF_all_scenarios = pd.DataFrame()
        print("Zone = " + self.zone_input)

        for scenario in self.Multi_Scenario:
            print("Scenario = " + str(scenario))
            Gen = pd.read_hdf(os.path.join(self.Marmot_Solutions_folder, scenario,"Processed_HDF5_folder", scenario + "_formatted.h5"),"generator_Generation")
            Gen = Gen.xs(self.zone_input,level = self.AGG_BY)

            Gen = Gen.reset_index()
            Gen.tech = Gen.tech.astype("category")
            Gen.tech.cat.set_categories(self.ordered_gen, inplace=True)
            Gen = Gen.drop(columns = ['region'])
            Gen = Gen.rename(columns = {0:"Output (MWh)"})
            Gen = Gen[Gen['tech'].isin(self.thermal_gen_cat)]

            Cap = pd.read_hdf(os.path.join(self.Marmot_Solutions_folder, scenario,"Processed_HDF5_folder", scenario + "_formatted.h5"),"generator_Installed_Capacity")
            Cap = Cap.xs(self.zone_input,level = self.AGG_BY)
            Cap = Cap.reset_index()
            Cap = Cap.drop(columns = ['timestamp','region','tech'])
            Cap = Cap.rename(columns = {0:"Installed Capacity (MW)"})
            Gen = pd.merge(Gen,Cap, on = 'gen_name')
            Gen.index = Gen.timestamp
            Gen = Gen.drop(columns = ['timestamp'])

            if self.prop == 'Date Range':
                print("Plotting specific date range:")
                print(str(self.start_date) + '  to  ' + str(self.end_date))
                Gen = Gen[self.start_date : self.end_date]

            #Calculate CF individually for each plant, since we need to take out all zero rows.
            tech_names = Gen['tech'].unique()
            CF = pd.DataFrame(columns = tech_names,index = [scenario])
            for tech_name in tech_names:
                stt = Gen.loc[Gen['tech'] == tech_name]
                if not all(stt['Output (MWh)'] == 0):

                    gen_names = stt['gen_name'].unique()
                    cfs = []
                    caps = []
                    for gen in gen_names:
                        sgt = stt.loc[stt['gen_name'] == gen]
                        if not all(sgt['Output (MWh)'] == 0):

                            time_delta = sgt.index[1] - sgt.index[0]  # Calculates interval step to correct for MWh of generation.
                            sgt = sgt[sgt['Output (MWh)'] !=0] #Remove time intervals when output is zero.
                            duration_hours = (len(sgt) * time_delta + time_delta)/np.timedelta64(1,'h')     #Get length of time series in hours for CF calculation
                            total_gen = sgt['Output (MWh)'].sum()
                            cap = sgt['Installed Capacity (MW)'].mean()

                            #Calculate CF
                            cf = total_gen/(cap * duration_hours)
                            cfs.append(cf)
                            caps.append(cap)

                    #Find average "CF" (average output when committed) for this technology, weighted by capacity.
                    cf = np.average(cfs,weights = caps)
                    CF[tech_name] = cf

            CF_all_scenarios = CF_all_scenarios.append(CF)

        fig2 = CF_all_scenarios.T.plot.bar(stacked = False, figsize=(9,6), rot=0,
                             color = self.color_list,edgecolor='black', linewidth='0.1')

        fig2.spines['right'].set_visible(False)
        fig2.spines['top'].set_visible(False)
        fig2.set_ylabel('Average Output When Committed',  color='black', rotation='vertical')
        #adds % to y axis data
        fig2.yaxis.set_major_formatter(mtick.PercentFormatter(1.0))
        fig2.tick_params(axis='y', which='major', length=5, width=1)
        fig2.tick_params(axis='x', which='major', length=5, width=1)

        return {'fig': fig2, 'data_table': CF_all_scenarios.T}


    def time_at_min_gen(self):

            print("Zone = " + self.zone_input)

=======
        outputs = {}
        for zone_input in self.Zones:
            CF_all_scenarios = pd.DataFrame()
            print(self.AGG_BY + " = " + zone_input)
            
            for scenario in self.Multi_Scenario:
                
                print("Scenario = " + str(scenario))
                Gen = pd.read_hdf(os.path.join(self.PLEXOS_Scenarios, scenario,"Processed_HDF5_folder", scenario+ "_formatted.h5"),"generator_Generation")
                Gen = Gen.xs(zone_input,level = self.AGG_BY)
                Gen = df_process_gen_inputs(Gen,self)
                if self.prop == 'Date Range':
                    print("Plotting specific date range:")
                    print(str(self.start_date) + '  to  ' + str(self.end_date))
                    Gen = Gen[self.start_date : self.end_date]
             
                # Calculates interval step to correct for MWh of generation
                time_delta = Gen.index[1] - Gen.index[0]
                duration = Gen.index[len(Gen)-1] - Gen.index[0]
                duration = duration + time_delta #Account for last timestep.
                # Finds intervals in 60 minute period
                #interval_count = 60/(time_delta/np.timedelta64(1, 'm'))
                duration_hours = duration/np.timedelta64(1,'h')     #Get length of time series in hours for CF calculation.     
                    
                #Gen = Gen/interval_count
                Total_Gen = Gen.sum(axis=0)
                Total_Gen.rename(scenario, inplace = True)
                
                Cap = pd.read_hdf(os.path.join(self.PLEXOS_Scenarios, scenario,"Processed_HDF5_folder", scenario+ "_formatted.h5"),"generator_Installed_Capacity")
                Cap = Cap.xs(zone_input,level = self.AGG_BY)
                Cap = df_process_gen_inputs(Cap, self)
                Cap = Cap.T.sum(axis = 1)  #Rotate and force capacity to a series.
                Cap.rename(scenario, inplace = True)
                          
                #Calculate CF
                CF = Total_Gen/(Cap * duration_hours) 
                CF.rename(scenario, inplace = True)
                CF_all_scenarios = pd.concat([CF_all_scenarios, CF], axis=1, sort=False)
                CF_all_scenarios = CF_all_scenarios.dropna(axis = 0)
    
            CF_all_scenarios.index = CF_all_scenarios.index.str.wrap(10, break_long_words = False)
            
            fig1 = CF_all_scenarios.plot.bar(stacked = False, figsize=(9,6), rot=0, 
                                 color = self.color_list,edgecolor='black', linewidth='0.1')
            
            fig1.spines['right'].set_visible(False)
            fig1.spines['top'].set_visible(False)
            fig1.set_ylabel('Capacity Factor',  color='black', rotation='vertical')
            #adds % to y axis data 
            fig1.yaxis.set_major_formatter(mtick.PercentFormatter(1.0))
            fig1.tick_params(axis='y', which='major', length=5, width=1)
            fig1.tick_params(axis='x', which='major', length=5, width=1)
                             
            outputs[zone_input] = {'fig': fig1, 'data_table': CF_all_scenarios}
            
        return outputs
    
    def avg_output_when_committed(self):        
        outputs = {}
        for zone_input in self.Zones:
            CF_all_scenarios = pd.DataFrame()        
            print(self.AGG_BY + " = " + zone_input)
                
            for scenario in self.Multi_Scenario:
                print("Scenario = " + str(scenario))
                Gen = pd.read_hdf(os.path.join(self.PLEXOS_Scenarios, scenario,"Processed_HDF5_folder", scenario + "_formatted.h5"),"generator_Generation")
                Gen = Gen.xs(zone_input,level = self.AGG_BY)
          
                Gen = Gen.reset_index()
                Gen.tech = Gen.tech.astype("category")
                Gen.tech.cat.set_categories(self.ordered_gen, inplace=True)
                Gen = Gen.drop(columns = ['region'])
                Gen = Gen.rename(columns = {0:"Output (MWh)"})
                Gen = Gen[Gen['tech'].isin(self.thermal_gen_cat)]
                
                Cap = pd.read_hdf(os.path.join(self.PLEXOS_Scenarios, scenario,"Processed_HDF5_folder", scenario + "_formatted.h5"),"generator_Installed_Capacity")
                Cap = Cap.xs(zone_input,level = self.AGG_BY)
                Cap = Cap.reset_index()
                Cap = Cap.drop(columns = ['timestamp','region','tech'])
                Cap = Cap.rename(columns = {0:"Installed Capacity (MW)"})
                Gen = pd.merge(Gen,Cap, on = 'gen_name')
                Gen.index = Gen.timestamp
                Gen = Gen.drop(columns = ['timestamp'])
                
                if self.prop == 'Date Range':
                    print("Plotting specific date range:")
                    print(str(self.start_date) + '  to  ' + str(self.end_date))
                    Gen = Gen[self.start_date : self.end_date]
    
                #Calculate CF individually for each plant, since we need to take out all zero rows.
                tech_names = Gen['tech'].unique()
                CF = pd.DataFrame(columns = tech_names,index = [scenario])
                for tech_name in tech_names:
                    stt = Gen.loc[Gen['tech'] == tech_name]
                    if not all(stt['Output (MWh)'] == 0):
                 
                        gen_names = stt['gen_name'].unique()              
                        cfs = []
                        caps = []
                        for gen in gen_names:
                            sgt = stt.loc[stt['gen_name'] == gen]
                            if not all(sgt['Output (MWh)'] == 0):
    
                                time_delta = sgt.index[1] - sgt.index[0]  # Calculates interval step to correct for MWh of generation.
                                sgt = sgt[sgt['Output (MWh)'] !=0] #Remove time intervals when output is zero.
                                duration_hours = (len(sgt) * time_delta + time_delta)/np.timedelta64(1,'h')     #Get length of time series in hours for CF calculation
                                total_gen = sgt['Output (MWh)'].sum()
                                cap = sgt['Installed Capacity (MW)'].mean()
                                                  
                                #Calculate CF
                                cf = total_gen/(cap * duration_hours) 
                                cfs.append(cf)
                                caps.append(cap)
                        
                        #Find average "CF" (average output when committed) for this technology, weighted by capacity.
                        cf = np.average(cfs,weights = caps)
                        CF[tech_name] = cf
                    
                CF_all_scenarios = CF_all_scenarios.append(CF) 
                
            fig2 = CF_all_scenarios.T.plot.bar(stacked = False, figsize=(9,6), rot=0, 
                                 color = self.color_list,edgecolor='black', linewidth='0.1')
            
            fig2.spines['right'].set_visible(False)
            fig2.spines['top'].set_visible(False)
            fig2.set_ylabel('Average Output When Committed',  color='black', rotation='vertical')
            #adds % to y axis data 
            fig2.yaxis.set_major_formatter(mtick.PercentFormatter(1.0))
            fig2.tick_params(axis='y', which='major', length=5, width=1)
            fig2.tick_params(axis='x', which='major', length=5, width=1)
                              
            outputs[zone_input] = {'fig': fig2, 'data_table': CF_all_scenarios.T}
        return outputs


    def time_at_min_gen(self):
        
        outputs = {}
        for zone_input in self.Zones:
            print(self.AGG_BY + " = " + zone_input)
            
>>>>>>> 905f6678
            time_at_min = pd.DataFrame()

            for scenario in self.Multi_Scenario:
                print("Scenario = " + str(scenario))
<<<<<<< HEAD

                Min = pd.read_hdf(os.path.join(self.Marmot_Solutions_folder, scenario,"Processed_HDF5_folder", scenario + "_formatted.h5"),"generator_Hours_at_Minimum")
                Min = Min.xs(self.zone_input,level = self.AGG_BY)
=======
                
                Min = pd.read_hdf(os.path.join(self.PLEXOS_Scenarios, scenario,"Processed_HDF5_folder", scenario + "_formatted.h5"),"generator_Hours_at_Minimum")
                Min = Min.xs(zone_input,level = self.AGG_BY)
>>>>>>> 905f6678
                Min = Min.reset_index()
                Min.index = Min.gen_name
                Min = Min.drop(columns = ['gen_name','timestamp','region','zone','Usual','Country','CountryInterconnect'])
                Min = Min.rename(columns = {0:"Hours at Minimum"})
<<<<<<< HEAD

                Gen = pd.read_hdf(os.path.join(self.Marmot_Solutions_folder, scenario,"Processed_HDF5_folder", scenario + "_formatted.h5"),"generator_Generation")
                Gen = Gen.xs(self.zone_input,level = self.AGG_BY)
=======
    
                Gen = pd.read_hdf(os.path.join(self.PLEXOS_Scenarios, scenario,"Processed_HDF5_folder", scenario + "_formatted.h5"),"generator_Generation")
                Gen = Gen.xs(zone_input,level = self.AGG_BY)
>>>>>>> 905f6678
                Gen = Gen.reset_index()
                Gen.tech = Gen.tech.astype("category")
                Gen.tech.cat.set_categories(self.ordered_gen, inplace=True)
                Gen = Gen.drop(columns = ['region'])
                Gen = Gen.rename(columns = {0:"Output (MWh)"})
                Gen = Gen[~Gen['tech'].isin(['PV','Wind','Hydro','CSP','Storage','Other'])]
                Gen.index = Gen.timestamp
<<<<<<< HEAD

                Cap = pd.read_hdf(os.path.join(self.Marmot_Solutions_folder, scenario,"Processed_HDF5_folder", scenario + "_formatted.h5"),"generator_Installed_Capacity")
                Cap = Cap.xs(self.zone_input,level = self.AGG_BY)
=======
                
                Cap = pd.read_hdf(os.path.join(self.PLEXOS_Scenarios, scenario,"Processed_HDF5_folder", scenario + "_formatted.h5"),"generator_Installed_Capacity")
                Cap = Cap.xs(zone_input,level = self.AGG_BY)
>>>>>>> 905f6678
                Caps = Cap.groupby('gen_name').mean()
                Caps.reset_index()
                Caps = Caps.rename(columns = {0: 'Installed Capacity (MW)'})
                Min = pd.merge(Min,Caps, on = 'gen_name')

                #Find how many hours each generator was operating, for the denominator of the % time at min gen.
                #So remove all zero rows.
                Gen = Gen.loc[Gen['Output (MWh)'] != 0]
                online_gens = Gen.gen_name.unique()
                Min = Min.loc[online_gens]
                Min['hours_online'] = Gen.groupby('gen_name')['Output (MWh)'].count()
                Min['fraction_at_min'] = Min['Hours at Minimum'] / Min.hours_online

                tech_names = Min.tech.unique()
                time_at_min_individ = pd.DataFrame(columns = tech_names, index = [scenario])
                for tech_name in tech_names:
                    stt = Min.loc[Min['tech'] == tech_name]
                    output = np.average(stt.fraction_at_min,weights = stt['Installed Capacity (MW)'])
                    time_at_min_individ[tech_name] = output

                time_at_min = time_at_min.append(time_at_min_individ)

            fig3 = time_at_min.T.plot.bar(stacked = False, figsize=(9,6), rot=0,
                                 color = self.color_list,edgecolor='black', linewidth='0.1')

            fig3.spines['right'].set_visible(False)
            fig3.spines['top'].set_visible(False)
            fig3.set_ylabel('Percentage of time online at minimum generation',  color='black', rotation='vertical')
            #adds % to y axis data
            fig3.yaxis.set_major_formatter(mtick.PercentFormatter(1.0))
            fig3.tick_params(axis='y', which='major', length=5, width=1)
            fig3.tick_params(axis='x', which='major', length=5, width=1)
<<<<<<< HEAD

            return {'fig': fig3, 'data_table': time_at_min.T}
=======
                              
            outputs[zone_input] = {'fig': fig3, 'data_table': time_at_min.T}
        return outputs
     
        
>>>>>>> 905f6678
<|MERGE_RESOLUTION|>--- conflicted
+++ resolved
@@ -50,143 +50,6 @@
         self.thermal_gen_cat = argument_list[23]
 
     def cf(self):
-<<<<<<< HEAD
-
-        CF_all_scenarios = pd.DataFrame()
-        print("Zone = " + self.zone_input)
-
-        for scenario in self.Multi_Scenario:
-
-            print("Scenario = " + str(scenario))
-            Gen = pd.read_hdf(os.path.join(self.Marmot_Solutions_folder, scenario,"Processed_HDF5_folder", scenario+ "_formatted.h5"),"generator_Generation")
-            Gen = Gen.xs(self.zone_input,level = self.AGG_BY)
-            Gen = df_process_gen_inputs(Gen,self)
-            if self.prop == 'Date Range':
-                print("Plotting specific date range:")
-                print(str(self.start_date) + '  to  ' + str(self.end_date))
-                Gen = Gen[self.start_date : self.end_date]
-
-            # Calculates interval step to correct for MWh of generation
-            time_delta = Gen.index[1] - Gen.index[0]
-            duration = Gen.index[len(Gen)-1] - Gen.index[0]
-            duration = duration + time_delta #Account for last timestep.
-            # Finds intervals in 60 minute period
-            #interval_count = 60/(time_delta/np.timedelta64(1, 'm'))
-            duration_hours = duration/np.timedelta64(1,'h')     #Get length of time series in hours for CF calculation.
-
-            #Gen = Gen/interval_count
-            Total_Gen = Gen.sum(axis=0)
-            Total_Gen.rename(scenario, inplace = True)
-
-            Cap = pd.read_hdf(os.path.join(self.Marmot_Solutions_folder, scenario,"Processed_HDF5_folder", scenario+ "_formatted.h5"),"generator_Installed_Capacity")
-            Cap = Cap.xs(self.zone_input,level = self.AGG_BY)
-            Cap = df_process_gen_inputs(Cap, self)
-            Cap = Cap.T.sum(axis = 1)  #Rotate and force capacity to a series.
-            Cap.rename(scenario, inplace = True)
-
-            #Calculate CF
-            CF = Total_Gen/(Cap * duration_hours)
-            CF.rename(scenario, inplace = True)
-            CF_all_scenarios = pd.concat([CF_all_scenarios, CF], axis=1, sort=False)
-            CF_all_scenarios = CF_all_scenarios.dropna(axis = 0)
-
-        CF_all_scenarios.index = CF_all_scenarios.index.str.wrap(10, break_long_words = False)
-
-        fig1 = CF_all_scenarios.plot.bar(stacked = False, figsize=(9,6), rot=0,
-                             color = self.color_list,edgecolor='black', linewidth='0.1')
-
-        fig1.spines['right'].set_visible(False)
-        fig1.spines['top'].set_visible(False)
-        fig1.set_ylabel('Capacity Factor',  color='black', rotation='vertical')
-        #adds % to y axis data
-        fig1.yaxis.set_major_formatter(mtick.PercentFormatter(1.0))
-        fig1.tick_params(axis='y', which='major', length=5, width=1)
-        fig1.tick_params(axis='x', which='major', length=5, width=1)
-
-        return {'fig': fig1, 'data_table': CF_all_scenarios}
-
-
-    def avg_output_when_committed(self):
-
-        CF_all_scenarios = pd.DataFrame()
-        print("Zone = " + self.zone_input)
-
-        for scenario in self.Multi_Scenario:
-            print("Scenario = " + str(scenario))
-            Gen = pd.read_hdf(os.path.join(self.Marmot_Solutions_folder, scenario,"Processed_HDF5_folder", scenario + "_formatted.h5"),"generator_Generation")
-            Gen = Gen.xs(self.zone_input,level = self.AGG_BY)
-
-            Gen = Gen.reset_index()
-            Gen.tech = Gen.tech.astype("category")
-            Gen.tech.cat.set_categories(self.ordered_gen, inplace=True)
-            Gen = Gen.drop(columns = ['region'])
-            Gen = Gen.rename(columns = {0:"Output (MWh)"})
-            Gen = Gen[Gen['tech'].isin(self.thermal_gen_cat)]
-
-            Cap = pd.read_hdf(os.path.join(self.Marmot_Solutions_folder, scenario,"Processed_HDF5_folder", scenario + "_formatted.h5"),"generator_Installed_Capacity")
-            Cap = Cap.xs(self.zone_input,level = self.AGG_BY)
-            Cap = Cap.reset_index()
-            Cap = Cap.drop(columns = ['timestamp','region','tech'])
-            Cap = Cap.rename(columns = {0:"Installed Capacity (MW)"})
-            Gen = pd.merge(Gen,Cap, on = 'gen_name')
-            Gen.index = Gen.timestamp
-            Gen = Gen.drop(columns = ['timestamp'])
-
-            if self.prop == 'Date Range':
-                print("Plotting specific date range:")
-                print(str(self.start_date) + '  to  ' + str(self.end_date))
-                Gen = Gen[self.start_date : self.end_date]
-
-            #Calculate CF individually for each plant, since we need to take out all zero rows.
-            tech_names = Gen['tech'].unique()
-            CF = pd.DataFrame(columns = tech_names,index = [scenario])
-            for tech_name in tech_names:
-                stt = Gen.loc[Gen['tech'] == tech_name]
-                if not all(stt['Output (MWh)'] == 0):
-
-                    gen_names = stt['gen_name'].unique()
-                    cfs = []
-                    caps = []
-                    for gen in gen_names:
-                        sgt = stt.loc[stt['gen_name'] == gen]
-                        if not all(sgt['Output (MWh)'] == 0):
-
-                            time_delta = sgt.index[1] - sgt.index[0]  # Calculates interval step to correct for MWh of generation.
-                            sgt = sgt[sgt['Output (MWh)'] !=0] #Remove time intervals when output is zero.
-                            duration_hours = (len(sgt) * time_delta + time_delta)/np.timedelta64(1,'h')     #Get length of time series in hours for CF calculation
-                            total_gen = sgt['Output (MWh)'].sum()
-                            cap = sgt['Installed Capacity (MW)'].mean()
-
-                            #Calculate CF
-                            cf = total_gen/(cap * duration_hours)
-                            cfs.append(cf)
-                            caps.append(cap)
-
-                    #Find average "CF" (average output when committed) for this technology, weighted by capacity.
-                    cf = np.average(cfs,weights = caps)
-                    CF[tech_name] = cf
-
-            CF_all_scenarios = CF_all_scenarios.append(CF)
-
-        fig2 = CF_all_scenarios.T.plot.bar(stacked = False, figsize=(9,6), rot=0,
-                             color = self.color_list,edgecolor='black', linewidth='0.1')
-
-        fig2.spines['right'].set_visible(False)
-        fig2.spines['top'].set_visible(False)
-        fig2.set_ylabel('Average Output When Committed',  color='black', rotation='vertical')
-        #adds % to y axis data
-        fig2.yaxis.set_major_formatter(mtick.PercentFormatter(1.0))
-        fig2.tick_params(axis='y', which='major', length=5, width=1)
-        fig2.tick_params(axis='x', which='major', length=5, width=1)
-
-        return {'fig': fig2, 'data_table': CF_all_scenarios.T}
-
-
-    def time_at_min_gen(self):
-
-            print("Zone = " + self.zone_input)
-
-=======
         outputs = {}
         for zone_input in self.Zones:
             CF_all_scenarios = pd.DataFrame()
@@ -328,33 +191,21 @@
         for zone_input in self.Zones:
             print(self.AGG_BY + " = " + zone_input)
             
->>>>>>> 905f6678
             time_at_min = pd.DataFrame()
 
             for scenario in self.Multi_Scenario:
                 print("Scenario = " + str(scenario))
-<<<<<<< HEAD
-
-                Min = pd.read_hdf(os.path.join(self.Marmot_Solutions_folder, scenario,"Processed_HDF5_folder", scenario + "_formatted.h5"),"generator_Hours_at_Minimum")
-                Min = Min.xs(self.zone_input,level = self.AGG_BY)
-=======
-                
+       
                 Min = pd.read_hdf(os.path.join(self.PLEXOS_Scenarios, scenario,"Processed_HDF5_folder", scenario + "_formatted.h5"),"generator_Hours_at_Minimum")
                 Min = Min.xs(zone_input,level = self.AGG_BY)
->>>>>>> 905f6678
                 Min = Min.reset_index()
                 Min.index = Min.gen_name
                 Min = Min.drop(columns = ['gen_name','timestamp','region','zone','Usual','Country','CountryInterconnect'])
                 Min = Min.rename(columns = {0:"Hours at Minimum"})
-<<<<<<< HEAD
-
-                Gen = pd.read_hdf(os.path.join(self.Marmot_Solutions_folder, scenario,"Processed_HDF5_folder", scenario + "_formatted.h5"),"generator_Generation")
-                Gen = Gen.xs(self.zone_input,level = self.AGG_BY)
-=======
-    
+
+
                 Gen = pd.read_hdf(os.path.join(self.PLEXOS_Scenarios, scenario,"Processed_HDF5_folder", scenario + "_formatted.h5"),"generator_Generation")
                 Gen = Gen.xs(zone_input,level = self.AGG_BY)
->>>>>>> 905f6678
                 Gen = Gen.reset_index()
                 Gen.tech = Gen.tech.astype("category")
                 Gen.tech.cat.set_categories(self.ordered_gen, inplace=True)
@@ -362,15 +213,9 @@
                 Gen = Gen.rename(columns = {0:"Output (MWh)"})
                 Gen = Gen[~Gen['tech'].isin(['PV','Wind','Hydro','CSP','Storage','Other'])]
                 Gen.index = Gen.timestamp
-<<<<<<< HEAD
-
-                Cap = pd.read_hdf(os.path.join(self.Marmot_Solutions_folder, scenario,"Processed_HDF5_folder", scenario + "_formatted.h5"),"generator_Installed_Capacity")
-                Cap = Cap.xs(self.zone_input,level = self.AGG_BY)
-=======
-                
+    
                 Cap = pd.read_hdf(os.path.join(self.PLEXOS_Scenarios, scenario,"Processed_HDF5_folder", scenario + "_formatted.h5"),"generator_Installed_Capacity")
                 Cap = Cap.xs(zone_input,level = self.AGG_BY)
->>>>>>> 905f6678
                 Caps = Cap.groupby('gen_name').mean()
                 Caps.reset_index()
                 Caps = Caps.rename(columns = {0: 'Installed Capacity (MW)'})
@@ -403,13 +248,8 @@
             fig3.yaxis.set_major_formatter(mtick.PercentFormatter(1.0))
             fig3.tick_params(axis='y', which='major', length=5, width=1)
             fig3.tick_params(axis='x', which='major', length=5, width=1)
-<<<<<<< HEAD
-
-            return {'fig': fig3, 'data_table': time_at_min.T}
-=======
-                              
+                        
             outputs[zone_input] = {'fig': fig3, 'data_table': time_at_min.T}
         return outputs
      
-        
->>>>>>> 905f6678
+        